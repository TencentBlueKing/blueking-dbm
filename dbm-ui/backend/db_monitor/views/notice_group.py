# -*- coding: utf-8 -*-
"""
TencentBlueKing is pleased to support the open source community by making 蓝鲸智云-DB管理系统(BlueKing-BK-DBM) available.
Copyright (C) 2017-2023 THL A29 Limited, a Tencent company. All rights reserved.
Licensed under the MIT License (the "License"); you may not use this file except in compliance with the License.
You may obtain a copy of the License at https://opensource.org/licenses/MIT
Unless required by applicable law or agreed to in writing, software distributed under the License is distributed on
an "AS IS" BASIS, WITHOUT WARRANTIES OR CONDITIONS OF ANY KIND, either express or implied. See the License for the
specific language governing permissions and limitations under the License.
"""
from collections import Counter

from django.db.models import OuterRef, Q, Subquery
from django.utils.decorators import method_decorator
from django.utils.translation import ugettext_lazy as _
from rest_framework.decorators import action
from rest_framework.response import Response

from backend.bk_web import viewsets
from backend.bk_web.pagination import AuditedLimitOffsetPagination
from backend.bk_web.swagger import common_swagger_auto_schema
from backend.components import CmsiApi
from backend.configuration.constants import PLAT_BIZ_ID
from backend.db_monitor import serializers
from backend.db_monitor.models import MonitorPolicy, NoticeGroup
from backend.db_monitor.serializers import NoticeGroupSerializer
from backend.iam_app.dataclass import ResourceEnum
from backend.iam_app.dataclass.actions import ActionEnum
from backend.iam_app.handlers.drf_perm.base import DBManagePermission
from backend.iam_app.handlers.drf_perm.monitor import NotifyGroupPermission
from backend.iam_app.handlers.permission import Permission

SWAGGER_TAG = _("监控告警组")


@method_decorator(
    name="list",
    decorator=common_swagger_auto_schema(operation_summary=_("查询监控告警组列表"), tags=[SWAGGER_TAG]),
)
@method_decorator(
    name="create",
    decorator=common_swagger_auto_schema(
        operation_summary=_("新建监控告警组"), tags=[SWAGGER_TAG], request_body=serializers.NoticeGroupCreateSerializer()
    ),
)
@method_decorator(
    name="retrieve",
    decorator=common_swagger_auto_schema(operation_summary=_("获取监控告警组"), tags=[SWAGGER_TAG]),
)
@method_decorator(
    name="update",
    decorator=common_swagger_auto_schema(
        operation_summary=_("更新监控告警组"), tags=[SWAGGER_TAG], request_body=serializers.NoticeGroupUpdateSerializer()
    ),
)
@method_decorator(
    name="destroy",
    decorator=common_swagger_auto_schema(operation_summary=_("删除监控告警组"), tags=[SWAGGER_TAG]),
)
class MonitorNoticeGroupViewSet(viewsets.AuditedModelViewSet):
    """
    监控告警组视图
    """

    queryset = NoticeGroup.objects.all().order_by("-update_at")
    serializer_class = NoticeGroupSerializer
    pagination_class = AuditedLimitOffsetPagination
<<<<<<< HEAD
    filter_class = MonitorGroupListFilter
    default_permission_class = [DBManagePermission()]
=======
>>>>>>> a6dfaa14

    def get_action_permission_map(self):
        return {
            (
                "list",
                "create",
                "destroy",
                "update",
                "partial_update",
            ): [NotifyGroupPermission(view_action=self.action)],
            (
                "get_msg_type",
                "list_group_name",
                "list_default_group",
            ): [],
        }

    def get_serializer_context(self):
        context = super().get_serializer_context()
        notify_groups = MonitorPolicy.objects.exclude(notify_groups=[]).values_list("notify_groups", flat=True)
        context["group_used"] = dict(Counter([item for group in notify_groups for item in group]))
        return context

<<<<<<< HEAD
    @Permission.decorator_permission_field(
        id_field=lambda d: d["id"],
        data_field=lambda d: d["results"],
        actions=ActionEnum.get_actions_by_resource(ResourceEnum.NOTIFY_GROUP.id),
        resource_meta=ResourceEnum.NOTIFY_GROUP,
    )
    @Permission.decorator_external_permission_field(
        param_field=lambda d: d["bk_biz_id"],
        actions=[ActionEnum.NOTIFY_GROUP_CREATE],
        resource_meta=ResourceEnum.BUSINESS,
    )
    def list(self, request, *args, **kwargs):
        return super().list(request, *args, **kwargs)
=======
    def get_queryset(self):
        queryset = super().get_queryset()
        if self.action == "list":
            # 1. 在指定业务和平台业务的告警组中过滤
            bk_biz_id = self.request.query_params.get("bk_biz_id", PLAT_BIZ_ID)
            queryset = queryset.filter(bk_biz_id__in=(PLAT_BIZ_ID, bk_biz_id))

            # 2. 指定告警组名字查询
            name = self.request.query_params.get("name", "")
            if name:
                subquery = queryset.filter(name__icontains=name, db_type=OuterRef("db_type")).order_by("-bk_biz_id")
            else:
                # 优先获取业务下的告警组，没有则有则返回平台告警组
                subquery = queryset.filter(db_type=OuterRef("db_type")).order_by("-bk_biz_id")
            queryset = queryset.filter(bk_biz_id=Subquery(subquery.values("bk_biz_id")[:1])).order_by("-update_at")

            # 3. 获取业务下指定 db 类型的告警组，如果业务
            db_type = self.request.query_params.get("db_type")
            if db_type:
                db_type_group = queryset.filter(db_type=db_type).order_by("bk_biz_id").first()
                group_id = getattr(db_type_group, "id", 0)
                queryset = queryset.filter(Q(id=group_id) | Q(db_type=""))

        return queryset
>>>>>>> a6dfaa14

    @common_swagger_auto_schema(operation_summary=_("查询通知类型"), tags=[SWAGGER_TAG])
    @action(methods=["GET"], detail=False)
    def get_msg_type(self, request, *args, **kwargs):
        return Response(CmsiApi.get_msg_type())

    @common_swagger_auto_schema(operation_summary=_("查询告警组名称"), tags=[SWAGGER_TAG])
    @action(methods=["GET"], detail=False, filter_class=MonitorGroupListFilter)
    def list_group_name(self, request, *args, **kwargs):
        group_name_infos = list(self.filter_queryset(self.get_queryset()).values("id", "name"))
        return Response(group_name_infos)

    @common_swagger_auto_schema(operation_summary=_("获取默认告警组名称"), tags=[SWAGGER_TAG])
    @action(methods=["GET"], detail=False, filter_class=MonitorGroupListFilter, pagination_class=None)
    def list_default_group(self, request, *args, **kwargs):
        queryset = self.filter_queryset(self.get_queryset())
        default_groups = list(queryset.exclude(db_type="").values("id", "name", "db_type"))
        default_group_map = {group.pop("db_type"): group for group in default_groups}
        return Response(default_group_map)<|MERGE_RESOLUTION|>--- conflicted
+++ resolved
@@ -26,7 +26,6 @@
 from backend.db_monitor.serializers import NoticeGroupSerializer
 from backend.iam_app.dataclass import ResourceEnum
 from backend.iam_app.dataclass.actions import ActionEnum
-from backend.iam_app.handlers.drf_perm.base import DBManagePermission
 from backend.iam_app.handlers.drf_perm.monitor import NotifyGroupPermission
 from backend.iam_app.handlers.permission import Permission
 
@@ -65,11 +64,6 @@
     queryset = NoticeGroup.objects.all().order_by("-update_at")
     serializer_class = NoticeGroupSerializer
     pagination_class = AuditedLimitOffsetPagination
-<<<<<<< HEAD
-    filter_class = MonitorGroupListFilter
-    default_permission_class = [DBManagePermission()]
-=======
->>>>>>> a6dfaa14
 
     def get_action_permission_map(self):
         return {
@@ -93,21 +87,6 @@
         context["group_used"] = dict(Counter([item for group in notify_groups for item in group]))
         return context
 
-<<<<<<< HEAD
-    @Permission.decorator_permission_field(
-        id_field=lambda d: d["id"],
-        data_field=lambda d: d["results"],
-        actions=ActionEnum.get_actions_by_resource(ResourceEnum.NOTIFY_GROUP.id),
-        resource_meta=ResourceEnum.NOTIFY_GROUP,
-    )
-    @Permission.decorator_external_permission_field(
-        param_field=lambda d: d["bk_biz_id"],
-        actions=[ActionEnum.NOTIFY_GROUP_CREATE],
-        resource_meta=ResourceEnum.BUSINESS,
-    )
-    def list(self, request, *args, **kwargs):
-        return super().list(request, *args, **kwargs)
-=======
     def get_queryset(self):
         queryset = super().get_queryset()
         if self.action == "list":
@@ -132,7 +111,20 @@
                 queryset = queryset.filter(Q(id=group_id) | Q(db_type=""))
 
         return queryset
->>>>>>> a6dfaa14
+
+    @Permission.decorator_permission_field(
+        id_field=lambda d: d["id"],
+        data_field=lambda d: d["results"],
+        actions=ActionEnum.get_actions_by_resource(ResourceEnum.NOTIFY_GROUP.id),
+        resource_meta=ResourceEnum.NOTIFY_GROUP,
+    )
+    @Permission.decorator_external_permission_field(
+        param_field=lambda d: d["bk_biz_id"],
+        actions=[ActionEnum.NOTIFY_GROUP_CREATE],
+        resource_meta=ResourceEnum.BUSINESS,
+    )
+    def list(self, request, *args, **kwargs):
+        return super().list(request, *args, **kwargs)
 
     @common_swagger_auto_schema(operation_summary=_("查询通知类型"), tags=[SWAGGER_TAG])
     @action(methods=["GET"], detail=False)
@@ -140,15 +132,15 @@
         return Response(CmsiApi.get_msg_type())
 
     @common_swagger_auto_schema(operation_summary=_("查询告警组名称"), tags=[SWAGGER_TAG])
-    @action(methods=["GET"], detail=False, filter_class=MonitorGroupListFilter)
+    @action(methods=["GET"], detail=False)
     def list_group_name(self, request, *args, **kwargs):
-        group_name_infos = list(self.filter_queryset(self.get_queryset()).values("id", "name"))
+        group_name_infos = list(self.get_queryset().values("id", "name"))
         return Response(group_name_infos)
 
     @common_swagger_auto_schema(operation_summary=_("获取默认告警组名称"), tags=[SWAGGER_TAG])
-    @action(methods=["GET"], detail=False, filter_class=MonitorGroupListFilter, pagination_class=None)
+    @action(methods=["GET"], detail=False, pagination_class=None)
     def list_default_group(self, request, *args, **kwargs):
-        queryset = self.filter_queryset(self.get_queryset())
+        queryset = self.get_queryset()
         default_groups = list(queryset.exclude(db_type="").values("id", "name", "db_type"))
         default_group_map = {group.pop("db_type"): group for group in default_groups}
         return Response(default_group_map)
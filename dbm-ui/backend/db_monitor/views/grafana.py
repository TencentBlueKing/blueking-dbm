# -*- coding: utf-8 -*-
"""
TencentBlueKing is pleased to support the open source community by making 蓝鲸智云-DB管理系统(BlueKing-BK-DBM) available.
Copyright (C) 2017-2023 THL A29 Limited, a Tencent company. All rights reserved.
Licensed under the MIT License (the "License"); you may not use this file except in compliance with the License.
You may obtain a copy of the License at https://opensource.org/licenses/MIT
Unless required by applicable law or agreed to in writing, software distributed under the License is distributed on
an "AS IS" BASIS, WITHOUT WARRANTIES OR CONDITIONS OF ANY KIND, either express or implied. See the License for the
specific language governing permissions and limitations under the License.
"""
from django.utils.translation import ugettext_lazy as _
from rest_framework import status
from rest_framework.decorators import action
from rest_framework.response import Response

from backend.bk_dataview.grafana.constants import DEFAULT_ORG_ID, DEFAULT_ORG_NAME
from backend.bk_web import viewsets
from backend.bk_web.swagger import common_swagger_auto_schema
from backend.db_meta.enums.cluster_type import ClusterType
from backend.db_monitor.models import Dashboard
from backend.db_monitor.serializers import DashboardUrlSerializer, GetDashboardSerializer
from backend.iam_app.handlers.drf_perm.cluster import ClusterDetailPermission, InstanceDetailPermission

from .. import constants


class MonitorGrafanaViewSet(viewsets.SystemViewSet):
    def _get_custom_permissions(self):
        if self.action == "get_dashboard":
            if self.request.query_params["cluster_type"] == ClusterType.Influxdb:
                return [InstanceDetailPermission()]
            else:
                return [ClusterDetailPermission()]

    @common_swagger_auto_schema(
        operation_summary=_("查询内嵌仪表盘地址"),
        query_serializer=GetDashboardSerializer,
        responses={status.HTTP_200_OK: DashboardUrlSerializer},
        tags=[constants.SWAGGER_TAG],
    )
    @action(methods=["GET"], detail=False, serializer_class=GetDashboardSerializer, pagination_class=None)
    def get_dashboard(self, request):
        validated_data = self.params_validate(self.get_serializer_class())

        bk_biz_id = validated_data.get("bk_biz_id")
        cluster_id = validated_data.get("cluster_id")
        cluster_type = validated_data.get("cluster_type")

<<<<<<< HEAD
        # instance = StorageInstance.objects.filter(id=instance_id).last()

        dashes = Dashboard.objects.filter(org_id=DEFAULT_ORG_ID, org_name=DEFAULT_ORG_NAME, cluster_type=cluster_type)
        if dashes.exists():
=======
        try:
            dashes = Dashboard.objects.filter(
                org_id=DEFAULT_ORG_ID, org_name=DEFAULT_ORG_NAME, cluster_type=cluster_type
            )
>>>>>>> b8a38a43
            dash_urls = [{"view": dash.view, "url": dash.get_url(bk_biz_id, cluster_id)} for dash in dashes]
            url = dash_urls[0]["url"]
        else:
            dash_urls, url = [], "#"

        return Response({"url": url, "urls": dash_urls})<|MERGE_RESOLUTION|>--- conflicted
+++ resolved
@@ -46,17 +46,10 @@
         cluster_id = validated_data.get("cluster_id")
         cluster_type = validated_data.get("cluster_type")
 
-<<<<<<< HEAD
         # instance = StorageInstance.objects.filter(id=instance_id).last()
 
         dashes = Dashboard.objects.filter(org_id=DEFAULT_ORG_ID, org_name=DEFAULT_ORG_NAME, cluster_type=cluster_type)
         if dashes.exists():
-=======
-        try:
-            dashes = Dashboard.objects.filter(
-                org_id=DEFAULT_ORG_ID, org_name=DEFAULT_ORG_NAME, cluster_type=cluster_type
-            )
->>>>>>> b8a38a43
             dash_urls = [{"view": dash.view, "url": dash.get_url(bk_biz_id, cluster_id)} for dash in dashes]
             url = dash_urls[0]["url"]
         else:

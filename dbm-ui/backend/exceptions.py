--- conflicted
+++ resolved
@@ -41,12 +41,9 @@
     RESOURCE_POOL_CODE = "12"
     REDIS_DTS_CODE = "13"
     DB_REMOTE_SERVICE_CODE = "14"
-<<<<<<< HEAD
     CONFIGURATION_CODE = "20"
-=======
     DB_MONITOR_CODE = "15"
     TENDB_OPEN_AREA_CODE = "16"
->>>>>>> 5a96b2a8
 
 
 class AppBaseException(Exception):

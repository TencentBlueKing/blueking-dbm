--- conflicted
+++ resolved
@@ -459,14 +459,11 @@
     def get_resource_by_id(cls, resource_id: Union[ResourceMeta, str]):
         if isinstance(resource_id, ResourceMeta):
             return resource_id
-        if resource_id in cls.__dict__:
-            return cls.__dict__[resource_id]
-        if resource_id in _all_resources:
-            return _all_resources[resource_id]
-
-        raise ResourceNotExistError(_("资源类型ID不存在: {}").format(resource_id))
-
-<<<<<<< HEAD
+        if resource_id not in _all_resources:
+            raise ResourceNotExistError(_("资源类型ID不存在: {}").format(resource_id))
+
+        return _all_resources[resource_id]
+
     @classmethod
     def cluster_type_to_resource_meta(cls, cluster_type):
         """集群类型与资源的映射"""
@@ -479,12 +476,6 @@
         if instance_role == InstanceRole.INFLUXDB:
             return cls.INFLUXDB
 
-=======
-        if resource_id not in _all_resources:
-            raise ResourceNotExistError(_("资源类型ID不存在: {}").format(resource_id))
-
-        return _all_resources[resource_id]
->>>>>>> d94b1a83
 
 _all_resources = {
     resource.id: resource

--- conflicted
+++ resolved
@@ -33,7 +33,6 @@
 
 CREATE_IP_WHITELIST_DATA = {"bk_biz_id": 1, "remark": "123", "ips": ["127.0.0.1", "127.0.0.2"]}
 
-<<<<<<< HEAD
 VERIFY_PASSWORD_DATA = {
     "is_strength": False,
     "password_verify_info": {
@@ -64,12 +63,10 @@
         "update_time": "2023-09-19 13:02:38",
     }
 ]
-=======
 BIZ_SETTINGS_DATA = {
     "key1": "value1",
     "key2": "value2",
     "...": "....",
     # 开区变量表
     "OPEN_AREA_VARS": [{"desc": "test1", "name": "test1"}, {"desc": "test2", "name": "test2"}],
-}
->>>>>>> 5a96b2a8
+}
# -*- coding: utf-8 -*-
"""
TencentBlueKing is pleased to support the open source community by making 蓝鲸智云-DB管理系统(BlueKing-BK-DBM) available.
Copyright (C) 2017-2023 THL A29 Limited, a Tencent company. All rights reserved.
Licensed under the MIT License (the "License"); you may not use this file except in compliance with the License.
You may obtain a copy of the License at https://opensource.org/licenses/MIT
Unless required by applicable law or agreed to in writing, software distributed under the License is distributed on
an "AS IS" BASIS, WITHOUT WARRANTIES OR CONDITIONS OF ANY KIND, either express or implied. See the License for the
specific language governing permissions and limitations under the License.
"""

import logging
from datetime import timedelta

from django.utils import timezone
from django.utils.translation import ugettext as _

from backend.components import DBPrivManagerApi
from backend.configuration.constants import DB_ADMIN_USER_MAP, DBM_PASSWORD_SECURITY_NAME, AdminPasswordRole, DBType
from backend.db_meta.enums import ClusterType, TenDBClusterSpiderRole
from backend.db_meta.models import Cluster
from backend.db_periodic_task.models import DBPeriodicTask
from backend.exceptions import ApiResultError

logger = logging.getLogger("root")


def randomize_admin_password(db_type: str, if_async: bool, range_type: str, clusters: list):
    """密码随机化定时任务"""
    try:
        DBPrivManagerApi.modify_admin_password(
            params={  # 管理用户
                "component": db_type,
                "username": DB_ADMIN_USER_MAP[db_type],  # 管理用户
                "operator": range_type,
                "clusters": clusters,
                "security_rule_name": DBM_PASSWORD_SECURITY_NAME,  # 用于生成随机化密码的安全规则
                "async": if_async,  # 异步执行，避免占用资源
                "range": range_type,  # 被锁定的密码到期，需要被随机化
            },
            raw=True,
        )
    except ApiResultError as e:
        # 捕获接口返回结果异常
        logger.error(_("「接口modify_mysql_admin_password返回结果异常」{}").format(e.message))
    except Exception as e:
        # 捕获接口其他未知异常
        logger.error(_("「接口modify_mysql_admin_password调用异常」{}").format(e))
    return


def randomize_mysql_admin_password(if_async: bool, range_type: str):
    """密码随机化定时任务，只随机化mysql数据库"""
    randomize_admin_password(DBType.MySQL, if_async, range_type, clusters=get_all_mysql_clusters())


def randomize_sqlserver_admin_password(if_async: bool, range_type: str):
    """密码随机化定时任务，只随机化sqlserver数据库"""
    randomize_admin_password(DBType.Sqlserver, if_async, range_type, clusters=get_all_sqlserver_clusters())


def get_mysql_instance(cluster: Cluster):
    def _get_instances(_role, _instances):
        if _role == AdminPasswordRole.TDBCTL.value:
            instance_info = {
                "role": _role,
                "addresses": [{"ip": instance.machine.ip, "port": instance.admin_port} for instance in _instances],
            }
            return instance_info
        instance_info = {
            "role": _role,
            "addresses": [{"ip": instance.machine.ip, "port": instance.port} for instance in _instances],
        }
        return instance_info

<<<<<<< HEAD
    instances = [_get_instances(AdminPasswordRole.STORAGE.value, cluster.storageinstance_set.all())]
=======
    cluster = Cluster.objects.get(id=cluster_id)
    seven_days_before = timezone.now() - timedelta(days=7)
    instances = [
        _get_instances(
            MySQLPasswordRole.STORAGE.value, cluster.storageinstance_set.filter(create_at__lte=seven_days_before)
        )
    ]
>>>>>>> cbe69482
    # spider节点和tdbctl节点修改密码指令不同，需区别
    if cluster.cluster_type == ClusterType.TenDBCluster:
        spiders = cluster.proxyinstance_set.filter(create_at__lte=seven_days_before)
        dbctls = cluster.proxyinstance_set.filter(
            tendbclusterspiderext__spider_role=TenDBClusterSpiderRole.SPIDER_MASTER, create_at__lte=seven_days_before
        )
        instances.append(_get_instances(AdminPasswordRole.SPIDER.value, spiders))
        instances.append(_get_instances(AdminPasswordRole.TDBCTL.value, dbctls))

    return {"bk_cloud_id": cluster.bk_cloud_id, "cluster_type": cluster.cluster_type, "instances": instances}


def get_all_mysql_clusters():
    """
    获取mysql所有集群的实例信息
    """
    cluster_types = [ClusterType.TenDBCluster.value, ClusterType.TenDBHA.value, ClusterType.TenDBSingle.value]
    clusters = Cluster.objects.prefetch_related("storageinstance_set", "proxyinstance_set").filter(
        cluster_type__in=cluster_types
    )
    cluster_infos = [get_mysql_instance(cluster) for cluster in clusters]
    return cluster_infos


def get_all_sqlserver_clusters():
    """
    获取sqlserver所有集群的实例信息
    """
    cluster_infos = []
    clusters = Cluster.objects.filter(
        cluster_type__in=[ClusterType.SqlserverHA.value, ClusterType.SqlserverSingle.value]
    )
    for cluster in clusters:
        storages = cluster.storageinstance_set.all()
        cluster_infos.append(
            {
                "bk_cloud_id": cluster.bk_cloud_id,
                "cluster_type": cluster.cluster_type,
                "instances": [
                    {
                        "role": AdminPasswordRole.STORAGE.value,
                        "addresses": [{"ip": s.machine.ip, "port": s.port} for s in storages],
                    }
                ],
            }
        )
    return cluster_infos


def get_periodic_task_run_every(func_name):
    """获取定时任务的运行周期"""
    db_task = DBPeriodicTask.objects.get(name__contains=func_name)
    return db_task.task.crontab.schedule<|MERGE_RESOLUTION|>--- conflicted
+++ resolved
@@ -73,17 +73,13 @@
         }
         return instance_info
 
-<<<<<<< HEAD
-    instances = [_get_instances(AdminPasswordRole.STORAGE.value, cluster.storageinstance_set.all())]
-=======
-    cluster = Cluster.objects.get(id=cluster_id)
+    # 7天内不修改
     seven_days_before = timezone.now() - timedelta(days=7)
     instances = [
         _get_instances(
-            MySQLPasswordRole.STORAGE.value, cluster.storageinstance_set.filter(create_at__lte=seven_days_before)
+            AdminPasswordRole.STORAGE.value, cluster.storageinstance_set.filter(create_at__lte=seven_days_before)
         )
     ]
->>>>>>> cbe69482
     # spider节点和tdbctl节点修改密码指令不同，需区别
     if cluster.cluster_type == ClusterType.TenDBCluster:
         spiders = cluster.proxyinstance_set.filter(create_at__lte=seven_days_before)

# -*- coding: utf-8 -*-
"""
TencentBlueKing is pleased to support the open source community by making 蓝鲸智云-DB管理系统(BlueKing-BK-DBM) available.
Copyright (C) 2017-2023 THL A29 Limited, a Tencent company. All rights reserved.
Licensed under the MIT License (the "License"); you may not use this file except in compliance with the License.
You may obtain a copy of the License at https://opensource.org/licenses/MIT
Unless required by applicable law or agreed to in writing, software distributed under the License is distributed on
an "AS IS" BASIS, WITHOUT WARRANTIES OR CONDITIONS OF ANY KIND, either express or implied. See the License for the
specific language governing permissions and limitations under the License.
"""

from backend.db_meta.enums import ClusterType
from backend.flow.engine.bamboo.scene.mysql.import_sqlfile_flow import ImportSQLFlow
from backend.flow.engine.bamboo.scene.mysql.mysql_authorize_rules import MySQLAuthorizeRules
from backend.flow.engine.bamboo.scene.mysql.mysql_checksum import MysqlChecksumFlow
from backend.flow.engine.bamboo.scene.mysql.mysql_clone_rules import MySQLCloneRules
from backend.flow.engine.bamboo.scene.mysql.mysql_edit_config_flow import MysqlEditConfigFlow
from backend.flow.engine.bamboo.scene.mysql.mysql_fake_sql_semantic_check import MySQLFakeSemanticCheck
from backend.flow.engine.bamboo.scene.mysql.mysql_flashback_flow import MysqlFlashbackFlow
from backend.flow.engine.bamboo.scene.mysql.mysql_ha_apply_flow import MySQLHAApplyFlow
from backend.flow.engine.bamboo.scene.mysql.mysql_ha_db_table_backup import MySQLHADBTableBackupFlow
from backend.flow.engine.bamboo.scene.mysql.mysql_ha_destroy_flow import MySQLHADestroyFlow
from backend.flow.engine.bamboo.scene.mysql.mysql_ha_disable_flow import MySQLHADisableFlow
from backend.flow.engine.bamboo.scene.mysql.mysql_ha_enable_flow import MySQLHAEnableFlow
from backend.flow.engine.bamboo.scene.mysql.mysql_ha_full_backup_flow import MySQLHAFullBackupFlow
from backend.flow.engine.bamboo.scene.mysql.mysql_ha_metadata_import import TenDBHAMetadataImportFlow
from backend.flow.engine.bamboo.scene.mysql.mysql_ha_standardize_flow import MySQLHAStandardizeFlow
from backend.flow.engine.bamboo.scene.mysql.mysql_master_fail_over import MySQLMasterFailOverFlow
from backend.flow.engine.bamboo.scene.mysql.mysql_master_slave_switch import MySQLMasterSlaveSwitchFlow
from backend.flow.engine.bamboo.scene.mysql.mysql_migrate_cluster_flow import MySQLMigrateClusterFlow
from backend.flow.engine.bamboo.scene.mysql.mysql_migrate_cluster_remote_flow import MySQLMigrateClusterRemoteFlow
from backend.flow.engine.bamboo.scene.mysql.mysql_open_area_flow import MysqlOpenAreaFlow
from backend.flow.engine.bamboo.scene.mysql.mysql_partition import MysqlPartitionFlow
from backend.flow.engine.bamboo.scene.mysql.mysql_proxy_cluster_add import MySQLProxyClusterAddFlow
from backend.flow.engine.bamboo.scene.mysql.mysql_proxy_cluster_switch import MySQLProxyClusterSwitchFlow
from backend.flow.engine.bamboo.scene.mysql.mysql_random_password import MySQLRandomizePassword
from backend.flow.engine.bamboo.scene.mysql.mysql_rename_database_flow import MySQLRenameDatabaseFlow
from backend.flow.engine.bamboo.scene.mysql.mysql_restore_slave_flow import MySQLRestoreSlaveFlow
from backend.flow.engine.bamboo.scene.mysql.mysql_restore_slave_remote_flow import MySQLRestoreSlaveRemoteFlow
from backend.flow.engine.bamboo.scene.mysql.mysql_rollback_data_flow import MySQLRollbackDataFlow
from backend.flow.engine.bamboo.scene.mysql.mysql_single_apply_flow import MySQLSingleApplyFlow
from backend.flow.engine.bamboo.scene.mysql.mysql_single_destroy_flow import MySQLSingleDestroyFlow
from backend.flow.engine.bamboo.scene.mysql.mysql_single_disable_flow import MySQLSingleDisableFlow
from backend.flow.engine.bamboo.scene.mysql.mysql_single_enable_flow import MySQLSingleEnableFlow
from backend.flow.engine.bamboo.scene.mysql.mysql_truncate_flow import MySQLTruncateFlow
from backend.flow.engine.bamboo.scene.mysql.pt_table_sync import PtTableSyncFlow
from backend.flow.engine.controller.base import BaseController


class MySQLController(BaseController):
    """
    mysql实例相关调用
    """

    def mysql_single_apply_scene(self):
        """
        部署tenDB(mysql)单实例场景(新flow编排)
        """
        flow = MySQLSingleApplyFlow(root_id=self.root_id, data=self.ticket_data)
        flow.deploy_mysql_single_flow_with_manual()

    def mysql_restore_slave_scene(self):
        """
        tenDB slave 恢复流程编排
        """
        flow = MySQLRestoreSlaveFlow(root_id=self.root_id, data=self.ticket_data)
        flow.deploy_restore_slave_flow()

    def mysql_add_slave_scene(self):
        """
        仅添加 slave 流程编排
        """
        flow = MySQLRestoreSlaveFlow(root_id=self.root_id, data=self.ticket_data)
        flow.deploy_add_slave_flow()

    def mysql_restore_local_slave_scene(self):
        """
        tenDB slave 原地恢复流程编排
        """
        flow = MySQLRestoreSlaveFlow(root_id=self.root_id, data=self.ticket_data)
        flow.deploy_restore_local_slave_flow()

    #  mysql 从节点恢复(接入备份系统)
    def mysql_restore_slave_remote_scene(self):
        """
        tenDB slave 恢复流程编排
        """
        flow = MySQLRestoreSlaveRemoteFlow(root_id=self.root_id, tick_data=self.ticket_data)
        flow.tendb_ha_restore_slave_flow()

    def mysql_add_slave_remote_scene(self):
        """
        仅添加 slave 流程编排
        """
        self.ticket_data["add_slave_only"] = True
        flow = MySQLRestoreSlaveRemoteFlow(root_id=self.root_id, tick_data=self.ticket_data)
        flow.tendb_ha_restore_slave_flow()

    def mysql_restore_local_remote_scene(self):
        """
        tenDB slave 原地恢复流程编排
        """
        flow = MySQLRestoreSlaveRemoteFlow(root_id=self.root_id, tick_data=self.ticket_data)
        flow.restore_local_slave_flow()

    def mysql_ha_apply_scene(self):
        """
        部署tenDB(mysql) HA集群场景(新flow编排)
        """
        flow = MySQLHAApplyFlow(root_id=self.root_id, data=self.ticket_data)
        flow.deploy_mysql_ha_flow_with_manual()

    def mysql_ha_destroy_scene(self):
        """
            下架tenDB(mysql) HA集群场景(新flow编排)
            ticket_data 参数结构体样例
            {
            "uid": "2022051612120001",
            "creator": "xxx",
            "bk_biz_id": "152",
            "force": ture/false,
            "ticket_type": "MYSQL_HA_DESTROY",
            "cluster_ids": [1,2,3]
        }
        """
        flow = MySQLHADestroyFlow(root_id=self.root_id, data=self.ticket_data)
        flow.destroy_mysql_ha_flow()

    def mysql_ha_disable_scene(self):
        """
            禁用tenDB(mysql) HA集群场景(新flow编排)
            ticket_data 参数结构体样例
            {
            "uid": "2022051612120001",
            "creator": "xxx",
            "bk_biz_id": "152",
            "ticket_type": "MYSQL_HA_DISABLE",
            "cluster_ids": [1,2,3]
        }
        """
        flow = MySQLHADisableFlow(root_id=self.root_id, data=self.ticket_data)
        flow.disable_mysql_ha_flow()

    def mysql_ha_enable_scene(self):
        """
            启动tenDB(mysql) HA集群场景(新flow编排)，针对已被禁用的集群
            ticket_data 参数结构体样例
            {
            "uid": "2022051612120001",
            "creator": "xxx",
            "bk_biz_id": "152",
            "ticket_type": "MYSQL_HA_ENABLE",
            "cluster_ids": [1,2,3]
        }
        """
        flow = MySQLHAEnableFlow(root_id=self.root_id, data=self.ticket_data)
        flow.enable_mysql_ha_flow()

    def mysql_single_destroy_scene(self):
        """
            下架tenDB(mysql) single集群场景(新flow编排)，针对已被禁用的集群
            ticket_data 参数结构体样例
            {
            "uid": "2022051612120001",
            "creator": "xxx",
            "bk_biz_id": "152",
            "force": ture/false,
            "ticket_type": "MYSQL_SINGLE_DESTROY",
            "cluster_ids": [1,2,3]
        }
        """
        flow = MySQLSingleDestroyFlow(root_id=self.root_id, data=self.ticket_data)
        flow.destroy_mysql_single_flow()

    def mysql_single_disable_scene(self):
        """
            禁用tenDB(mysql) single集群场景(新flow编排)
            ticket_data 参数结构体样例
            {
            "uid": "2022051612120001",
            "creator": "xxx",
            "bk_biz_id": "152",
            "ticket_type": "MYSQL_SINGLE_DISABLE",
            "cluster_ids": [1,2,3]
        }
        """
        flow = MySQLSingleDisableFlow(root_id=self.root_id, data=self.ticket_data)
        flow.disable_mysql_single_flow()

    def mysql_single_enable_scene(self):
        """
            启动tenDB(mysql) single集群场景(新flow编排)， 针对已被禁用的集群
            ticket_data 参数结构体样例
            {
            "uid": "2022051612120001",
            "creator": "xxx",
            "bk_biz_id": "152",
            "ticket_type": "MYSQL_SINGLE_ENABLE",
            "cluster_ids": [1,2,3]
        }
        """
        flow = MySQLSingleEnableFlow(root_id=self.root_id, data=self.ticket_data)
        flow.enable_mysql_single_flow()

    def mysql_authorize_rules(self):
        """授权mysql权限场景"""

        flow = MySQLAuthorizeRules(root_id=self.root_id, data=self.ticket_data)
        flow.authorize_mysql_rules()

    def mysql_clone_rules(self):
        """
        权限克隆mysql场景：
        - 实例间权限克隆
        - 客户端权限克隆
        """

        flow = MySQLCloneRules(root_id=self.root_id, data=self.ticket_data)
        flow.clone_mysql_rules()

    def mysql_proxy_add_scene(self):
        """
        添加mysql_proxy实例场景(新flow编排)
        ticket_data 参数结构体样例
        {
        "uid": "2022051612120001",
        "created_by": "xxx",
        "bk_biz_id": "152",
        "ticket_type": "MYSQL_PROXY_ADD",
        "add_infos": [
              {
                "cluster_ids": [1,2,3],
                "proxy_ip": "1.1.1.1"
              },
              {
                "cluster_ids": [4,5,6],
                "proxy_ip": "2.2.2.2"
              }
        ]
        }
        """

        flow = MySQLProxyClusterAddFlow(root_id=self.root_id, data=self.ticket_data)
        flow.add_mysql_cluster_proxy_flow()

    def mysql_ha_truncate_data_scene(self):
        """
        TenDBHA 清档
        ticket_data 参数结构体样例
        {
        "uid": "2022051612120001",
        "created_by": "xxx",
        "bk_biz_id": "152",
        "ticket_type": "MYSQL_HA_TRUNCATE_DATA",
        "infos": [
            {
                "cluster_id": str,
                "db_patterns": ["db1%", "db2%"],
                "ignore_dbs": ["db11", "db12", "db23"],
                "table_patterns": ["tb_role%", "tb_mail%", "*"],
                "ignore_tables": ["tb_role1", "tb_mail10"],
                "truncate_data_type": "drop_database"
                "force": ture/false
            },
            ...
            ...
            ]
        }

        truncate_data_type 为枚举的 value

        class TruncateDataTypeEnum(str, StructuredEnum):
            TRUNCATE_TABLE = EnumField('truncate_table', _('truncate_table'))
            DROP_DATABASE = EnumField('drop_database', _('drop_database'))
            DROP_TABLE = EnumField('drop_table', _('drop_table'))
        """

        flow = MySQLTruncateFlow(root_id=self.root_id, data=self.ticket_data, cluster_type=ClusterType.TenDBHA.value)
        flow.truncate_flow()

    def mysql_proxy_switch_scene(self):
        """
        上架mysql_proxy实例场景(新flow编排)
        ticket_data 参数结构体样例
        {
        "uid": "2022051612120001",
        "created_by": "xxx",
        "bk_biz_id": "152",
        "force": false,
        "ticket_type": "MYSQL_PROXY_SWITCH",
        "switch_infos": [
              {
                "cluster_ids": [1,2,3],
                "origin_proxy_ip":"1.1.1.1",
                "target_proxy_ip":"2.2.2.2"
              },
              {
                "cluster_ids": [4,5,6]
                "origin_proxy_ip":"3.3.3.3",
                "target_proxy_ip":"4.4.4.4"
              }
        ]
        }
        """
        flow = MySQLProxyClusterSwitchFlow(root_id=self.root_id, data=self.ticket_data)
        flow.switch_mysql_cluster_proxy_flow()

    def mysql_import_sqlfile_scene(self):
        flow = ImportSQLFlow(root_id=self.root_id, data=self.ticket_data)
        flow.import_sqlfile_flow()

    def mysql_sql_semantic_check_scene(self):
        """
        SQL语义检查场景
        """
        flow = ImportSQLFlow(root_id=self.root_id, data=self.ticket_data)
        flow.sql_semantic_check_flow()

    def mysql_checksum(self):
        """
        mysql 数据校验
        """
        flow = MysqlChecksumFlow(root_id=self.root_id, data=self.ticket_data)
        flow.mysql_checksum_flow()

    def mysql_partition(self):
        """
        mysql 表分区
        """
        flow = MysqlPartitionFlow(root_id=self.root_id, data=self.ticket_data)
        flow.mysql_partition_flow()

    def mysql_fake_sql_semantic_check_scene(self):
        """
        测试专用，模拟SQL语义检查场景
        """
        flow = MySQLFakeSemanticCheck(root_id=self.root_id, data=self.ticket_data)
        flow.fake_semantic_check()

    def mysql_ha_rename_database_scene(self):
        """
        TenDBHA 重命名数据库
        ticket_data 参数结构体样例
        {
        "uid": "2022051612120001",
        "created_by": "xxx",
        "bk_biz_id": "152",
        "ticket_type": "MYSQL_HA_RENAME_DATABASE",
        "infos": [
            {
                "cluster_id": int,
                "from_database": str,
                "to_database": str
                "force": bool
            },
            ...
            ...
            ]
        }
        """
        flow = MySQLRenameDatabaseFlow(
            root_id=self.root_id, data=self.ticket_data, cluster_type=ClusterType.TenDBHA.value
        )
        flow.rename_database()

    def mysql_migrate_cluster_scene(self):
        """
        主从成对迁移flow编排
        """
        flow = MySQLMigrateClusterFlow(root_id=self.root_id, data=self.ticket_data)
        flow.deploy_migrate_cluster_flow()

    def mysql_migrate_remote_scene(self):
        """
        主从成对迁移flow编排
        """
        flow = MySQLMigrateClusterRemoteFlow(root_id=self.root_id, data=self.ticket_data)
        flow.migrate_cluster_flow()

    def mysql_ha_db_table_backup_scene(self):
        """
        TenDBHA 库表备份
        ticket_data 参数结构样例
        {
        "uid": "2022051612120001",
        "created_by": "xxx",
        "bk_biz_id": "152",
        "ticket_type": "MYSQL_HA_DB_TABLE_BACKUP",
        "infos": [
            {
                "cluster_id": int,
                "backup_on": str enum InstanceInnerRole
                "db_patterns": ["db1%", "db2%"],
                "ignore_dbs": ["db11", "db12", "db23"],
                "table_patterns": ["tb_role%", "tb_mail%", "*"],
                "ignore_tables": ["tb_role1", "tb_mail10"],
            },
            ...
            ...
        ]
        }
        """
        flow = MySQLHADBTableBackupFlow(root_id=self.root_id, data=self.ticket_data)
        flow.backup_flow()

    def mysql_ha_switch_scene(self):
        """
        mysql主从切换单据场景（整机切换）
        ticket_data 参数结构体样例
        {
            "uid": "2022051612120001",
            "create_by": "xxx",
            "bk_biz_id": "152",
            "ticket_type": "MYSQL_MASTER_SLAVE_SWITCH",
            "infos":[
              "cluster_ids": [1,2,3],
              "master_ip": {"ip":"1.1.1.1", "bk_cloud_id": 0},
              "slave_ip": {"ip":"2.2.2.2", "bk_cloud_id": 0},
              "is_safe": ture
            ]
        }
        """
        flow = MySQLMasterSlaveSwitchFlow(root_id=self.root_id, data=self.ticket_data)
        flow.master_slave_switch_flow()

    def mysql_ha_master_fail_over_scene(self):
        """
        mysql主库故障切换单据场景（整机切换）
        ticket_data 参数结构体样例
        {
            "uid": "2022051612120001",
            "create_by": "xxx",
            "bk_biz_id": "152",
            "ticket_type": "MYSQL_MASTER_FAIL_OVER",
            "switch_infos":[
              "cluster_ids": [1,2,3],
              "master_ip": {"ip":"1.1.1.1", "bk_cloud_id": 0},
              "slave_ip": {"ip":"2.2.2.2", "bk_cloud_id": 0},
              "is_safe": ture
            ]
        }
        """
        flow = MySQLMasterFailOverFlow(root_id=self.root_id, data=self.ticket_data)
        flow.master_fail_over_flow()

    def mysql_rollback_data_cluster_scene(self):
        """
        数据定点回档
        """
        flow = MySQLRollbackDataFlow(root_id=self.root_id, data=self.ticket_data)
        flow.rollback_data_flow()

    def mysql_pt_table_sync_scene(self):
        """
        mysql数据修复场景
        """
        flow = PtTableSyncFlow(root_id=self.root_id, data=self.ticket_data)
        flow.exec_pt_table_sync_flow()

    def mysql_flashback_scene(self):
        flow = MysqlFlashbackFlow(root_id=self.root_id, data=self.ticket_data)
        flow.mysql_flashback_flow()

    def mysql_full_backup_scene(self):
        flow = MySQLHAFullBackupFlow(root_id=self.root_id, data=self.ticket_data)
        flow.full_backup_flow()

    def mysql_edit_config_scene(self):
        flow = MysqlEditConfigFlow(root_id=self.root_id, data=self.ticket_data)
        flow.mysql_edit_config_flow()

    def mysql_single_truncate_data_scene(self):
        """
        TenDBSingle 清档
        ticket_data 参数结构体样例
        {
        "uid": "2022051612120001",
        "created_by": "xxx",
        "bk_biz_id": "152",
        "ticket_type": "MYSQL_SINGLE_TRUNCATE_DATA",
        "infos": [
            {
                "cluster_id": str,
                "db_patterns": ["db1%", "db2%"],
                "ignore_dbs": ["db11", "db12", "db23"],
                "table_patterns": ["tb_role%", "tb_mail%", "*"],
                "ignore_tables": ["tb_role1", "tb_mail10"],
                "truncate_data_type": "drop_database"
                "force": ture/false
            },
            ...
            ...
            ]
        }

        truncate_data_type 为枚举的 value

        class TruncateDataTypeEnum(str, StructuredEnum):
            TRUNCATE_TABLE = EnumField('truncate_table', _('truncate_table'))
            DROP_DATABASE = EnumField('drop_database', _('drop_database'))
            DROP_TABLE = EnumField('drop_table', _('drop_table'))
        """

        flow = MySQLTruncateFlow(
            root_id=self.root_id, data=self.ticket_data, cluster_type=ClusterType.TenDBSingle.value
        )
        flow.truncate_flow()

    def mysql_single_rename_database_scene(self):
        """
        TenDBHA 重命名数据库
        ticket_data 参数结构体样例
        {
        "uid": "2022051612120001",
        "created_by": "xxx",
        "bk_biz_id": "152",
        "ticket_type": "MYSQL_SINGLE_RENAME_DATABASE",
        "infos": [
            {
                "cluster_id": int,
                "from_database": str,
                "to_database": str
                "force": bool
            },
            ...
            ...
            ]
        }
        """
        flow = MySQLRenameDatabaseFlow(
            root_id=self.root_id, data=self.ticket_data, cluster_type=ClusterType.TenDBSingle.value
        )
        flow.rename_database()

    def mysql_ha_standardize_scene(self):
        flow = MySQLHAStandardizeFlow(root_id=self.root_id, data=self.ticket_data)
        flow.standardize()

<<<<<<< HEAD
    def mysql_randomize_password(self):
        flow = MySQLRandomizePassword(root_id=self.root_id, data=self.ticket_data)
        flow.mysql_randomize_password()
=======
    def mysql_open_area_scene(self):
        flow = MysqlOpenAreaFlow(root_id=self.root_id, data=self.ticket_data)
        flow.mysql_open_area_flow()

    def mysql_ha_metadata_import_scene(self):
        flow = TenDBHAMetadataImportFlow(root_id=self.root_id, data=self.ticket_data)
        flow.import_meta()
>>>>>>> 5a96b2a8
<|MERGE_RESOLUTION|>--- conflicted
+++ resolved
@@ -536,16 +536,13 @@
         flow = MySQLHAStandardizeFlow(root_id=self.root_id, data=self.ticket_data)
         flow.standardize()
 
-<<<<<<< HEAD
     def mysql_randomize_password(self):
         flow = MySQLRandomizePassword(root_id=self.root_id, data=self.ticket_data)
         flow.mysql_randomize_password()
-=======
     def mysql_open_area_scene(self):
         flow = MysqlOpenAreaFlow(root_id=self.root_id, data=self.ticket_data)
         flow.mysql_open_area_flow()
 
     def mysql_ha_metadata_import_scene(self):
         flow = TenDBHAMetadataImportFlow(root_id=self.root_id, data=self.ticket_data)
-        flow.import_meta()
->>>>>>> 5a96b2a8
+        flow.import_meta()
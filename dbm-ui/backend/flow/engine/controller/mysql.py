# -*- coding: utf-8 -*-
"""
TencentBlueKing is pleased to support the open source community by making 蓝鲸智云-DB管理系统(BlueKing-BK-DBM) available.
Copyright (C) 2017-2023 THL A29 Limited, a Tencent company. All rights reserved.
Licensed under the MIT License (the "License"); you may not use this file except in compliance with the License.
You may obtain a copy of the License at https://opensource.org/licenses/MIT
Unless required by applicable law or agreed to in writing, software distributed under the License is distributed on
an "AS IS" BASIS, WITHOUT WARRANTIES OR CONDITIONS OF ANY KIND, either express or implied. See the License for the
specific language governing permissions and limitations under the License.
"""

from backend.db_meta.enums import ClusterType
from backend.flow.engine.bamboo.scene.mysql.import_sqlfile_flow import ImportSQLFlow
from backend.flow.engine.bamboo.scene.mysql.mysql_authorize_rules import MySQLAuthorizeRules
from backend.flow.engine.bamboo.scene.mysql.mysql_checksum import MysqlChecksumFlow
from backend.flow.engine.bamboo.scene.mysql.mysql_clone_rules import MySQLCloneRules
from backend.flow.engine.bamboo.scene.mysql.mysql_data_migrate_flow import MysqlDataMigrateFlow
from backend.flow.engine.bamboo.scene.mysql.mysql_edit_config_flow import MysqlEditConfigFlow
from backend.flow.engine.bamboo.scene.mysql.mysql_fake_sql_semantic_check import MySQLFakeSemanticCheck
from backend.flow.engine.bamboo.scene.mysql.mysql_flashback_flow import MysqlFlashbackFlow
from backend.flow.engine.bamboo.scene.mysql.mysql_ha_apply_flow import MySQLHAApplyFlow
from backend.flow.engine.bamboo.scene.mysql.mysql_ha_db_table_backup import MySQLHADBTableBackupFlow
from backend.flow.engine.bamboo.scene.mysql.mysql_ha_destroy_flow import MySQLHADestroyFlow
from backend.flow.engine.bamboo.scene.mysql.mysql_ha_disable_flow import MySQLHADisableFlow
from backend.flow.engine.bamboo.scene.mysql.mysql_ha_enable_flow import MySQLHAEnableFlow
from backend.flow.engine.bamboo.scene.mysql.mysql_ha_full_backup_flow import MySQLHAFullBackupFlow
from backend.flow.engine.bamboo.scene.mysql.mysql_ha_metadata_import import TenDBHAMetadataImportFlow
from backend.flow.engine.bamboo.scene.mysql.mysql_ha_standardize_flow import MySQLHAStandardizeFlow
from backend.flow.engine.bamboo.scene.mysql.mysql_master_fail_over import MySQLMasterFailOverFlow
from backend.flow.engine.bamboo.scene.mysql.mysql_master_slave_switch import MySQLMasterSlaveSwitchFlow
from backend.flow.engine.bamboo.scene.mysql.mysql_migrate_cluster_flow import MySQLMigrateClusterFlow
from backend.flow.engine.bamboo.scene.mysql.mysql_migrate_cluster_remote_flow import MySQLMigrateClusterRemoteFlow
from backend.flow.engine.bamboo.scene.mysql.mysql_open_area_flow import MysqlOpenAreaFlow
from backend.flow.engine.bamboo.scene.mysql.mysql_partition import MysqlPartitionFlow
from backend.flow.engine.bamboo.scene.mysql.mysql_proxy_cluster_add import MySQLProxyClusterAddFlow
from backend.flow.engine.bamboo.scene.mysql.mysql_proxy_cluster_switch import MySQLProxyClusterSwitchFlow
from backend.flow.engine.bamboo.scene.mysql.mysql_proxy_upgrade import MySQLProxyLocalUpgradeFlow
from backend.flow.engine.bamboo.scene.mysql.mysql_random_password import MySQLRandomizePassword
from backend.flow.engine.bamboo.scene.mysql.mysql_rename_database_flow import MySQLRenameDatabaseFlow
from backend.flow.engine.bamboo.scene.mysql.mysql_restore_slave_flow import MySQLRestoreSlaveFlow
from backend.flow.engine.bamboo.scene.mysql.mysql_restore_slave_remote_flow import MySQLRestoreSlaveRemoteFlow
from backend.flow.engine.bamboo.scene.mysql.mysql_rollback_data_flow import MySQLRollbackDataFlow
from backend.flow.engine.bamboo.scene.mysql.mysql_single_apply_flow import MySQLSingleApplyFlow
from backend.flow.engine.bamboo.scene.mysql.mysql_single_destroy_flow import MySQLSingleDestroyFlow
from backend.flow.engine.bamboo.scene.mysql.mysql_single_disable_flow import MySQLSingleDisableFlow
from backend.flow.engine.bamboo.scene.mysql.mysql_single_enable_flow import MySQLSingleEnableFlow
from backend.flow.engine.bamboo.scene.mysql.mysql_truncate_flow import MySQLTruncateFlow
from backend.flow.engine.bamboo.scene.mysql.mysql_upgrade import MySQLLocalUpgradeFlow
from backend.flow.engine.bamboo.scene.mysql.pt_table_sync import PtTableSyncFlow
from backend.flow.engine.controller.base import BaseController


class MySQLController(BaseController):
    """
    mysql实例相关调用
    """

    def mysql_single_apply_scene(self):
        """
        部署tenDB(mysql)单实例场景(新flow编排)
        """
        flow = MySQLSingleApplyFlow(root_id=self.root_id, data=self.ticket_data)
        flow.deploy_flow()

    def mysql_restore_slave_scene(self):
        """
        tenDB slave 恢复流程编排
        """
        flow = MySQLRestoreSlaveFlow(root_id=self.root_id, tick_data=self.ticket_data)
        flow.deploy_restore_slave_flow()

    def mysql_add_slave_scene(self):
        """
        仅添加 slave 流程编排
        """
        flow = MySQLRestoreSlaveFlow(root_id=self.root_id, tick_data=self.ticket_data)
        flow.deploy_add_slave_flow()

    def mysql_restore_local_slave_scene(self):
        """
        tenDB slave 原地恢复流程编排
        """
        flow = MySQLRestoreSlaveFlow(root_id=self.root_id, tick_data=self.ticket_data)
        flow.deploy_restore_local_slave_flow()

    #  mysql 从节点恢复(接入备份系统)
    def mysql_restore_slave_remote_scene(self):
        """
        tenDB slave 恢复流程编排
        """
        flow = MySQLRestoreSlaveRemoteFlow(root_id=self.root_id, tick_data=self.ticket_data)
        flow.tendb_ha_restore_slave_flow()

    def mysql_add_slave_remote_scene(self):
        """
        仅添加 slave 流程编排
        """
        self.ticket_data["add_slave_only"] = True
        flow = MySQLRestoreSlaveRemoteFlow(root_id=self.root_id, tick_data=self.ticket_data)
        flow.tendb_ha_restore_slave_flow()

    def mysql_restore_local_remote_scene(self):
        """
        tenDB slave 原地恢复流程编排
        """
        flow = MySQLRestoreSlaveRemoteFlow(root_id=self.root_id, tick_data=self.ticket_data)
        flow.restore_local_slave_flow()

    def mysql_ha_apply_scene(self):
        """
        部署tenDB(mysql) HA集群场景(新flow编排)
        """
        flow = MySQLHAApplyFlow(root_id=self.root_id, data=self.ticket_data)
        flow.deploy_mysql_ha_flow_with_manual()

    def mysql_ha_destroy_scene(self):
        """
            下架tenDB(mysql) HA集群场景(新flow编排)
            ticket_data 参数结构体样例
            {
            "uid": "2022051612120001",
            "creator": "xxx",
            "bk_biz_id": "152",
            "force": ture/false,
            "ticket_type": "MYSQL_HA_DESTROY",
            "cluster_ids": [1,2,3]
        }
        """
        flow = MySQLHADestroyFlow(root_id=self.root_id, data=self.ticket_data)
        flow.destroy_mysql_ha_flow()

    def mysql_ha_disable_scene(self):
        """
            禁用tenDB(mysql) HA集群场景(新flow编排)
            ticket_data 参数结构体样例
            {
            "uid": "2022051612120001",
            "creator": "xxx",
            "bk_biz_id": "152",
            "ticket_type": "MYSQL_HA_DISABLE",
            "cluster_ids": [1,2,3]
        }
        """
        flow = MySQLHADisableFlow(root_id=self.root_id, data=self.ticket_data)
        flow.disable_mysql_ha_flow()

    def mysql_ha_enable_scene(self):
        """
            启动tenDB(mysql) HA集群场景(新flow编排)，针对已被禁用的集群
            ticket_data 参数结构体样例
            {
            "uid": "2022051612120001",
            "creator": "xxx",
            "bk_biz_id": "152",
            "ticket_type": "MYSQL_HA_ENABLE",
            "cluster_ids": [1,2,3]
        }
        """
        flow = MySQLHAEnableFlow(root_id=self.root_id, data=self.ticket_data)
        flow.enable_mysql_ha_flow()

    def mysql_single_destroy_scene(self):
        """
            下架tenDB(mysql) single集群场景(新flow编排)，针对已被禁用的集群
            ticket_data 参数结构体样例
            {
            "uid": "2022051612120001",
            "creator": "xxx",
            "bk_biz_id": "152",
            "force": ture/false,
            "ticket_type": "MYSQL_SINGLE_DESTROY",
            "cluster_ids": [1,2,3]
        }
        """
        flow = MySQLSingleDestroyFlow(root_id=self.root_id, data=self.ticket_data)
        flow.destroy_mysql_single_flow()

    def mysql_single_disable_scene(self):
        """
            禁用tenDB(mysql) single集群场景(新flow编排)
            ticket_data 参数结构体样例
            {
            "uid": "2022051612120001",
            "creator": "xxx",
            "bk_biz_id": "152",
            "ticket_type": "MYSQL_SINGLE_DISABLE",
            "cluster_ids": [1,2,3]
        }
        """
        flow = MySQLSingleDisableFlow(root_id=self.root_id, data=self.ticket_data)
        flow.disable_mysql_single_flow()

    def mysql_single_enable_scene(self):
        """
            启动tenDB(mysql) single集群场景(新flow编排)， 针对已被禁用的集群
            ticket_data 参数结构体样例
            {
            "uid": "2022051612120001",
            "creator": "xxx",
            "bk_biz_id": "152",
            "ticket_type": "MYSQL_SINGLE_ENABLE",
            "cluster_ids": [1,2,3]
        }
        """
        flow = MySQLSingleEnableFlow(root_id=self.root_id, data=self.ticket_data)
        flow.enable_mysql_single_flow()

    def mysql_authorize_rules(self):
        """授权mysql权限场景"""

        flow = MySQLAuthorizeRules(root_id=self.root_id, data=self.ticket_data)
        flow.authorize_mysql_rules()

    def mysql_clone_rules(self):
        """
        权限克隆mysql场景：
        - 实例间权限克隆
        - 客户端权限克隆
        """

        flow = MySQLCloneRules(root_id=self.root_id, data=self.ticket_data)
        flow.clone_mysql_rules()

    def mysql_proxy_add_scene(self):
        """
        添加mysql_proxy实例场景(新flow编排)
        ticket_data 参数结构体样例
        {
        "uid": "2022051612120001",
        "created_by": "xxx",
        "bk_biz_id": "152",
        "ticket_type": "MYSQL_PROXY_ADD",
        "add_infos": [
              {
                "cluster_ids": [1,2,3],
                "proxy_ip": "1.1.1.1"
              },
              {
                "cluster_ids": [4,5,6],
                "proxy_ip": "2.2.2.2"
              }
        ]
        }
        """

        flow = MySQLProxyClusterAddFlow(root_id=self.root_id, data=self.ticket_data)
        flow.add_mysql_cluster_proxy_flow()

    def mysql_ha_truncate_data_scene(self):
        """
        TenDBHA 清档
        ticket_data 参数结构体样例
        {
        "uid": "2022051612120001",
        "created_by": "xxx",
        "bk_biz_id": "152",
        "ticket_type": "MYSQL_HA_TRUNCATE_DATA",
        "infos": [
            {
                "cluster_id": str,
                "db_patterns": ["db1%", "db2%"],
                "ignore_dbs": ["db11", "db12", "db23"],
                "table_patterns": ["tb_role%", "tb_mail%", "*"],
                "ignore_tables": ["tb_role1", "tb_mail10"],
                "truncate_data_type": "drop_database"
                "force": ture/false
            },
            ...
            ...
            ]
        }

        truncate_data_type 为枚举的 value

        class TruncateDataTypeEnum(str, StructuredEnum):
            TRUNCATE_TABLE = EnumField('truncate_table', _('truncate_table'))
            DROP_DATABASE = EnumField('drop_database', _('drop_database'))
            DROP_TABLE = EnumField('drop_table', _('drop_table'))
        """

        flow = MySQLTruncateFlow(root_id=self.root_id, data=self.ticket_data, cluster_type=ClusterType.TenDBHA.value)
        flow.truncate_flow()

    def mysql_proxy_switch_scene(self):
        """
        上架mysql_proxy实例场景(新flow编排)
        ticket_data 参数结构体样例
        {
        "uid": "2022051612120001",
        "created_by": "xxx",
        "bk_biz_id": "152",
        "force": false,
        "ticket_type": "MYSQL_PROXY_SWITCH",
        "switch_infos": [
              {
                "cluster_ids": [1,2,3],
                "origin_proxy_ip":"1.1.1.1",
                "target_proxy_ip":"2.2.2.2"
              },
              {
                "cluster_ids": [4,5,6]
                "origin_proxy_ip":"3.3.3.3",
                "target_proxy_ip":"4.4.4.4"
              }
        ]
        }
        """
        flow = MySQLProxyClusterSwitchFlow(root_id=self.root_id, data=self.ticket_data)
        flow.switch_mysql_cluster_proxy_flow()

    def mysql_import_sqlfile_scene(self):
        flow = ImportSQLFlow(root_id=self.root_id, data=self.ticket_data)
        flow.import_sqlfile_flow()

    def mysql_sql_semantic_check_scene(self):
        """
        SQL语义检查场景
        """
        flow = ImportSQLFlow(root_id=self.root_id, data=self.ticket_data)
        flow.sql_semantic_check_flow()

    def mysql_checksum(self):
        """
        mysql 数据校验
        """
        flow = MysqlChecksumFlow(root_id=self.root_id, data=self.ticket_data)
        flow.mysql_checksum_flow()

    def mysql_partition(self):
        """
        mysql 表分区
        """
        flow = MysqlPartitionFlow(root_id=self.root_id, data=self.ticket_data)
        flow.mysql_partition_flow()

    def mysql_fake_sql_semantic_check_scene(self):
        """
        测试专用，模拟SQL语义检查场景
        """
        flow = MySQLFakeSemanticCheck(root_id=self.root_id, data=self.ticket_data)
        flow.fake_semantic_check()

    def mysql_ha_rename_database_scene(self):
        """
        TenDBHA 重命名数据库
        ticket_data 参数结构体样例
        {
        "uid": "2022051612120001",
        "created_by": "xxx",
        "bk_biz_id": "152",
        "ticket_type": "MYSQL_HA_RENAME_DATABASE",
        "infos": [
            {
                "cluster_id": int,
                "from_database": str,
                "to_database": str
                "force": bool
            },
            ...
            ...
            ]
        }
        """
        flow = MySQLRenameDatabaseFlow(
            root_id=self.root_id, data=self.ticket_data, cluster_type=ClusterType.TenDBHA.value
        )
        flow.rename_database()

    def mysql_migrate_cluster_scene(self):
        """
        主从成对迁移flow编排
        """
        flow = MySQLMigrateClusterFlow(root_id=self.root_id, ticket_data=self.ticket_data)
        flow.deploy_migrate_cluster_flow()

    def mysql_migrate_remote_scene(self):
        """
        主从成对迁移flow编排
        """
        flow = MySQLMigrateClusterRemoteFlow(root_id=self.root_id, ticket_data=self.ticket_data)
        flow.migrate_cluster_flow()

    def mysql_ha_db_table_backup_scene(self):
        """
        TenDBHA 库表备份
        ticket_data 参数结构样例
        {
        "uid": "2022051612120001",
        "created_by": "xxx",
        "bk_biz_id": "152",
        "ticket_type": "MYSQL_HA_DB_TABLE_BACKUP",
        "infos": [
            {
                "cluster_id": int,
                "backup_on": str enum InstanceInnerRole
                "db_patterns": ["db1%", "db2%"],
                "ignore_dbs": ["db11", "db12", "db23"],
                "table_patterns": ["tb_role%", "tb_mail%", "*"],
                "ignore_tables": ["tb_role1", "tb_mail10"],
            },
            ...
            ...
        ]
        }
        """
        flow = MySQLHADBTableBackupFlow(root_id=self.root_id, data=self.ticket_data)
        flow.backup_flow()

    def mysql_ha_switch_scene(self):
        """
        mysql主从切换单据场景（整机切换）
        ticket_data 参数结构体样例
        {
            "uid": "2022051612120001",
            "create_by": "xxx",
            "bk_biz_id": "152",
            "ticket_type": "MYSQL_MASTER_SLAVE_SWITCH",
            "infos":[
              "cluster_ids": [1,2,3],
              "master_ip": {"ip":"1.1.1.1", "bk_cloud_id": 0},
              "slave_ip": {"ip":"2.2.2.2", "bk_cloud_id": 0},
              "is_safe": ture
            ]
        }
        """
        flow = MySQLMasterSlaveSwitchFlow(root_id=self.root_id, data=self.ticket_data)
        flow.master_slave_switch_flow()

    def mysql_ha_master_fail_over_scene(self):
        """
        mysql主库故障切换单据场景（整机切换）
        ticket_data 参数结构体样例
        {
            "uid": "2022051612120001",
            "create_by": "xxx",
            "bk_biz_id": "152",
            "ticket_type": "MYSQL_MASTER_FAIL_OVER",
            "switch_infos":[
              "cluster_ids": [1,2,3],
              "master_ip": {"ip":"1.1.1.1", "bk_cloud_id": 0},
              "slave_ip": {"ip":"2.2.2.2", "bk_cloud_id": 0},
              "is_safe": ture
            ]
        }
        """
        flow = MySQLMasterFailOverFlow(root_id=self.root_id, data=self.ticket_data)
        flow.master_fail_over_flow()

    def mysql_rollback_data_cluster_scene(self):
        """
        数据定点回档
        """
        flow = MySQLRollbackDataFlow(root_id=self.root_id, data=self.ticket_data)
        flow.rollback_data_flow()

    def mysql_pt_table_sync_scene(self):
        """
        mysql数据修复场景
        """
        flow = PtTableSyncFlow(root_id=self.root_id, data=self.ticket_data)
        flow.exec_pt_table_sync_flow()

    def mysql_flashback_scene(self):
        flow = MysqlFlashbackFlow(root_id=self.root_id, data=self.ticket_data)
        flow.mysql_flashback_flow()

    def mysql_full_backup_scene(self):
        flow = MySQLHAFullBackupFlow(root_id=self.root_id, data=self.ticket_data)
        flow.full_backup_flow()

    def mysql_edit_config_scene(self):
        flow = MysqlEditConfigFlow(root_id=self.root_id, data=self.ticket_data)
        flow.mysql_edit_config_flow()

    def mysql_single_truncate_data_scene(self):
        """
        TenDBSingle 清档
        ticket_data 参数结构体样例
        {
        "uid": "2022051612120001",
        "created_by": "xxx",
        "bk_biz_id": "152",
        "ticket_type": "MYSQL_SINGLE_TRUNCATE_DATA",
        "infos": [
            {
                "cluster_id": str,
                "db_patterns": ["db1%", "db2%"],
                "ignore_dbs": ["db11", "db12", "db23"],
                "table_patterns": ["tb_role%", "tb_mail%", "*"],
                "ignore_tables": ["tb_role1", "tb_mail10"],
                "truncate_data_type": "drop_database"
                "force": ture/false
            },
            ...
            ...
            ]
        }

        truncate_data_type 为枚举的 value

        class TruncateDataTypeEnum(str, StructuredEnum):
            TRUNCATE_TABLE = EnumField('truncate_table', _('truncate_table'))
            DROP_DATABASE = EnumField('drop_database', _('drop_database'))
            DROP_TABLE = EnumField('drop_table', _('drop_table'))
        """

        flow = MySQLTruncateFlow(
            root_id=self.root_id, data=self.ticket_data, cluster_type=ClusterType.TenDBSingle.value
        )
        flow.truncate_flow()

    def mysql_single_rename_database_scene(self):
        """
        TenDBHA 重命名数据库
        ticket_data 参数结构体样例
        {
        "uid": "2022051612120001",
        "created_by": "xxx",
        "bk_biz_id": "152",
        "ticket_type": "MYSQL_SINGLE_RENAME_DATABASE",
        "infos": [
            {
                "cluster_id": int,
                "from_database": str,
                "to_database": str
                "force": bool
            },
            ...
            ...
            ]
        }
        """
        flow = MySQLRenameDatabaseFlow(
            root_id=self.root_id, data=self.ticket_data, cluster_type=ClusterType.TenDBSingle.value
        )
        flow.rename_database()

    def mysql_ha_standardize_scene(self):
        flow = MySQLHAStandardizeFlow(root_id=self.root_id, data=self.ticket_data)
        flow.standardize()

    def mysql_randomize_password(self):
        flow = MySQLRandomizePassword(root_id=self.root_id, data=self.ticket_data)
        flow.mysql_randomize_password()

    def mysql_open_area_scene(self):
        flow = MysqlOpenAreaFlow(root_id=self.root_id, data=self.ticket_data)
        flow.mysql_open_area_flow()

    def mysql_ha_metadata_import_scene(self):
        flow = TenDBHAMetadataImportFlow(root_id=self.root_id, data=self.ticket_data)
        flow.import_meta()

<<<<<<< HEAD
    def mysql_proxy_upgrade_scene(self):
        """
        添加mysql_proxy实例场景(新flow编排)
        ticket_data 参数结构体样例
        {
        "uid": "2022051612120001",
        "created_by": "xxx",
        "bk_biz_id": "152",
        "ticket_type": "MYSQL_PROXY_UPGRADE",
        "new_proxy_version": "mysql-proxy-0.82.13.tar.gz",
        "proxy_ip_list":[
                {
                    "bk_cloud_id: 0,
                    "ip":"1.1.1.1",
                }
                {
                    "bk_cloud_id: 0,
                    "ip":"2.2.2.2",
                }
            ]
        }
        """

        flow = MySQLProxyLocalUpgradeFlow(root_id=self.root_id, data=self.ticket_data)
        flow.upgrade_mysql_proxy_flow()

    def mysql_upgrade_scene(self):
        """
        mysql实例本地升级场景(新flow编排)
        ticket_data 参数结构体样例
        {
        "uid": "2022051612120001",
        "created_by": "xxx",
        "bk_biz_id": "152",
        "ticket_type": "MYSQL_UPGRADE",
        "new_mysql_version": "MySQL-5.7",
        "mysql_ip_list":[
                {
                    "bk_cloud_id: 0,
                    "ip":"1.1.1.1",
                }
                {
                    "bk_cloud_id: 0,
                    "ip":"2.2.2.2",
                }
            ]
        }
        """
        flow = MySQLLocalUpgradeFlow(root_id=self.root_id, data=self.ticket_data)
        flow.upgrade_mysql_flow()
=======
    def mysql_data_migrate_scene(self):
        """
        mysql数据迁移
        从源集群导出数据 导入目标集群
        @return:
        """
        flow = MysqlDataMigrateFlow(root_id=self.root_id, data=self.ticket_data)
        flow.mysql_data_migrate_flow()
>>>>>>> 332d3695
<|MERGE_RESOLUTION|>--- conflicted
+++ resolved
@@ -551,7 +551,6 @@
         flow = TenDBHAMetadataImportFlow(root_id=self.root_id, data=self.ticket_data)
         flow.import_meta()
 
-<<<<<<< HEAD
     def mysql_proxy_upgrade_scene(self):
         """
         添加mysql_proxy实例场景(新flow编排)
@@ -602,7 +601,7 @@
         """
         flow = MySQLLocalUpgradeFlow(root_id=self.root_id, data=self.ticket_data)
         flow.upgrade_mysql_flow()
-=======
+
     def mysql_data_migrate_scene(self):
         """
         mysql数据迁移
@@ -610,5 +609,4 @@
         @return:
         """
         flow = MysqlDataMigrateFlow(root_id=self.root_id, data=self.ticket_data)
-        flow.mysql_data_migrate_flow()
->>>>>>> 332d3695
+        flow.mysql_data_migrate_flow()
# -*- coding: utf-8 -*-
"""
TencentBlueKing is pleased to support the open source community by making 蓝鲸智云-DB管理系统(BlueKing-BK-DBM) available.
Copyright (C) 2017-2023 THL A29 Limited, a Tencent company. All rights reserved.
Licensed under the MIT License (the "License"); you may not use this file except in compliance with the License.
You may obtain a copy of the License at https://opensource.org/licenses/MIT
Unless required by applicable law or agreed to in writing, software distributed under the License is distributed on
an "AS IS" BASIS, WITHOUT WARRANTIES OR CONDITIONS OF ANY KIND, either express or implied. See the License for the
specific language governing permissions and limitations under the License.
"""
from dataclasses import asdict

from django.utils.translation import ugettext as _

from backend.db_meta.enums import ClusterType
from backend.db_services.mysql.fixpoint_rollback.handlers import FixPointRollbackHandler
from backend.flow.consts import RollbackType
from backend.flow.engine.bamboo.scene.common.builder import SubBuilder
from backend.flow.engine.bamboo.scene.spider.common.exceptions import TendbGetBinlogFailedException
from backend.flow.plugins.components.collections.mysql.exec_actuator_script import ExecuteDBActuatorScriptComponent
from backend.flow.plugins.components.collections.mysql.mysql_download_backupfile import (
    MySQLDownloadBackupfileComponent,
)
from backend.flow.utils.mysql.mysql_act_dataclass import DownloadBackupFileKwargs, ExecActuatorKwargs
from backend.flow.utils.mysql.mysql_act_playload import MysqlActPayload
from backend.utils.time import compare_time, str2datetime


def spider_recover_sub_flow(root_id: str, ticket_data: dict, cluster: dict):
    """
    spider 恢复表结构
    从指定spider列表获取备份介质恢复至指定的spider
    1 获取介质>判断介质来源>恢复数据
    @param root_id: flow流程root_id
    @param ticket_data: 单据 data
    @param cluster: 关联的cluster对象
    """
    sub_pipeline = SubBuilder(root_id=root_id, data=ticket_data)
    exec_act_kwargs = ExecActuatorKwargs(
        bk_cloud_id=int(cluster["bk_cloud_id"]), cluster_type=ClusterType.TenDBCluster, cluster=cluster
    )
    exec_act_kwargs.get_mysql_payload_func = MysqlActPayload.mysql_mkdir_dir.__name__
    exec_act_kwargs.exec_ip = cluster["rollback_ip"]
    sub_pipeline.add_act(
        act_name=_("创建目录 {}".format(cluster["file_target_path"])),
        act_component_code=ExecuteDBActuatorScriptComponent.code,
        kwargs=asdict(exec_act_kwargs),
    )
    #  spider 没有主从节点.指定备份的ip:port为主节点。
    cluster["master_ip"] = ""
    cluster["master_port"] = 0
    cluster["change_master"] = False
    backup_info = cluster["backupinfo"]
    cluster["backup_time"] = backup_info["backup_time"]
    # 是否有前滚binlog。spider没有binlog。所以不需要前滚binlog
    cluster["recover_binlog"] = False
    task_ids = [i["task_id"] for i in backup_info["file_list_details"]]
    download_kwargs = DownloadBackupFileKwargs(
        bk_cloud_id=cluster["bk_cloud_id"],
        task_ids=task_ids,
        dest_ip=cluster["rollback_ip"],
        dest_dir=cluster["file_target_path"],
        reason="spider node rollback data",
    )
    sub_pipeline.add_act(
        act_name=_("下载定点恢复的全库备份介质到{}:{}").format(cluster["rollback_ip"], cluster["rollback_port"]),
        act_component_code=MySQLDownloadBackupfileComponent.code,
        kwargs=asdict(download_kwargs),
    )
    exec_act_kwargs.exec_ip = cluster["rollback_ip"]
    exec_act_kwargs.get_mysql_payload_func = MysqlActPayload.get_rollback_data_restore_payload.__name__
    sub_pipeline.add_act(
        act_name=_("定点恢复之恢复数据{}:{}").format(exec_act_kwargs.exec_ip, cluster["rollback_port"]),
        act_component_code=ExecuteDBActuatorScriptComponent.code,
        kwargs=asdict(exec_act_kwargs),
    )
<<<<<<< HEAD
    if cluster["rollback_type"] == RollbackType.REMOTE_AND_TIME.value:
=======
    #  todo 因为目前 spider 没有binlog的说法，and False 先屏蔽掉日志前滚流程
    if cluster["rollback_type"] == RollbackType.REMOTE_AND_TIME.value and False:
>>>>>>> d5ec126a
        spider_has_binlog = cluster.get("spider_has_binlog", False)
        if spider_has_binlog:
            if compare_time(backup_info["backup_time"], cluster["rollback_time"]):
                raise TendbGetBinlogFailedException(message=_("{} 备份时间点大于回滚时间点".format(cluster["master_ip"])))
            rollback_handler = FixPointRollbackHandler(cluster["cluster_id"])
            backup_binlog = rollback_handler.query_binlog_from_bklog(
                str2datetime(backup_info["backup_time"]),
                str2datetime(cluster["rollback_time"]),
                minute_range=30,
                host_ip=cluster["rollback_ip"],
                port=cluster["rollback_port"],
            )
            if backup_binlog is None:
                raise TendbGetBinlogFailedException(message=_("获取实例 {} binlog失败".format(cluster["rollback_ip"])))

            task_ids = [i["task_id"] for i in backup_binlog["file_list_details"]]
            binlog_files = [i["file_name"] for i in backup_binlog["file_list_details"]]
            cluster["binlog_files"] = ",".join(binlog_files)
            download_kwargs = DownloadBackupFileKwargs(
                bk_cloud_id=cluster["bk_cloud_id"],
                task_ids=task_ids,
                dest_ip=cluster["rollback_ip"],
<<<<<<< HEAD
                desc_dir=cluster["file_target_path"],
=======
                dest_dir=cluster["file_target_path"],
>>>>>>> d5ec126a
                reason="spider node rollback binlog",
            )
            sub_pipeline.add_act(
                act_name=_("下载定点恢复的binlog到{}:{}").format(cluster["rollback_ip"], cluster["rollback_port"]),
                act_component_code=MySQLDownloadBackupfileComponent.code,
                kwargs=asdict(download_kwargs),
            )

            exec_act_kwargs.exec_ip = cluster["rollback_ip"]
            exec_act_kwargs.get_mysql_payload_func = MysqlActPayload.tendb_recover_binlog_payload.__name__
            sub_pipeline.add_act(
                act_name=_("定点恢复之前滚binlog{}:{}").format(exec_act_kwargs.exec_ip, cluster["rollback_port"]),
                act_component_code=ExecuteDBActuatorScriptComponent.code,
                kwargs=asdict(exec_act_kwargs),
            )

    return sub_pipeline.build_sub_process(sub_name=_("spider恢复:{}".format(cluster["instance"])))


def remote_node_rollback(root_id: str, ticket_data: dict, cluster: dict):
    """
    remote node 主从节点数据恢复+binlog前滚 备份类型 rollback_type 分为2种:
    REMOTE_AND_TIME:指定时间点恢复。恢复备份文件+binlog前滚
    REMOTE_AND_BACKUPID:指定备份id恢复。只需恢复备份文件
    @param root_id: flow 流程 root_id
    @param ticket_data: 关联单据 ticket对象
    @param cluster: 关联的cluster对象
    """
    sub_pipeline_all = SubBuilder(root_id=root_id, data=ticket_data)
    sub_pipeline_all_list = []
    for node in [cluster["new_master"], cluster["new_slave"]]:
        cluster["rollback_ip"] = node["ip"]
        cluster["rollback_port"] = node["port"]
        backup_info = cluster["backupinfo"]
        cluster["backup_time"] = backup_info["backup_time"]
        if cluster["rollback_type"] == RollbackType.REMOTE_AND_TIME.value:
            cluster["recover_binlog"] = True
        else:
            cluster["recover_binlog"] = False

        sub_pipeline = SubBuilder(root_id=root_id, data=ticket_data)
        exec_act_kwargs = ExecActuatorKwargs(
            bk_cloud_id=int(cluster["bk_cloud_id"]), cluster_type=ClusterType.TenDBCluster, cluster=cluster
        )
        exec_act_kwargs.get_mysql_payload_func = MysqlActPayload.mysql_mkdir_dir.__name__
        exec_act_kwargs.exec_ip = cluster["rollback_ip"]
        sub_pipeline.add_act(
            act_name=_("创建目录 {}".format(cluster["file_target_path"])),
            act_component_code=ExecuteDBActuatorScriptComponent.code,
            kwargs=asdict(exec_act_kwargs),
        )

        task_ids = [i["task_id"] for i in backup_info["file_list_details"]]
        # 是否回档从库？
        download_kwargs = DownloadBackupFileKwargs(
            bk_cloud_id=cluster["bk_cloud_id"],
            task_ids=task_ids,
            dest_ip=cluster["rollback_ip"],
            dest_dir=cluster["file_target_path"],
            reason="spider remote node rollback data",
        )
        sub_pipeline.add_act(
            act_name=_("下载定点恢复的全库备份介质到{}:{}".format(cluster["rollback_ip"], cluster["rollback_port"])),
            act_component_code=MySQLDownloadBackupfileComponent.code,
            kwargs=asdict(download_kwargs),
        )
        exec_act_kwargs.exec_ip = cluster["rollback_ip"]

        exec_act_kwargs.get_mysql_payload_func = MysqlActPayload.get_rollback_data_restore_payload.__name__
        sub_pipeline.add_act(
            act_name=_("定点恢复之恢复数据{}:{}".format(exec_act_kwargs.exec_ip, cluster["rollback_port"])),
            act_component_code=ExecuteDBActuatorScriptComponent.code,
            kwargs=asdict(exec_act_kwargs),
        )
        #  指定时间点的定点回档则需要执行binlog前滚。滚动到指定的时间点。
        if cluster["rollback_type"] == RollbackType.REMOTE_AND_TIME.value:
            if compare_time(backup_info["backup_time"], cluster["rollback_time"]):
                raise TendbGetBinlogFailedException(message=_("{} 备份时间点大于回滚时间点".format(cluster["master_ip"])))

            rollback_handler = FixPointRollbackHandler(cluster["cluster_id"])
            backup_binlog = rollback_handler.query_binlog_from_bklog(
                start_time=str2datetime(backup_info["backup_time"]),
                end_time=str2datetime(cluster["rollback_time"]),
                minute_range=30,
                host_ip=cluster["master_ip"],
                port=cluster["master_port"],
            )
            if backup_binlog is None:
                raise TendbGetBinlogFailedException(message=_("获取实例 {} 的备份信息失败".format(cluster["master_ip"])))

            task_ids = [i["task_id"] for i in backup_binlog["file_list_details"]]
            binlog_files = [i["file_name"] for i in backup_binlog["file_list_details"]]
            cluster["binlog_files"] = ",".join(binlog_files)
            download_kwargs = DownloadBackupFileKwargs(
                bk_cloud_id=cluster["bk_cloud_id"],
                task_ids=task_ids,
                dest_ip=cluster["rollback_ip"],
                dest_dir=cluster["file_target_path"],
                reason="tenDB rollback binlog",
            )
            sub_pipeline.add_act(
                act_name=_("下载定点恢复的binlog到{}:{}".format(cluster["rollback_ip"], cluster["rollback_port"])),
                act_component_code=MySQLDownloadBackupfileComponent.code,
                kwargs=asdict(download_kwargs),
            )
            exec_act_kwargs.exec_ip = cluster["rollback_ip"]
            exec_act_kwargs.get_mysql_payload_func = MysqlActPayload.tendb_recover_binlog_payload.__name__
            sub_pipeline.add_act(
                act_name=_("定点恢复之前滚binlog{}:{}".format(exec_act_kwargs.exec_ip, cluster["rollback_port"])),
                act_component_code=ExecuteDBActuatorScriptComponent.code,
                kwargs=asdict(exec_act_kwargs),
            )
        sub_pipeline_all_list.append(
            sub_pipeline.build_sub_process(sub_name=_("定点恢复 {}:{}".format(node["ip"], node["port"])))
        )
    sub_pipeline_all.add_parallel_sub_pipeline(sub_pipeline_all_list)
    return sub_pipeline_all.build_sub_process(
        sub_name=_(
            "Remote node {} 恢复: 主 {} 从 {} ".format(
                cluster["shard_id"], cluster["new_master"]["instance"], cluster["new_slave"]["instance"]
            )
        )
    )<|MERGE_RESOLUTION|>--- conflicted
+++ resolved
@@ -74,12 +74,8 @@
         act_component_code=ExecuteDBActuatorScriptComponent.code,
         kwargs=asdict(exec_act_kwargs),
     )
-<<<<<<< HEAD
-    if cluster["rollback_type"] == RollbackType.REMOTE_AND_TIME.value:
-=======
     #  todo 因为目前 spider 没有binlog的说法，and False 先屏蔽掉日志前滚流程
     if cluster["rollback_type"] == RollbackType.REMOTE_AND_TIME.value and False:
->>>>>>> d5ec126a
         spider_has_binlog = cluster.get("spider_has_binlog", False)
         if spider_has_binlog:
             if compare_time(backup_info["backup_time"], cluster["rollback_time"]):
@@ -102,11 +98,7 @@
                 bk_cloud_id=cluster["bk_cloud_id"],
                 task_ids=task_ids,
                 dest_ip=cluster["rollback_ip"],
-<<<<<<< HEAD
-                desc_dir=cluster["file_target_path"],
-=======
                 dest_dir=cluster["file_target_path"],
->>>>>>> d5ec126a
                 reason="spider node rollback binlog",
             )
             sub_pipeline.add_act(

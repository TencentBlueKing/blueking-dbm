--- conflicted
+++ resolved
@@ -240,11 +240,7 @@
                 if "cluster_entry_type" in polaris_data and polaris_data["cluster_entry_type"] == "polaris":
                     act_kwargs.cluster = {
                         "bk_cloud_id": cluster.bk_cloud_id,
-<<<<<<< HEAD
-                        "immute_domain": cluster.immute_domain,
-=======
                         "immute_domain": new_domain,
->>>>>>> 2cef04f8
                         "created_by": cluster.creator,
                         "name": polaris_data["entry_name"],
                         "l5": polaris_data.get("l5", ""),

# -*- coding: utf-8 -*-
"""
TencentBlueKing is pleased to support the open source community by making 蓝鲸智云-DB管理系统(BlueKing-BK-DBM) available.
Copyright (C) 2017-2023 THL A29 Limited, a Tencent company. All rights reserved.
Licensed under the MIT License (the "License"); you may not use this file except in compliance with the License.
You may obtain a copy of the License at https://opensource.org/licenses/MIT
Unless required by applicable law or agreed to in writing, software distributed under the License is distributed on
an "AS IS" BASIS, WITHOUT WARRANTIES OR CONDITIONS OF ANY KIND, either express or implied. See the License for the
specific language governing permissions and limitations under the License.
"""
import logging.config
from dataclasses import asdict
from typing import Dict, List, Optional

from django.utils.translation import ugettext as _

from backend.configuration.constants import DBType
from backend.constants import IP_PORT_DIVIDER
from backend.db_meta.api.cluster import nosqlcomm
from backend.flow.engine.bamboo.scene.common.builder import SubBuilder
from backend.flow.engine.bamboo.scene.common.get_file_list import GetFileList
from backend.flow.plugins.components.collections.common.pause import PauseComponent
from backend.flow.plugins.components.collections.redis.exec_actuator_script import ExecuteDBActuatorScriptComponent
from backend.flow.plugins.components.collections.redis.redis_db_meta import RedisDBMetaComponent
from backend.flow.plugins.components.collections.redis.trans_flies import TransFileComponent
from backend.flow.utils.redis.redis_act_playload import RedisActPayload
from backend.flow.utils.redis.redis_context_dataclass import ActKwargs
from backend.flow.utils.redis.redis_db_meta import RedisDBMeta

logger = logging.getLogger("flow")


def RedisClusterSwitchAtomJob(root_id, data, act_kwargs: ActKwargs, sync_params: List) -> SubBuilder:
    """### Redis 集群切换功能 TODO
    TendisCache/TendisSSD ？
    按照 Redis 实例并行切换
    {
        "switch_condition":{
            "is_check_sync":true,
            "slave_master_diff_time":61,
            "last_io_second_ago":100,
            "can_write_before_switch":true,
            "sync_type":"msms"
        }
    }
    """

    sub_pipeline = SubBuilder(root_id=root_id, data=data)
    exec_ip = act_kwargs.cluster["proxy_ips"][0]

    # 节点信息加入到集群，使的可以获取到集群的配置 （DBHA 可以提前监控）
    act_kwargs.cluster["sync_relation"] = []
    for sync_host in sync_params:
        for sync_port in sync_host["ins_link"]:
            act_kwargs.cluster["sync_relation"].append(
                {
                    "old_ejector": {  # not important , but must have.
                        "ip": sync_host["origin_1"],
                        "port": sync_port["origin_1"],
                    },
                    "ejector": {
                        "ip": sync_host["sync_dst1"],
                        "port": sync_port["sync_dst1"],
                    },
                    "receiver": {
                        "ip": sync_host["sync_dst2"],
                        "port": sync_port["sync_dst2"],
                    },
                }
            )
    act_kwargs.cluster["meta_func_name"] = RedisDBMeta.redis_replace_pair.__name__
    sub_pipeline.add_act(
        act_name=_("Redis-元数据加入集群"), act_component_code=RedisDBMetaComponent.code, kwargs=asdict(act_kwargs)
    )

    # # 人工确认 TODO 4 Test.
    # sub_pipeline.add_act(act_name=_("Redis-人工确认"), act_component_code=PauseComponent.code, kwargs={})

    # 下发介质包
    act_kwargs.exec_ip = exec_ip
    trans_files = GetFileList(db_type=DBType.Redis)
    act_kwargs.file_list = trans_files.redis_dbmon()
    act_kwargs.cluster["exec_ip"] = exec_ip
    sub_pipeline.add_act(
        act_name=_("Redis-{}-下发介质包").format(exec_ip),
        act_component_code=TransFileComponent.code,
        kwargs=asdict(act_kwargs),
    )

    # 实际实例切换，修改proxy指向
    act_kwargs.cluster["switch_info"] = []
    for sync_host in sync_params:
        for sync_port in sync_host["ins_link"]:
            act_kwargs.cluster["switch_info"].append(
                {
                    "master": {
                        "ip": sync_host["origin_1"],
                        "port": sync_port["origin_1"],
                    },
                    "slave": {
                        "ip": sync_host["sync_dst1"],
                        "port": sync_port["sync_dst1"],
                    },
                }
            )
    act_kwargs.cluster["domain_name"] = act_kwargs.cluster["immute_domain"]
    act_kwargs.cluster["switch_condition"] = act_kwargs.cluster["switch_condition"]
    act_kwargs.cluster["cluster_meta"] = nosqlcomm.other.get_cluster_detail(
        cluster_id=act_kwargs.cluster["cluster_id"]
    )[0]
    act_kwargs.get_redis_payload_func = RedisActPayload.redis_twemproxy_arch_switch_4_scene.__name__
    sub_pipeline.add_act(
        act_name=_("Redis-{}-实例切换").format(exec_ip),
        act_component_code=ExecuteDBActuatorScriptComponent.code,
        kwargs=asdict(act_kwargs),
    )

<<<<<<< HEAD
    # 检查Proxy后端一致性
    act_kwargs.cluster["instances"] = nosqlcomm.other.get_cluster_proxies(cluster_id=act_kwargs.cluster["cluster_id"])
    act_kwargs.get_redis_payload_func = RedisActPayload.redis_twemproxy_backends_4_scene.__name__
    sub_pipeline.add_act(
        act_name=_("Redis-505-{}-实例切换").format(exec_ip),
        act_component_code=ExecuteDBActuatorScriptComponent.code,
        kwargs=asdict(act_kwargs),
    )
=======
    # check backends md5. TODO
>>>>>>> f01020df

    # 修改元数据指向，并娜动CC模块
    act_kwargs.cluster["sync_relation"] = []
    for sync_host in sync_params:
        for sync_port in sync_host["ins_link"]:
            act_kwargs.cluster["sync_relation"].append(
                {
                    "ejector": {
                        "ip": sync_host["origin_1"],
                        "port": sync_port["origin_1"],
                    },
                    "receiver": {
                        "ip": sync_host["sync_dst1"],
                        "port": sync_port["sync_dst1"],
                    },
                }
            )
    act_kwargs.cluster["meta_func_name"] = RedisDBMeta.tendis_switch_4_scene.__name__
    sub_pipeline.add_act(
        act_name=_("Redis-元数据切换"), act_component_code=RedisDBMetaComponent.code, kwargs=asdict(act_kwargs)
    )

    return sub_pipeline.build_sub_process(sub_name=_("Redis-{}-实例切换").format(act_kwargs.cluster["immute_domain"]))<|MERGE_RESOLUTION|>--- conflicted
+++ resolved
@@ -115,18 +115,14 @@
         kwargs=asdict(act_kwargs),
     )
 
-<<<<<<< HEAD
     # 检查Proxy后端一致性
     act_kwargs.cluster["instances"] = nosqlcomm.other.get_cluster_proxies(cluster_id=act_kwargs.cluster["cluster_id"])
     act_kwargs.get_redis_payload_func = RedisActPayload.redis_twemproxy_backends_4_scene.__name__
     sub_pipeline.add_act(
-        act_name=_("Redis-505-{}-实例切换").format(exec_ip),
+        act_name=_("Redis-{}-实例切换").format(exec_ip),
         act_component_code=ExecuteDBActuatorScriptComponent.code,
         kwargs=asdict(act_kwargs),
     )
-=======
-    # check backends md5. TODO
->>>>>>> f01020df
 
     # 修改元数据指向，并娜动CC模块
     act_kwargs.cluster["sync_relation"] = []

# -*- coding: utf-8 -*-
"""
TencentBlueKing is pleased to support the open source community by making 蓝鲸智云-DB管理系统(BlueKing-BK-DBM) available.
Copyright (C) 2017-2023 THL A29 Limited, a Tencent company. All rights reserved.
Licensed under the MIT License (the "License"); you may not use this file except in compliance with the License.
You may obtain a copy of the License at https://opensource.org/licenses/MIT
Unless required by applicable law or agreed to in writing, software distributed under the License is distributed on
an "AS IS" BASIS, WITHOUT WARRANTIES OR CONDITIONS OF ANY KIND, either express or implied. See the License for the
specific language governing permissions and limitations under the License.
"""
import copy
import logging.config
from dataclasses import asdict
from typing import Dict, Optional

from django.utils.translation import ugettext as _

from backend.db_meta.enums import ClusterType, InstanceInnerRole
from backend.db_meta.models import Cluster
from backend.flow.consts import RollbackType
from backend.flow.engine.bamboo.scene.common.builder import Builder, SubBuilder
from backend.flow.engine.bamboo.scene.mysql.common.common_sub_flow import install_mysql_in_cluster_sub_flow
from backend.flow.engine.bamboo.scene.mysql.common.exceptions import NormalTenDBFlowException
from backend.flow.engine.bamboo.scene.mysql.mysql_rollback_data_sub_flow import (
    rollback_local_and_backupid,
    rollback_local_and_time,
    rollback_remote_and_backupid,
    rollback_remote_and_time,
    uninstall_instance_sub_flow,
)
from backend.flow.plugins.components.collections.common.download_backup_client import DownloadBackupClientComponent
from backend.flow.plugins.components.collections.common.pause import PauseComponent
from backend.flow.plugins.components.collections.mysql.exec_actuator_script import ExecuteDBActuatorScriptComponent
from backend.flow.plugins.components.collections.mysql.mysql_db_meta import MySQLDBMetaComponent
from backend.flow.utils.common_act_dataclass import DownloadBackupClientKwargs
from backend.flow.utils.mysql.common.mysql_cluster_info import get_cluster_info, get_version_and_charset
from backend.flow.utils.mysql.mysql_act_dataclass import DBMetaOPKwargs, ExecActuatorKwargs
from backend.flow.utils.mysql.mysql_act_playload import MysqlActPayload
from backend.flow.utils.mysql.mysql_context_dataclass import ClusterInfoContext
from backend.flow.utils.mysql.mysql_db_meta import MySQLDBMeta

logger = logging.getLogger("flow")


class MySQLRollbackDataFlow(object):
    """
    mysql 定点回档
    """

    def __init__(self, root_id: str, data: Optional[Dict]):
        """
        @param root_id : 任务流程定义的root_id
        @param data : 单据传递过来的参数列表，是dict格式
        """
        self.root_id = root_id
        self.ticket_data = data
        self.data = {}

    def rollback_data_flow(self):
        """
        定义重建slave节点的流程
        增加单据临时ADMIN账号的添加和删除逻辑
        """
<<<<<<< HEAD
        cluster_ids = [i["cluster_id"] for i in self.data["infos"]]
        mysql_restore_slave_pipeline = Builder(
            root_id=self.root_id, data=copy.deepcopy(self.data), need_random_pass_cluster_ids=list(set(cluster_ids))
        )
=======
        mysql_restore_slave_pipeline = Builder(root_id=self.root_id, data=copy.deepcopy(self.ticket_data))
>>>>>>> 5a96b2a8
        sub_pipeline_list = []
        for info in self.ticket_data["infos"]:
            self.data = copy.deepcopy(info)
            cluster_class = Cluster.objects.get(id=self.data["cluster_id"])
            master = cluster_class.storageinstance_set.get(instance_inner_role=InstanceInnerRole.MASTER.value)
            self.data["bk_biz_id"] = cluster_class.bk_biz_id
            self.data["bk_cloud_id"] = cluster_class.bk_cloud_id
            self.data["db_module_id"] = cluster_class.db_module_id
            self.data["time_zone"] = cluster_class.time_zone
            self.data["created_by"] = self.ticket_data["created_by"]
            self.data["module"] = self.ticket_data["module"]
            self.data["ticket_type"] = self.ticket_data["ticket_type"]
            self.data["cluster_type"] = cluster_class.cluster_type
            self.data["uid"] = self.ticket_data["uid"]
            # self.data["package"] = Package.get_latest_package(
            #     version=cluster_class.major_version, pkg_type=MediumEnum.MySQL, db_type=DBType.MySQL
            # )
            self.data["package"] = cluster_class.major_version
            self.data["db_version"] = cluster_class.major_version
            self.data["force"] = info.get("force", False)
            self.data["charset"], self.data["db_version"] = get_version_and_charset(
                self.data["bk_biz_id"],
                db_module_id=self.data["db_module_id"],
                cluster_type=self.data["cluster_type"],
            )

            sub_pipeline = SubBuilder(root_id=self.root_id, data=copy.deepcopy(self.data))
            sub_pipeline.add_sub_pipeline(
                sub_flow=install_mysql_in_cluster_sub_flow(
                    uid=self.ticket_data["uid"],
                    root_id=self.root_id,
                    cluster=cluster_class,
                    new_mysql_list=[self.data["rollback_ip"]],
                    install_ports=[master.port],
                )
            )
            cluster = {
                "install_ip": self.data["rollback_ip"],
                "cluster_ids": [cluster_class.id],
                "package": self.data["package"],
            }
            sub_pipeline.add_act(
                act_name=_("写入初始化实例的db_meta元信息"),
                act_component_code=MySQLDBMetaComponent.code,
                kwargs=asdict(
                    DBMetaOPKwargs(
                        db_meta_class_func=MySQLDBMeta.slave_recover_add_instance.__name__,
                        cluster=copy.deepcopy(cluster),
                        is_update_trans_data=False,
                    )
                ),
            )

            sub_pipeline.add_act(
                act_name=_("安装backup-client工具"),
                act_component_code=DownloadBackupClientComponent.code,
                kwargs=asdict(
                    DownloadBackupClientKwargs(
                        bk_cloud_id=cluster_class.bk_cloud_id,
                        bk_biz_id=int(cluster_class.bk_biz_id),
                        download_host_list=[self.data["rollback_ip"]],
                    )
                ),
            )

            exec_act_kwargs = ExecActuatorKwargs(
                cluster=cluster,
                bk_cloud_id=cluster_class.bk_cloud_id,
                cluster_type=cluster_class.cluster_type,
                get_mysql_payload_func=MysqlActPayload.get_install_tmp_db_backup_payload.__name__,
            )
            exec_act_kwargs.exec_ip = [self.data["rollback_ip"]]
            sub_pipeline.add_act(
                act_name=_("安装临时备份程序"),
                act_component_code=ExecuteDBActuatorScriptComponent.code,
                kwargs=asdict(exec_act_kwargs),
            )

            one_cluster = get_cluster_info(self.data["cluster_id"])
            one_cluster["rollback_ip"] = self.data["rollback_ip"]
            one_cluster["databases"] = self.data["databases"]
            one_cluster["tables"] = self.data["tables"]
            one_cluster["databases_ignore"] = self.data["databases_ignore"]
            one_cluster["tables_ignore"] = self.data["tables_ignore"]
            one_cluster["backend_port"] = one_cluster["master_port"]
            one_cluster["charset"] = self.data["charset"]
            one_cluster["change_master"] = False
            one_cluster["file_target_path"] = "/data/dbbak/{}/{}".format(self.root_id, master.port)
            one_cluster["skip_local_exists"] = True
            one_cluster["name_regex"] = "^.+{}\\.\\d+(\\..*)*$".format(one_cluster["master_port"])
            one_cluster["rollback_time"] = self.data["rollback_time"]
            one_cluster["rollback_ip"] = self.data["rollback_ip"]
            one_cluster["rollback_port"] = master.port
            one_cluster["rollback_time"] = self.data["rollback_time"]
            one_cluster["backupinfo"] = self.data["backupinfo"]
            one_cluster["rollback_type"] = self.data["rollback_type"]

            exec_act_kwargs = ExecActuatorKwargs(
                bk_cloud_id=cluster_class.bk_cloud_id,
                cluster_type=ClusterType.TenDBHA,
                cluster=one_cluster,
            )
            exec_act_kwargs.get_mysql_payload_func = MysqlActPayload.mysql_mkdir_dir.__name__
            exec_act_kwargs.exec_ip = self.data["rollback_ip"]
            sub_pipeline.add_act(
                act_name=_("创建目录 {}".format(one_cluster["file_target_path"])),
                act_component_code=ExecuteDBActuatorScriptComponent.code,
                kwargs=asdict(exec_act_kwargs),
            )

            # 本地备份+时间
            if self.data["rollback_type"] == RollbackType.LOCAL_AND_TIME:
                sub_pipeline.add_sub_pipeline(
                    sub_flow=rollback_local_and_time(
                        root_id=self.root_id, ticket_data=copy.deepcopy(self.data), cluster_info=one_cluster
                    )
                )

            # 远程备份+时间
            elif self.data["rollback_type"] == RollbackType.REMOTE_AND_TIME.value:
                sub_pipeline.add_sub_pipeline(
                    sub_flow=rollback_remote_and_time(
                        root_id=self.root_id, ticket_data=copy.deepcopy(self.data), cluster_info=one_cluster
                    )
                )
            # 远程备份+备份ID
            elif self.data["rollback_type"] == RollbackType.REMOTE_AND_BACKUPID.value:
                sub_pipeline.add_sub_pipeline(
                    sub_flow=rollback_remote_and_backupid(
                        root_id=self.root_id, ticket_data=copy.deepcopy(self.data), cluster_info=one_cluster
                    )
                )

            # 本地备份+备份ID
            elif self.data["rollback_type"] == RollbackType.LOCAL_AND_BACKUPID:
                sub_pipeline.add_sub_pipeline(
                    sub_flow=rollback_local_and_backupid(
                        root_id=self.root_id, ticket_data=copy.deepcopy(self.data), cluster_info=one_cluster
                    )
                )
            else:
                raise NormalTenDBFlowException(message=_("rollback_type不存在"))

            # 设置暂停。接下来卸载数据库的流程
            sub_pipeline.add_act(act_name=_("人工确认"), act_component_code=PauseComponent.code, kwargs={})
            sub_pipeline.add_sub_pipeline(
                sub_flow=uninstall_instance_sub_flow(
                    root_id=self.root_id, ticket_data=self.data, cluster_info=one_cluster
                )
            )
            sub_pipeline_list.append(sub_pipeline.build_sub_process(sub_name=_("定点恢复")))

        mysql_restore_slave_pipeline.add_parallel_sub_pipeline(sub_flow_list=sub_pipeline_list)
        mysql_restore_slave_pipeline.run_pipeline(init_trans_data_class=ClusterInfoContext(), is_drop_random_user=True)<|MERGE_RESOLUTION|>--- conflicted
+++ resolved
@@ -61,14 +61,10 @@
         定义重建slave节点的流程
         增加单据临时ADMIN账号的添加和删除逻辑
         """
-<<<<<<< HEAD
         cluster_ids = [i["cluster_id"] for i in self.data["infos"]]
         mysql_restore_slave_pipeline = Builder(
             root_id=self.root_id, data=copy.deepcopy(self.data), need_random_pass_cluster_ids=list(set(cluster_ids))
         )
-=======
-        mysql_restore_slave_pipeline = Builder(root_id=self.root_id, data=copy.deepcopy(self.ticket_data))
->>>>>>> 5a96b2a8
         sub_pipeline_list = []
         for info in self.ticket_data["infos"]:
             self.data = copy.deepcopy(info)

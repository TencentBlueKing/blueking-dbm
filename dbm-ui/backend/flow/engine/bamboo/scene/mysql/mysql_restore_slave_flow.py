# -*- coding: utf-8 -*-
"""
TencentBlueKing is pleased to support the open source community by making 蓝鲸智云-DB管理系统(BlueKing-BK-DBM) available.
Copyright (C) 2017-2023 THL A29 Limited, a Tencent company. All rights reserved.
Licensed under the MIT License (the "License"); you may not use this file except in compliance with the License.
You may obtain a copy of the License at https://opensource.org/licenses/MIT
Unless required by applicable law or agreed to in writing, software distributed under the License is distributed on
an "AS IS" BASIS, WITHOUT WARRANTIES OR CONDITIONS OF ANY KIND, either express or implied. See the License for the
specific language governing permissions and limitations under the License.
"""
import copy
import logging.config
from dataclasses import asdict
from typing import Dict, Optional

from django.utils.translation import ugettext as _

from backend.configuration.constants import DBType
from backend.constants import IP_PORT_DIVIDER
from backend.db_meta.enums import ClusterType, InstanceInnerRole, InstanceStatus
from backend.db_meta.models import Cluster
from backend.db_package.models import Package
from backend.flow.consts import MediumEnum
from backend.flow.engine.bamboo.scene.common.builder import Builder, SubBuilder
from backend.flow.engine.bamboo.scene.common.get_file_list import GetFileList
from backend.flow.engine.bamboo.scene.mysql.common.cluster_entrys import get_tendb_ha_entry
from backend.flow.engine.bamboo.scene.mysql.common.common_sub_flow import (
    build_surrounding_apps_sub_flow,
    install_mysql_in_cluster_sub_flow,
)
from backend.flow.engine.bamboo.scene.mysql.common.mysql_resotre_data_sub_flow import mysql_restore_data_sub_flow
from backend.flow.engine.bamboo.scene.mysql.common.slave_recover_switch import slave_migrate_switch_sub_flow
from backend.flow.engine.bamboo.scene.mysql.common.uninstall_instance import uninstall_instance_sub_flow
from backend.flow.plugins.components.collections.common.download_backup_client import DownloadBackupClientComponent
from backend.flow.plugins.components.collections.common.pause import PauseComponent
from backend.flow.plugins.components.collections.mysql.clear_machine import MySQLClearMachineComponent
from backend.flow.plugins.components.collections.mysql.clone_user import CloneUserComponent
from backend.flow.plugins.components.collections.mysql.dns_manage import MySQLDnsManageComponent
from backend.flow.plugins.components.collections.mysql.exec_actuator_script import ExecuteDBActuatorScriptComponent
from backend.flow.plugins.components.collections.mysql.mysql_db_meta import MySQLDBMetaComponent
from backend.flow.plugins.components.collections.mysql.trans_flies import TransFileComponent
from backend.flow.utils.common_act_dataclass import DownloadBackupClientKwargs
from backend.flow.utils.mysql.common.mysql_cluster_info import get_ports, get_version_and_charset
from backend.flow.utils.mysql.mysql_act_dataclass import (
    ClearMachineKwargs,
    CreateDnsKwargs,
    DBMetaOPKwargs,
    DownloadMediaKwargs,
    ExecActuatorKwargs,
    InstanceUserCloneKwargs,
)
from backend.flow.utils.mysql.mysql_act_playload import MysqlActPayload
from backend.flow.utils.mysql.mysql_context_dataclass import ClusterInfoContext
from backend.flow.utils.mysql.mysql_db_meta import MySQLDBMeta

logger = logging.getLogger("flow")


class MySQLRestoreSlaveFlow(object):
    """
    mysql 重建slave流程接入新备份系统
    """

    def __init__(self, root_id: str, tick_data: Optional[Dict]):
        """
        @param root_id : 任务流程定义的root_id
        @param tick_data : 单据传递过来的参数列表，是dict格式
        """
        self.root_id = root_id
        self.ticket_data = tick_data
        self.data = {}
        #  仅添加从库。不切换。不复制账号
        self.add_slave_only = self.ticket_data.get("add_slave_only", False)

    def deploy_restore_slave_flow(self):
        """
        重建slave节点的流程
        增加单据临时ADMIN账号的添加和删除逻辑
        元数据流程：
        1 mysql_restore_slave_add_instance
        2 mysql_add_slave_info
        3 mysql_restore_slave_change_cluster_info
        4 mysql_restore_remove_old_slave
        """
        cluster_ids = []
        for i in self.ticket_data["infos"]:
            cluster_ids.extend(i["cluster_ids"])

        tendb_migrate_pipeline_all = Builder(
            root_id=self.root_id,
            data=copy.deepcopy(self.ticket_data),
            need_random_pass_cluster_ids=list(set(cluster_ids)),
        )
        tendb_migrate_pipeline_list = []
        for info in self.ticket_data["infos"]:
            self.data = copy.deepcopy(info)
            cluster_class = Cluster.objects.get(id=self.data["cluster_ids"][0])
            self.data["bk_biz_id"] = cluster_class.bk_biz_id
            self.data["bk_cloud_id"] = cluster_class.bk_cloud_id
            self.data["db_module_id"] = cluster_class.db_module_id
            self.data["time_zone"] = cluster_class.time_zone
            self.data["created_by"] = self.ticket_data["created_by"]
            self.data["module"] = cluster_class.db_module_id
            self.data["ticket_type"] = self.ticket_data["ticket_type"]
            self.data["cluster_type"] = cluster_class.cluster_type
            self.data["uid"] = self.ticket_data["uid"]
            self.data["package"] = Package.get_latest_package(
                version=cluster_class.major_version, pkg_type=MediumEnum.MySQL, db_type=DBType.MySQL
            ).name
            # self.data["package"] = "5.7.20"
            self.data["ports"] = get_ports(info["cluster_ids"])
            self.data["force"] = self.ticket_data.get("force", False)
            self.data["charset"], self.data["db_version"] = get_version_and_charset(
                self.data["bk_biz_id"],
                db_module_id=self.data["db_module_id"],
                cluster_type=self.data["cluster_type"],
            )
            bk_host_ids = []
            if "bk_new_slave" in self.data.keys():
                bk_host_ids.append(self.data["bk_new_slave"]["bk_host_id"])

            tendb_migrate_pipeline = SubBuilder(root_id=self.root_id, data=copy.deepcopy(self.data))
            #  获取信息
            # 整机安装数据库
            install_sub_pipeline_list = []
            install_sub_pipeline = SubBuilder(root_id=self.root_id, data=copy.deepcopy(self.data))
            install_sub_pipeline.add_sub_pipeline(
                sub_flow=install_mysql_in_cluster_sub_flow(
                    uid=self.data["uid"],
                    root_id=self.root_id,
                    cluster=cluster_class,
                    new_mysql_list=[self.data["new_slave_ip"]],
                    install_ports=self.data["ports"],
                    bk_host_ids=bk_host_ids,
                )
            )

            cluster = {
                "install_ip": self.data["new_slave_ip"],
                "cluster_ids": self.data["cluster_ids"],
                "package": self.data["package"],
            }
            install_sub_pipeline.add_act(
                act_name=_("写入初始化实例的db_meta元信息"),
                act_component_code=MySQLDBMetaComponent.code,
                kwargs=asdict(
                    DBMetaOPKwargs(
                        db_meta_class_func=MySQLDBMeta.slave_recover_add_instance.__name__,
                        cluster=copy.deepcopy(cluster),
                        is_update_trans_data=False,
                    )
                ),
            )

            install_sub_pipeline.add_act(
                act_name=_("安装backup-client工具"),
                act_component_code=DownloadBackupClientComponent.code,
                kwargs=asdict(
                    DownloadBackupClientKwargs(
                        bk_cloud_id=cluster_class.bk_cloud_id,
                        bk_biz_id=int(cluster_class.bk_biz_id),
                        download_host_list=[self.data["new_slave_ip"]],
                    )
                ),
            )

            exec_act_kwargs = ExecActuatorKwargs(
                cluster=cluster,
                bk_cloud_id=cluster_class.bk_cloud_id,
                cluster_type=cluster_class.cluster_type,
                get_mysql_payload_func=MysqlActPayload.get_install_tmp_db_backup_payload.__name__,
            )
            exec_act_kwargs.exec_ip = [self.data["new_slave_ip"]]
            install_sub_pipeline.add_act(
                act_name=_("安装临时备份程序"),
                act_component_code=ExecuteDBActuatorScriptComponent.code,
                kwargs=asdict(exec_act_kwargs),
            )

            install_sub_pipeline_list.append(install_sub_pipeline.build_sub_process(sub_name=_("安装从节点")))

            sync_data_sub_pipeline_list = []
            for cluster_id in info["cluster_ids"]:
                cluster_model = Cluster.objects.get(id=cluster_id)
                master = cluster_model.storageinstance_set.get(instance_inner_role=InstanceInnerRole.MASTER.value)
                cluster = {
                    "mysql_port": master.port,
                    "cluster_id": cluster_model.id,
                    "cluster_type": cluster_class.cluster_type,
                    "master_ip": master.machine.ip,
                    "master_port": master.port,
                    "new_slave_ip": self.data["new_slave_ip"],
                    "new_slave_port": master.port,
                    "bk_cloud_id": cluster_model.bk_cloud_id,
                    "file_target_path": f"/data/dbbak/{self.root_id}/{master.port}",
                    "charset": self.data["charset"],
                    "change_master_force": True,
                    "change_master": True,
                }
                exec_act_kwargs.cluster = cluster
                sync_data_sub_pipeline = SubBuilder(root_id=self.root_id, data=copy.deepcopy(self.data))
                # 获取本地备份并恢复
                inst_list = ["{}{}{}".format(master.machine.ip, IP_PORT_DIVIDER, master.port)]
                stand_by_slaves = cluster_model.storageinstance_set.filter(
                    instance_inner_role=InstanceInnerRole.SLAVE.value,
                    is_stand_by=True,
                    status=InstanceStatus.RUNNING.value,
                ).exclude(machine__ip__in=[self.data["new_slave_ip"]])
                if len(stand_by_slaves) > 0:
                    inst_list.append(
                        "{}{}{}".format(stand_by_slaves[0].machine.ip, IP_PORT_DIVIDER, stand_by_slaves[0].port)
                    )
                sync_data_sub_pipeline.add_sub_pipeline(
                    sub_flow=mysql_restore_data_sub_flow(
                        root_id=self.root_id,
                        ticket_data=copy.deepcopy(self.data),
                        cluster=cluster,
                        cluster_model=cluster_model,
                        ins_list=inst_list,
                    )
                )
<<<<<<< HEAD
                #  恢复完毕的时候 slave 状态改为running
                sync_data_sub_pipeline.add_act(
                    act_name=_("同步数据完毕,写入数据节点的主从关系相关元数据,设置新节点为running状态"),
=======

                sync_data_sub_pipeline.add_act(
                    act_name=_("同步数据完毕,写入数据节点的主从关系相关元数据"),
>>>>>>> 344a47a1
                    act_component_code=MySQLDBMetaComponent.code,
                    kwargs=asdict(
                        DBMetaOPKwargs(
                            db_meta_class_func=MySQLDBMeta.mysql_add_slave_info.__name__,
                            cluster=cluster,
                            is_update_trans_data=True,
                        )
                    ),
                )
<<<<<<< HEAD
=======

>>>>>>> 344a47a1
                sync_data_sub_pipeline_list.append(sync_data_sub_pipeline.build_sub_process(sub_name=_("恢复实例数据")))

            switch_sub_pipeline_list = []
            uninstall_svr_sub_pipeline_list = []
            if not self.add_slave_only:
                for cluster_id in self.data["cluster_ids"]:
                    cluster_model = Cluster.objects.get(id=cluster_id)
                    switch_sub_pipeline = SubBuilder(root_id=self.root_id, data=copy.deepcopy(self.data))
                    switch_sub_pipeline.add_sub_pipeline(
                        sub_flow=slave_migrate_switch_sub_flow(
                            root_id=self.root_id,
                            ticket_data=copy.deepcopy(self.data),
                            cluster=cluster_model,
                            old_slave_ip=self.data["old_slave_ip"],
                            new_slave_ip=self.data["new_slave_ip"],
                        )
                    )
                    domain_map = get_tendb_ha_entry(cluster_model.id)
                    cluster = {
                        "slave_domain": domain_map[self.data["old_slave_ip"]],
                        "new_slave_ip": self.data["new_slave_ip"],
                        "old_slave_ip": self.data["old_slave_ip"],
                        "cluster_id": cluster_model.id,
                    }
                    switch_sub_pipeline.add_act(
                        act_name=_("slave切换完毕，修改集群 {} 数据".format(cluster_model.id)),
                        act_component_code=MySQLDBMetaComponent.code,
                        kwargs=asdict(
                            DBMetaOPKwargs(
                                db_meta_class_func=MySQLDBMeta.mysql_restore_slave_change_cluster_info.__name__,
                                cluster=cluster,
                                is_update_trans_data=True,
                            )
                        ),
                    )
                    switch_sub_pipeline_list.append(switch_sub_pipeline.build_sub_process(sub_name=_("切换到新从节点")))

                uninstall_svr_sub_pipeline = SubBuilder(root_id=self.root_id, data=copy.deepcopy(self.data))

                # 需要下架的机器可能是坏的根本连接不上, 所以应该先清理元数据
                cluster = {"uninstall_ip": self.data["old_slave_ip"], "cluster_ids": self.data["cluster_ids"]}
                uninstall_svr_sub_pipeline.add_act(
                    act_name=_("卸载实例前先删除元数据"),
                    act_component_code=MySQLDBMetaComponent.code,
                    kwargs=asdict(
                        DBMetaOPKwargs(
                            db_meta_class_func=MySQLDBMeta.slave_recover_del_instance.__name__,
                            is_update_trans_data=True,
                            cluster=cluster,
                        )
                    ),
                )

                uninstall_svr_sub_pipeline.add_act(
                    act_name=_("下发db-actor到节点{}".format(self.data["old_slave_ip"])),
                    act_component_code=TransFileComponent.code,
                    kwargs=asdict(
                        DownloadMediaKwargs(
                            bk_cloud_id=cluster_class.bk_cloud_id,
                            exec_ip=[self.data["old_slave_ip"]],
                            file_list=GetFileList(db_type=DBType.MySQL).get_db_actuator_package(),
                        )
                    ),
                )

                uninstall_svr_sub_pipeline.add_act(
                    act_name=_("清理机器配置"),
                    act_component_code=MySQLClearMachineComponent.code,
                    kwargs=asdict(
                        ClearMachineKwargs(
                            exec_ip=self.data["old_slave_ip"],
                            bk_cloud_id=cluster_class.bk_cloud_id,
                        )
                    ),
                )

                uninstall_svr_sub_pipeline.add_sub_pipeline(
                    sub_flow=uninstall_instance_sub_flow(
                        root_id=self.root_id,
                        ticket_data=copy.deepcopy(self.data),
                        ip=self.data["old_slave_ip"],
                        ports=self.data["ports"],
                    )
                )

                uninstall_svr_sub_pipeline_list.append(
                    uninstall_svr_sub_pipeline.build_sub_process(
                        sub_name=_("卸载remote节点{}".format(self.data["old_slave_ip"]))
                    )
                )

            # 安装实例
            tendb_migrate_pipeline.add_parallel_sub_pipeline(sub_flow_list=install_sub_pipeline_list)
            # 数据同步
            tendb_migrate_pipeline.add_parallel_sub_pipeline(sub_flow_list=sync_data_sub_pipeline_list)
            #  新机器安装周边组件
            tendb_migrate_pipeline.add_sub_pipeline(
                sub_flow=build_surrounding_apps_sub_flow(
                    bk_cloud_id=cluster_class.bk_cloud_id,
                    master_ip_list=None,
                    slave_ip_list=[self.data["new_slave_ip"]],
                    root_id=self.root_id,
                    parent_global_data=copy.deepcopy(self.data),
                    is_init=True,
                    collect_sysinfo=True,
                    cluster_type=ClusterType.TenDBHA.value,
                )
            )
            if not self.add_slave_only:
                # 人工确认切换迁移实例
                tendb_migrate_pipeline.add_act(act_name=_("人工确认切换"), act_component_code=PauseComponent.code, kwargs={})
                # 切换迁移实例
                tendb_migrate_pipeline.add_parallel_sub_pipeline(sub_flow_list=switch_sub_pipeline_list)
                # 切换后再次刷新周边
                tendb_migrate_pipeline.add_sub_pipeline(
                    sub_flow=build_surrounding_apps_sub_flow(
                        bk_cloud_id=cluster_class.bk_cloud_id,
                        master_ip_list=None,
                        slave_ip_list=[self.data["new_slave_ip"]],
                        root_id=self.root_id,
                        parent_global_data=copy.deepcopy(self.data),
                        is_init=True,
                        cluster_type=ClusterType.TenDBHA.value,
                    )
                )
                # 卸载流程人工确认
                tendb_migrate_pipeline.add_act(
                    act_name=_("人工确认卸载实例"), act_component_code=PauseComponent.code, kwargs={}
                )

                # # 卸载remote节点
                tendb_migrate_pipeline.add_parallel_sub_pipeline(sub_flow_list=uninstall_svr_sub_pipeline_list)
            tendb_migrate_pipeline_list.append(
                tendb_migrate_pipeline.build_sub_process(_("slave重建迁移{}").format(self.data["new_slave_ip"]))
            )
        # 运行流程
        tendb_migrate_pipeline_all.add_parallel_sub_pipeline(tendb_migrate_pipeline_list)
        tendb_migrate_pipeline_all.run_pipeline(init_trans_data_class=ClusterInfoContext(), is_drop_random_user=True)

    def deploy_restore_local_slave_flow(self):
        """
        原地重建slave
        机器slave数据损坏或者其他原因丢弃实例数据，重新恢复数据。
        无元数据改动
        增加单据临时ADMIN账号的添加和删除逻辑
        """
        cluster_ids = [i["cluster_id"] for i in self.ticket_data["infos"]]
        tendb_migrate_pipeline_all = Builder(
            root_id=self.root_id,
            data=copy.deepcopy(self.ticket_data),
            need_random_pass_cluster_ids=list(set(cluster_ids)),
        )
        tendb_migrate_pipeline_list = []
        for info in self.ticket_data["infos"]:
            self.data = copy.deepcopy(info)
            cluster_model = Cluster.objects.get(id=self.data["cluster_id"])
            target_slave = cluster_model.storageinstance_set.get(
                machine__bk_cloud_id=cluster_model.bk_cloud_id,
                machine__ip=self.data["slave_ip"],
                port=self.data["slave_port"],
            )
            master = cluster_model.storageinstance_set.get(instance_inner_role=InstanceInnerRole.MASTER.value)
            self.data["new_slave_ip"] = target_slave.machine.ip
            self.data["bk_biz_id"] = cluster_model.bk_biz_id
            self.data["bk_cloud_id"] = cluster_model.bk_cloud_id
            self.data["db_module_id"] = cluster_model.db_module_id
            self.data["time_zone"] = cluster_model.time_zone
            self.data["created_by"] = self.ticket_data["created_by"]
            self.data["module"] = cluster_model.db_module_id
            self.data["force"] = self.ticket_data.get("force", False)
            self.data["ticket_type"] = self.ticket_data["ticket_type"]
            self.data["cluster_type"] = cluster_model.cluster_type
            self.data["uid"] = self.ticket_data["uid"]
            self.data["charset"], self.data["db_version"] = get_version_and_charset(
                self.data["bk_biz_id"],
                db_module_id=self.data["db_module_id"],
                cluster_type=self.data["cluster_type"],
            )
            tendb_migrate_pipeline = SubBuilder(root_id=self.root_id, data=copy.deepcopy(self.data))

            tendb_migrate_pipeline.add_act(
                act_name=_("下发db-actor到节点{} {}".format(target_slave.machine.ip, master.machine.ip)),
                act_component_code=TransFileComponent.code,
                kwargs=asdict(
                    DownloadMediaKwargs(
                        bk_cloud_id=cluster_model.bk_cloud_id,
                        exec_ip=[target_slave.machine.ip, master.machine.ip],
                        file_list=GetFileList(db_type=DBType.MySQL).get_db_actuator_package(),
                    )
                ),
            )
            cluster = {
                "stop_slave": True,
                "reset_slave": True,
                "restart": False,
                "force": self.data["force"],
                "drop_database": True,
                "new_slave_ip": target_slave.machine.ip,
                "new_slave_port": target_slave.port,
                "mysql_port": master.port,
                "cluster_id": cluster_model.id,
                "cluster_type": cluster_model.cluster_type,
                "master_ip": master.machine.ip,
                "master_port": master.port,
                "bk_cloud_id": cluster_model.bk_cloud_id,
                "file_target_path": f"/data/dbbak/{self.root_id}/{master.port}",
                "charset": self.data["charset"],
                "change_master_force": True,
                "change_master": True,
            }

            tendb_migrate_pipeline.add_act(
                act_name=_("写入初始化实例的db_meta元信息"),
                act_component_code=MySQLDBMetaComponent.code,
                kwargs=asdict(
                    DBMetaOPKwargs(
                        db_meta_class_func=MySQLDBMeta.tendb_modify_storage_status.__name__,
                        cluster={"storage_status": InstanceStatus.RESTORING.value, "storage_id": target_slave.id},
                        is_update_trans_data=False,
                    )
                ),
            )

            exec_act_kwargs = ExecActuatorKwargs(
                bk_cloud_id=cluster_model.bk_cloud_id,
                cluster_type=cluster_model.cluster_type,
                cluster=cluster,
                exec_ip=target_slave.machine.ip,
            )
            exec_act_kwargs.get_mysql_payload_func = MysqlActPayload.get_clean_mysql_payload.__name__
            tendb_migrate_pipeline.add_act(
                act_name=_("slave重建之清理从库{}").format(exec_act_kwargs.exec_ip),
                act_component_code=ExecuteDBActuatorScriptComponent.code,
                kwargs=asdict(exec_act_kwargs),
            )

            # 创建repl账号
            # cluster["target_ip"] = master.machine.ip
            # cluster["target_port"] = master.port
            # cluster["repl_ip"] = target_slave.machine.ip
            # exec_act_kwargs.cluster = copy.deepcopy(cluster)
            # exec_act_kwargs.exec_ip = master.machine.ip
            # exec_act_kwargs.get_mysql_payload_func = MysqlActPayload.tendb_grant_remotedb_repl_user.__name__
            # tendb_migrate_pipeline.add_act(
            #     act_name=_("新增repl帐户{}".format(exec_act_kwargs.exec_ip)),
            #     act_component_code=ExecuteDBActuatorScriptComponent.code,
            #     kwargs=asdict(exec_act_kwargs),
            # )

            inst_list = ["{}{}{}".format(master.machine.ip, IP_PORT_DIVIDER, master.port)]
            tendb_migrate_pipeline.add_sub_pipeline(
                sub_flow=mysql_restore_data_sub_flow(
                    root_id=self.root_id,
                    ticket_data=copy.deepcopy(self.data),
                    cluster=cluster,
                    cluster_model=cluster_model,
                    ins_list=inst_list,
                )
            )

            #  克隆权限
            new_slave = "{}{}{}".format(target_slave.machine.ip, IP_PORT_DIVIDER, master.port)
            old_master = "{}{}{}".format(master.machine.ip, IP_PORT_DIVIDER, master.port)
            clone_data = [
                {
                    "source": old_master,
                    "target": new_slave,
                    "bk_cloud_id": cluster_model.bk_cloud_id,
                }
            ]
            tendb_migrate_pipeline.add_act(
                act_name=_("克隆权限"),
                act_component_code=CloneUserComponent.code,
                kwargs=asdict(InstanceUserCloneKwargs(clone_data=clone_data)),
            )
            # 添加域名
            domain_map = get_tendb_ha_entry(cluster_model.id)
            domain_add_list = []
            for domain in domain_map[target_slave.machine.ip]:
                domain_add_list.append(
                    {
                        "act_name": _("添加从库域名{}:{}").format(target_slave.machine.ip, domain),
                        "act_component_code": MySQLDnsManageComponent.code,
                        "kwargs": asdict(
                            CreateDnsKwargs(
                                bk_cloud_id=cluster_model.bk_cloud_id,
                                dns_op_exec_port=master.port,
                                exec_ip=target_slave.machine.ip,
                                add_domain_name=domain,
                            )
                        ),
                    }
                )

            if len(domain_add_list) > 0:
                tendb_migrate_pipeline.add_parallel_acts(acts_list=domain_add_list)

            tendb_migrate_pipeline.add_act(
                act_name=_("写入初始化实例的db_meta元信息"),
                act_component_code=MySQLDBMetaComponent.code,
                kwargs=asdict(
                    DBMetaOPKwargs(
                        db_meta_class_func=MySQLDBMeta.tendb_modify_storage_status.__name__,
                        cluster={"storage_status": InstanceStatus.RUNNING.value, "storage_id": target_slave.id},
                        is_update_trans_data=False,
                    )
                ),
            )

            tendb_migrate_pipeline_list.append(
                tendb_migrate_pipeline.build_sub_process(_("slave原地重建{}").format(target_slave.machine.ip))
            )

        tendb_migrate_pipeline_all.add_parallel_sub_pipeline(sub_flow_list=tendb_migrate_pipeline_list)
        tendb_migrate_pipeline_all.run_pipeline(init_trans_data_class=ClusterInfoContext(), is_drop_random_user=True)

    def deploy_add_slave_flow(self):
        self.add_slave_only = True
        self.deploy_restore_slave_flow()<|MERGE_RESOLUTION|>--- conflicted
+++ resolved
@@ -219,15 +219,9 @@
                         ins_list=inst_list,
                     )
                 )
-<<<<<<< HEAD
                 #  恢复完毕的时候 slave 状态改为running
                 sync_data_sub_pipeline.add_act(
                     act_name=_("同步数据完毕,写入数据节点的主从关系相关元数据,设置新节点为running状态"),
-=======
-
-                sync_data_sub_pipeline.add_act(
-                    act_name=_("同步数据完毕,写入数据节点的主从关系相关元数据"),
->>>>>>> 344a47a1
                     act_component_code=MySQLDBMetaComponent.code,
                     kwargs=asdict(
                         DBMetaOPKwargs(
@@ -237,10 +231,7 @@
                         )
                     ),
                 )
-<<<<<<< HEAD
-=======
-
->>>>>>> 344a47a1
+
                 sync_data_sub_pipeline_list.append(sync_data_sub_pipeline.build_sub_process(sub_name=_("恢复实例数据")))
 
             switch_sub_pipeline_list = []

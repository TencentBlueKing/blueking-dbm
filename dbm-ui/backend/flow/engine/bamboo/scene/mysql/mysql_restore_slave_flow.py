# -*- coding: utf-8 -*-
"""
TencentBlueKing is pleased to support the open source community by making 蓝鲸智云-DB管理系统(BlueKing-BK-DBM) available.
Copyright (C) 2017-2023 THL A29 Limited, a Tencent company. All rights reserved.
Licensed under the MIT License (the "License"); you may not use this file except in compliance with the License.
You may obtain a copy of the License at https://opensource.org/licenses/MIT
Unless required by applicable law or agreed to in writing, software distributed under the License is distributed on
an "AS IS" BASIS, WITHOUT WARRANTIES OR CONDITIONS OF ANY KIND, either express or implied. See the License for the
specific language governing permissions and limitations under the License.
"""
import copy
import logging.config
from dataclasses import asdict
from typing import Dict, Optional

from django.utils.translation import ugettext as _

from backend.configuration.constants import DBType
from backend.db_meta.enums import ClusterType, InstanceInnerRole, InstanceStatus
from backend.db_meta.models import Cluster, ClusterEntry
from backend.db_package.models import Package
from backend.flow.consts import MediumEnum
from backend.flow.engine.bamboo.scene.common.builder import Builder, SubBuilder
from backend.flow.engine.bamboo.scene.common.get_file_list import GetFileList
from backend.flow.engine.bamboo.scene.mysql.common.common_sub_flow import (
    build_surrounding_apps_sub_flow,
    install_mysql_in_cluster_sub_flow,
)
from backend.flow.engine.bamboo.scene.mysql.common.recover_slave_instance import slave_recover_sub_flow
from backend.flow.engine.bamboo.scene.mysql.common.slave_recover_switch import slave_migrate_switch_sub_flow
from backend.flow.engine.bamboo.scene.mysql.common.uninstall_instance import uninstall_instance_sub_flow
from backend.flow.plugins.components.collections.common.download_backup_client import DownloadBackupClientComponent
from backend.flow.plugins.components.collections.common.pause import PauseComponent
from backend.flow.plugins.components.collections.mysql.clear_machine import MySQLClearMachineComponent
from backend.flow.plugins.components.collections.mysql.exec_actuator_script import ExecuteDBActuatorScriptComponent
from backend.flow.plugins.components.collections.mysql.mysql_db_meta import MySQLDBMetaComponent
from backend.flow.plugins.components.collections.mysql.slave_trans_flies import SlaveTransFileComponent
from backend.flow.plugins.components.collections.mysql.trans_flies import TransFileComponent
from backend.flow.utils.common_act_dataclass import DownloadBackupClientKwargs
from backend.flow.utils.mysql.common.mysql_cluster_info import get_ports, get_version_and_charset
from backend.flow.utils.mysql.mysql_act_dataclass import (
    ClearMachineKwargs,
    DBMetaOPKwargs,
    DownloadMediaKwargs,
    ExecActuatorKwargs,
    P2PFileKwargs,
)
from backend.flow.utils.mysql.mysql_act_playload import MysqlActPayload
from backend.flow.utils.mysql.mysql_context_dataclass import ClusterInfoContext
from backend.flow.utils.mysql.mysql_db_meta import MySQLDBMeta

logger = logging.getLogger("flow")


class MySQLRestoreSlaveFlow(object):
    """
    mysql 重建slave流程接入新备份系统
    """

    def __init__(self, root_id: str, tick_data: Optional[Dict]):
        """
        @param root_id : 任务流程定义的root_id
        @param tick_data : 单据传递过来的参数列表，是dict格式
        """
        self.root_id = root_id
        self.ticket_data = tick_data
        self.data = {}
        #  仅添加从库。不切换。不复制账号
        self.add_slave_only = self.ticket_data.get("add_slave_only", False)

    def deploy_restore_slave_flow(self):
        """
<<<<<<< HEAD
        机器级别重建slave节点的流程
=======
        重建slave节点的流程
        增加单据临时ADMIN账号的添加和删除逻辑
>>>>>>> 59fad95a
        元数据流程：
        1 mysql_restore_slave_add_instance
        2 mysql_add_slave_info
        3 mysql_restore_slave_change_cluster_info
        4 mysql_restore_remove_old_slave
        """
<<<<<<< HEAD
        tendb_migrate_pipeline_all = Builder(root_id=self.root_id, data=copy.deepcopy(self.ticket_data))
        tendb_migrate_pipeline_list = []
        for info in self.ticket_data["infos"]:
            self.data = copy.deepcopy(info)
            cluster_class = Cluster.objects.get(id=self.data["cluster_ids"][0])
            self.data["bk_biz_id"] = cluster_class.bk_biz_id
            self.data["bk_cloud_id"] = cluster_class.bk_cloud_id
            self.data["db_module_id"] = cluster_class.db_module_id
            self.data["time_zone"] = cluster_class.time_zone
            self.data["created_by"] = self.ticket_data["created_by"]
            self.data["module"] = cluster_class.db_module_id
            self.data["ticket_type"] = self.ticket_data["ticket_type"]
            self.data["cluster_type"] = cluster_class.cluster_type
            self.data["uid"] = self.ticket_data["uid"]
            self.data["package"] = Package.get_latest_package(
                version=cluster_class.major_version, pkg_type=MediumEnum.MySQL, db_type=DBType.MySQL
            ).name
            # self.data["package"] = "5.7.20"
            self.data["ports"] = get_ports(info["cluster_ids"])
            self.data["force"] = self.ticket_data.get("force", False)
            self.data["charset"], self.data["db_version"] = get_version_and_charset(
=======
        cluster_ids = []
        for i in self.data["infos"]:
            cluster_ids.extend(i["cluster_ids"])

        mysql_restore_slave_pipeline = Builder(
            root_id=self.root_id, data=copy.deepcopy(self.data), need_random_pass_cluster_ids=list(set(cluster_ids))
        )
        sub_pipeline_list = []
        for one_machine in self.data["infos"]:
            ticket_data = copy.deepcopy(self.data)
            cluster_ports = get_cluster_ports(one_machine["cluster_ids"])
            one_machine.update(cluster_ports)

            charset, db_version = get_version_and_charset(
>>>>>>> 59fad95a
                self.data["bk_biz_id"],
                db_module_id=self.data["db_module_id"],
                cluster_type=self.data["cluster_type"],
            )
            tendb_migrate_pipeline = SubBuilder(root_id=self.root_id, data=copy.deepcopy(self.data))
            #  获取信息
            # 整机安装数据库
            install_sub_pipeline_list = []
            install_sub_pipeline = SubBuilder(root_id=self.root_id, data=copy.deepcopy(self.data))
            install_sub_pipeline.add_sub_pipeline(
                sub_flow=install_mysql_in_cluster_sub_flow(
                    uid=self.data["uid"],
                    root_id=self.root_id,
                    cluster=cluster_class,
                    new_mysql_list=[self.data["new_slave_ip"]],
                    install_ports=self.data["ports"],
                )
            )

            cluster = {
                "install_ip": self.data["new_slave_ip"],
                "cluster_ids": self.data["cluster_ids"],
                "package": self.data["package"],
            }
            install_sub_pipeline.add_act(
                act_name=_("写入初始化实例的db_meta元信息"),
                act_component_code=MySQLDBMetaComponent.code,
                kwargs=asdict(
                    DBMetaOPKwargs(
                        db_meta_class_func=MySQLDBMeta.slave_recover_add_instance.__name__,
                        cluster=copy.deepcopy(cluster),
                        is_update_trans_data=False,
                    )
                ),
            )

            install_sub_pipeline.add_act(
                act_name=_("安装backup-client工具"),
                act_component_code=DownloadBackupClientComponent.code,
                kwargs=asdict(
                    DownloadBackupClientKwargs(
                        bk_cloud_id=cluster_class.bk_cloud_id,
                        bk_biz_id=int(cluster_class.bk_biz_id),
                        download_host_list=[self.data["new_slave_ip"]],
                    )
                ),
            )

            exec_act_kwargs = ExecActuatorKwargs(
                cluster=cluster,
                bk_cloud_id=cluster_class.bk_cloud_id,
                cluster_type=cluster_class.cluster_type,
                get_mysql_payload_func=MysqlActPayload.get_install_tmp_db_backup_payload.__name__,
            )
            exec_act_kwargs.exec_ip = [self.data["new_slave_ip"]]
            install_sub_pipeline.add_act(
                act_name=_("安装临时备份程序"),
                act_component_code=ExecuteDBActuatorScriptComponent.code,
                kwargs=asdict(exec_act_kwargs),
            )

            install_sub_pipeline_list.append(install_sub_pipeline.build_sub_process(sub_name=_("安装从节点")))

            sync_data_sub_pipeline_list = []
            for cluster_id in info["cluster_ids"]:
                cluster_model = Cluster.objects.get(id=cluster_id)
                master = cluster_model.storageinstance_set.get(instance_inner_role=InstanceInnerRole.MASTER.value)
                cluster = {
                    "mysql_port": master.port,
                    "cluster_id": cluster_model.id,
                    "cluster_type": cluster_class.cluster_type,
                    "master_ip": master.machine.ip,
                    "master_port": master.port,
                    "new_slave_ip": self.data["new_slave_ip"],
                    "new_slave_port": master.port,
                    "bk_cloud_id": cluster_model.bk_cloud_id,
                    "file_target_path": f"/data/dbbak/{self.root_id}/{master.port}",
                    "charset": self.data["charset"],
                    "change_master_force": True,
                    "change_master": True,
                }
                exec_act_kwargs.cluster = cluster
                sync_data_sub_pipeline = SubBuilder(root_id=self.root_id, data=copy.deepcopy(self.data))
                # ======
                stand_by_slaves = cluster_model.storageinstance_set.filter(
                    instance_inner_role=InstanceInnerRole.SLAVE.value, is_stand_by=True
                ).exclude(machine__ip__in=[self.data["new_slave_ip"]])
                if len(stand_by_slaves) > 0:
                    sync_data_sub_pipeline.add_act(
                        act_name=_("下发db-actor到旧从节点{}").format(stand_by_slaves[0].machine.ip),
                        act_component_code=TransFileComponent.code,
                        kwargs=asdict(
                            DownloadMediaKwargs(
                                bk_cloud_id=cluster_model.bk_cloud_id,
                                exec_ip=stand_by_slaves[0].machine.ip,
                                file_list=GetFileList(db_type=DBType.MySQL).get_db_actuator_package(),
                            )
                        ),
                    )

                    exec_act_kwargs.exec_ip = stand_by_slaves[0].machine.ip
                    exec_act_kwargs.get_mysql_payload_func = MysqlActPayload.get_find_local_backup_payload.__name__
                    sync_data_sub_pipeline.add_act(
                        act_name=_("slave重建之获取SLAVE节点备份介质{}").format(exec_act_kwargs.exec_ip),
                        act_component_code=ExecuteDBActuatorScriptComponent.code,
                        kwargs=asdict(exec_act_kwargs),
                        write_payload_var="slave_backup_file",
                    )

                sync_data_sub_pipeline.add_act(
                    act_name=_("下发db-actor到主节点{}").format(master.machine.ip),
                    act_component_code=TransFileComponent.code,
                    kwargs=asdict(
                        DownloadMediaKwargs(
                            bk_cloud_id=cluster_model.bk_cloud_id,
                            exec_ip=master.machine.ip,
                            file_list=GetFileList(db_type=DBType.MySQL).get_db_actuator_package(),
                        )
                    ),
                )
                exec_act_kwargs.exec_ip = master.machine.ip
                exec_act_kwargs.get_mysql_payload_func = MysqlActPayload.get_grant_mysql_repl_user_payload.__name__
                sync_data_sub_pipeline.add_act(
                    act_name=_("slave重建之新增repl帐户{}").format(exec_act_kwargs.exec_ip),
                    act_component_code=ExecuteDBActuatorScriptComponent.code,
                    kwargs=asdict(exec_act_kwargs),
                    write_payload_var="master_ip_sync_info",
                )

                exec_act_kwargs.exec_ip = master.machine.ip
                exec_act_kwargs.get_mysql_payload_func = MysqlActPayload.get_find_local_backup_payload.__name__
                sync_data_sub_pipeline.add_act(
                    act_name=_("slave重建之获取MASTER节点备份介质{}").format(exec_act_kwargs.exec_ip),
                    act_component_code=ExecuteDBActuatorScriptComponent.code,
                    kwargs=asdict(exec_act_kwargs),
                    write_payload_var="master_backup_file",
                )

                sync_data_sub_pipeline.add_act(
                    act_name=_("判断备份文件来源,并传输备份文件到新slave节点{}").format(self.data["new_slave_ip"]),
                    act_component_code=SlaveTransFileComponent.code,
                    kwargs=asdict(
                        P2PFileKwargs(
                            bk_cloud_id=cluster_model.bk_cloud_id,
                            file_list=[],
                            file_target_path=cluster["file_target_path"],
                            source_ip_list=[],
                            exec_ip=self.data["new_slave_ip"],
                        )
                    ),
                )

                exec_act_kwargs.exec_ip = self.data["new_slave_ip"]
                exec_act_kwargs.get_mysql_payload_func = MysqlActPayload.get_mysql_restore_slave_payload.__name__
                sync_data_sub_pipeline.add_act(
                    act_name=_("恢复新从节点数据{}:{}").format(exec_act_kwargs.exec_ip, master.port),
                    act_component_code=ExecuteDBActuatorScriptComponent.code,
                    kwargs=asdict(exec_act_kwargs),
                )

                sync_data_sub_pipeline.add_act(
                    act_name=_("slave恢复完毕，修改元数据"),
                    act_component_code=MySQLDBMetaComponent.code,
                    kwargs=asdict(
                        DBMetaOPKwargs(
                            db_meta_class_func=MySQLDBMeta.mysql_add_slave_info.__name__,
                            cluster=cluster,
                            is_update_trans_data=True,
                        )
                    ),
                )

                # =======
                sync_data_sub_pipeline.add_act(
                    act_name=_("同步数据完毕,写入数据节点的主从关系相关元数据"),
                    act_component_code=MySQLDBMetaComponent.code,
                    kwargs=asdict(
                        DBMetaOPKwargs(
                            db_meta_class_func=MySQLDBMeta.mysql_add_slave_info.__name__,
                            cluster=cluster,
                            is_update_trans_data=True,
                        )
                    ),
                )
                sync_data_sub_pipeline_list.append(sync_data_sub_pipeline.build_sub_process(sub_name=_("恢复实例数据")))

            switch_sub_pipeline_list = []
            uninstall_svr_sub_pipeline_list = []
            if not self.add_slave_only:
                for cluster_id in self.data["cluster_ids"]:
                    cluster_model = Cluster.objects.get(id=cluster_id)
                    domain = ClusterEntry.get_cluster_entry_map_by_cluster_ids([cluster_model.id])
                    switch_sub_pipeline = SubBuilder(root_id=self.root_id, data=copy.deepcopy(self.data))
                    switch_sub_pipeline.add_sub_pipeline(
                        sub_flow=slave_migrate_switch_sub_flow(
                            root_id=self.root_id,
                            ticket_data=copy.deepcopy(self.data),
                            cluster=cluster_model,
                            old_slave_ip=self.data["old_slave_ip"],
                            new_slave_ip=self.data["new_slave_ip"],
                        )
                    )
                    cluster = {
                        "slave_domain": domain[cluster_model.id]["slave_domain"],
                        "master_domain": domain[cluster_model.id]["master_domain"],
                        "new_slave_ip": self.data["new_slave_ip"],
                        "old_slave_ip": self.data["old_slave_ip"],
                        "cluster_id": cluster_model.id,
                    }
                    switch_sub_pipeline.add_act(
                        act_name=_("slave切换完毕，修改集群 {} 数据".format(cluster_model.id)),
                        act_component_code=MySQLDBMetaComponent.code,
                        kwargs=asdict(
                            DBMetaOPKwargs(
                                db_meta_class_func=MySQLDBMeta.mysql_restore_slave_change_cluster_info.__name__,
                                cluster=cluster,
                                is_update_trans_data=True,
                            )
                        ),
                    )
                    switch_sub_pipeline_list.append(switch_sub_pipeline.build_sub_process(sub_name=_("切换到新从节点")))

                uninstall_svr_sub_pipeline = SubBuilder(root_id=self.root_id, data=copy.deepcopy(self.data))
                uninstall_svr_sub_pipeline.add_sub_pipeline(
                    sub_flow=uninstall_instance_sub_flow(
                        root_id=self.root_id,
                        ticket_data=copy.deepcopy(self.data),
                        ip=self.data["old_slave_ip"],
                        ports=self.data["ports"],
                    )
                )
                cluster = {"uninstall_ip": self.data["old_slave_ip"], "cluster_ids": self.data["cluster_ids"]}
                uninstall_svr_sub_pipeline.add_act(
                    act_name=_("整机卸载成功后删除元数据"),
                    act_component_code=MySQLDBMetaComponent.code,
                    kwargs=asdict(
                        DBMetaOPKwargs(
                            db_meta_class_func=MySQLDBMeta.slave_recover_del_instance.__name__,
                            is_update_trans_data=True,
                            cluster=cluster,
                        )
                    ),
                )
                uninstall_svr_sub_pipeline.add_act(
                    act_name=_("清理机器配置"),
                    act_component_code=MySQLClearMachineComponent.code,
                    kwargs=asdict(
                        ClearMachineKwargs(
                            exec_ip=self.data["old_slave_ip"],
                            bk_cloud_id=self.data["bk_cloud_id"],
                        )
                    ),
                )
                uninstall_svr_sub_pipeline_list.append(
                    uninstall_svr_sub_pipeline.build_sub_process(
                        sub_name=_("卸载remote节点{}".format(self.data["old_slave_ip"]))
                    )
                )

            # 安装实例
            tendb_migrate_pipeline.add_parallel_sub_pipeline(sub_flow_list=install_sub_pipeline_list)
            # 数据同步
            tendb_migrate_pipeline.add_parallel_sub_pipeline(sub_flow_list=sync_data_sub_pipeline_list)
            #  新机器安装周边组件
            tendb_migrate_pipeline.add_sub_pipeline(
                sub_flow=build_surrounding_apps_sub_flow(
                    bk_cloud_id=cluster_class.bk_cloud_id,
                    master_ip_list=None,
                    slave_ip_list=[self.data["new_slave_ip"]],
                    root_id=self.root_id,
                    parent_global_data=copy.deepcopy(self.data),
                    is_init=True,
                    cluster_type=ClusterType.TenDBHA.value,
                )
            )
            if not self.add_slave_only:
                # 人工确认切换迁移实例
                tendb_migrate_pipeline.add_act(act_name=_("人工确认切换"), act_component_code=PauseComponent.code, kwargs={})
                # 切换迁移实例
                tendb_migrate_pipeline.add_parallel_sub_pipeline(sub_flow_list=switch_sub_pipeline_list)
                # 切换后再次刷新周边
                tendb_migrate_pipeline.add_sub_pipeline(
                    sub_flow=build_surrounding_apps_sub_flow(
                        bk_cloud_id=cluster_class.bk_cloud_id,
                        master_ip_list=None,
                        slave_ip_list=[self.data["new_slave_ip"]],
                        root_id=self.root_id,
                        parent_global_data=copy.deepcopy(self.data),
                        is_init=True,
                        cluster_type=ClusterType.TenDBHA.value,
                    )
                )
                # 卸载流程人工确认
                tendb_migrate_pipeline.add_act(
                    act_name=_("人工确认卸载实例"), act_component_code=PauseComponent.code, kwargs={}
                )
                # # 卸载remote节点
                tendb_migrate_pipeline.add_parallel_sub_pipeline(sub_flow_list=uninstall_svr_sub_pipeline_list)
            tendb_migrate_pipeline_list.append(
                tendb_migrate_pipeline.build_sub_process(_("slave重建迁移{}").format(self.data["new_slave_ip"]))
            )
<<<<<<< HEAD
        # 运行流程
        tendb_migrate_pipeline_all.add_parallel_sub_pipeline(tendb_migrate_pipeline_list)
        tendb_migrate_pipeline_all.run_pipeline(init_trans_data_class=ClusterInfoContext())
=======

            sub_pipeline_list.append(sub_pipeline.build_sub_process(sub_name=_("Restore Slave 重建从库")))
        mysql_restore_slave_pipeline.add_parallel_sub_pipeline(sub_flow_list=sub_pipeline_list)
        mysql_restore_slave_pipeline.run_pipeline(init_trans_data_class=ClusterInfoContext(), is_drop_random_user=True)
>>>>>>> 59fad95a

    def deploy_restore_local_slave_flow(self):
        """
        原地重建slave
        机器slave数据损坏或者其他原因丢弃实例数据，重新恢复数据。
        无元数据改动
        增加单据临时ADMIN账号的添加和删除逻辑
        """
<<<<<<< HEAD
        tendb_migrate_pipeline_all = Builder(root_id=self.root_id, data=copy.deepcopy(self.ticket_data))
        tendb_migrate_pipeline_list = []
        for info in self.ticket_data["infos"]:
            self.data = copy.deepcopy(info)
            cluster_model = Cluster.objects.get(id=self.data["cluster_id"])
=======
        cluster_ids = [i["cluster_id"] for i in self.data["infos"]]
        mysql_restore_local_slave_pipeline = Builder(
            root_id=self.root_id, data=copy.deepcopy(self.data), need_random_pass_cluster_ids=list(set(cluster_ids))
        )
        sub_pipeline_list = []
        for slave in self.data["infos"]:
            ticket_data = copy.deepcopy(self.data)
            one_cluster = get_cluster_info(slave["cluster_id"])
            cluster_model = Cluster.objects.get(id=slave["cluster_id"])
>>>>>>> 59fad95a
            target_slave = cluster_model.storageinstance_set.get(
                machine__bk_cloud_id=cluster_model.bk_cloud_id,
                machine__ip=self.data["slave_ip"],
                port=self.data["slave_port"],
            )
            master = cluster_model.storageinstance_set.get(instance_inner_role=InstanceInnerRole.MASTER.value)
            self.data["new_slave_ip"] = target_slave.machine.ip
            self.data["bk_biz_id"] = cluster_model.bk_biz_id
            self.data["bk_cloud_id"] = cluster_model.bk_cloud_id
            self.data["db_module_id"] = cluster_model.db_module_id
            self.data["time_zone"] = cluster_model.time_zone
            self.data["created_by"] = self.ticket_data["created_by"]
            self.data["module"] = cluster_model.db_module_id
            self.data["force"] = self.ticket_data.get("force", False)
            self.data["ticket_type"] = self.ticket_data["ticket_type"]
            self.data["cluster_type"] = cluster_model.cluster_type
            self.data["uid"] = self.ticket_data["uid"]
            self.data["charset"], self.data["db_version"] = get_version_and_charset(
                self.data["bk_biz_id"],
                db_module_id=self.data["db_module_id"],
                cluster_type=self.data["cluster_type"],
            )
            tendb_migrate_pipeline = SubBuilder(root_id=self.root_id, data=copy.deepcopy(self.data))

            tendb_migrate_pipeline.add_act(
                act_name=_("下发db-actor到节点{} {}".format(target_slave.machine.ip, master.machine.ip)),
                act_component_code=TransFileComponent.code,
                kwargs=asdict(
                    DownloadMediaKwargs(
                        bk_cloud_id=cluster_model.bk_cloud_id,
                        exec_ip=[target_slave.machine.ip, master.machine.ip],
                        file_list=GetFileList(db_type=DBType.MySQL).get_db_actuator_package(),
                    )
                ),
            )
            cluster = {
                "stop_slave": True,
                "reset_slave": True,
                "restart": False,
                "force": self.data["force"],
                "drop_database": True,
                "new_slave_ip": target_slave.machine.ip,
                "new_slave_port": target_slave.port,
                "mysql_port": master.port,
                "cluster_id": cluster_model.id,
                "cluster_type": cluster_model.cluster_type,
                "master_ip": master.machine.ip,
                "master_port": master.port,
                "bk_cloud_id": cluster_model.bk_cloud_id,
                "file_target_path": f"/data/dbbak/{self.root_id}/{master.port}",
                "charset": self.data["charset"],
                "change_master_force": True,
                "change_master": True,
            }

            exec_act_kwargs = ExecActuatorKwargs(
                exec_ip=master.machine.ip,
                get_mysql_payload_func=MysqlActPayload.get_find_local_backup_payload.__name__,
                bk_cloud_id=cluster_model.bk_cloud_id,
                cluster_type=cluster_model.cluster_type,
                cluster=cluster,
            )
            tendb_migrate_pipeline.add_act(
                act_name=_("slave重建之获取MASTER节点备份介质{}").format(exec_act_kwargs.exec_ip),
                act_component_code=ExecuteDBActuatorScriptComponent.code,
                kwargs=asdict(exec_act_kwargs),
                write_payload_var="master_backup_file",
            )

            tendb_migrate_pipeline.add_act(
                act_name=_("判断备份文件来源,并传输备份文件到新slave节点{}").format(self.data["new_slave_ip"]),
                act_component_code=SlaveTransFileComponent.code,
                kwargs=asdict(
                    P2PFileKwargs(
                        bk_cloud_id=cluster_model.bk_cloud_id,
                        file_list=[],
                        file_target_path=cluster["file_target_path"],
                        source_ip_list=[],
                        exec_ip=self.data["new_slave_ip"],
                    )
                ),
            )

            tendb_migrate_pipeline.add_act(
                act_name=_("写入初始化实例的db_meta元信息"),
                act_component_code=MySQLDBMetaComponent.code,
                kwargs=asdict(
                    DBMetaOPKwargs(
                        db_meta_class_func=MySQLDBMeta.tendb_modify_storage_status.__name__,
                        cluster={"storage_status": InstanceStatus.RESTORING.value, "storage_id": target_slave.id},
                        is_update_trans_data=False,
                    )
                ),
            )

            exec_act_kwargs = ExecActuatorKwargs(
                bk_cloud_id=cluster_model.bk_cloud_id,
                cluster_type=cluster_model.cluster_type,
                cluster=cluster,
                exec_ip=target_slave.machine.ip,
            )
            exec_act_kwargs.get_mysql_payload_func = MysqlActPayload.get_clean_mysql_payload.__name__
            tendb_migrate_pipeline.add_act(
                act_name=_("slave重建之清理从库{}").format(exec_act_kwargs.exec_ip),
                act_component_code=ExecuteDBActuatorScriptComponent.code,
                kwargs=asdict(exec_act_kwargs),
            )

            exec_act_kwargs.cluster = cluster
            exec_act_kwargs.exec_ip = self.data["new_slave_ip"]
            exec_act_kwargs.get_mysql_payload_func = MysqlActPayload.get_mysql_restore_slave_payload.__name__
            tendb_migrate_pipeline.add_act(
                act_name=_("恢复新从节点数据{}:{}").format(exec_act_kwargs.exec_ip, master.port),
                act_component_code=ExecuteDBActuatorScriptComponent.code,
                kwargs=asdict(exec_act_kwargs),
            )
            # ====
            tendb_migrate_pipeline.add_act(
                act_name=_("写入初始化实例的db_meta元信息"),
                act_component_code=MySQLDBMetaComponent.code,
                kwargs=asdict(
                    DBMetaOPKwargs(
                        db_meta_class_func=MySQLDBMeta.tendb_modify_storage_status.__name__,
                        cluster={"storage_status": InstanceStatus.RUNNING.value, "storage_id": target_slave.id},
                        is_update_trans_data=False,
                    )
                ),
            )
<<<<<<< HEAD
            tendb_migrate_pipeline.add_sub_pipeline(
                sub_flow=build_surrounding_apps_sub_flow(
                    bk_cloud_id=cluster_model.bk_cloud_id,
                    slave_ip_list=[target_slave.machine.ip],
                    root_id=self.root_id,
                    parent_global_data=self.data,
                    is_init=True,
                    cluster_type=cluster_model.cluster_type,
                )
=======

            sub_pipeline_list.append(
                restore_local_slave_sub_pipeline.build_sub_process(sub_name=_("Restore local Slave 本地重建"))
            )
        mysql_restore_local_slave_pipeline.add_parallel_sub_pipeline(sub_flow_list=sub_pipeline_list)
        mysql_restore_local_slave_pipeline.run_pipeline(
            init_trans_data_class=ClusterInfoContext(), is_drop_random_user=True
        )

    def deploy_add_slave_flow(self):
        """
        添加从库：仅添加从库、不拷贝权限、不加入域名
        增加单据临时ADMIN账号的添加和删除逻辑
        """
        cluster_ids = []
        for i in self.data["infos"]:
            cluster_ids.extend(i["cluster_ids"])

        mysql_restore_slave_pipeline = Builder(
            root_id=self.root_id, data=copy.deepcopy(self.data), need_random_pass_cluster_ids=list(set(cluster_ids))
        )
        sub_pipeline_list = []

        for one_machine in self.data["infos"]:
            ticket_data = copy.deepcopy(self.data)
            cluster_ports = get_cluster_ports(one_machine["cluster_ids"])
            one_machine.update(cluster_ports)
            charset, db_version = get_version_and_charset(
                self.data["bk_biz_id"],
                db_module_id=one_machine["db_module_id"],
                cluster_type=one_machine["cluster_type"],
            )
            ticket_data["clusters"] = one_machine["clusters"]
            ticket_data["mysql_ports"] = one_machine["cluster_ports"]
            ticket_data["charset"] = charset
            ticket_data["db_version"] = db_version
            sub_pipeline = SubBuilder(root_id=self.root_id, data=copy.deepcopy(ticket_data))
            sub_pipeline.add_sub_pipeline(
                sub_flow=self.install_instance_sub_flow(ticket_data=ticket_data, one_machine=one_machine)
            )

            slave_restore_sub_list = []
            for one_id in one_machine["cluster_ids"]:
                one_cluster = get_cluster_info(one_id)
                # if one_cluster is None:
                #     logger.info(_("%s slave 节点不存在"), one_id)
                #     continue
                one_cluster["backend_port"] = one_cluster["master_port"]
                one_cluster["new_master_ip"] = one_cluster["master_ip"]
                one_cluster["new_slave_ip"] = one_machine["new_slave_ip"]
                one_cluster["charset"] = charset
                one_cluster["change_master"] = True
                one_cluster["file_target_path"] = self.backup_target_path

                ticket_data["force"] = one_machine.get("force", False)
                restore_slave_sub_pipeline = SubBuilder(root_id=self.root_id, data=copy.deepcopy(ticket_data))

                # 拼接执行原子任务活动节点需要的通用的私有参数结构体, 减少代码重复率，但引用时注意内部参数值传递的问题
                exec_act_kwargs = ExecActuatorKwargs(
                    bk_cloud_id=one_cluster["bk_cloud_id"],
                    cluster_type=one_cluster["cluster_type"],
                    cluster=one_cluster,
                )

                restore_slave_sub_pipeline.add_act(
                    act_name=_("下发db-actor到集群主从节点"),
                    act_component_code=TransFileComponent.code,
                    kwargs=asdict(
                        DownloadMediaKwargs(
                            bk_cloud_id=one_cluster["bk_cloud_id"],
                            exec_ip=[
                                one_cluster["master_ip"],
                                one_cluster["old_slave_ip"],
                                one_cluster["new_slave_ip"],
                            ],
                            file_list=GetFileList(db_type=DBType.MySQL).get_db_actuator_package(),
                        )
                    ),
                )

                exec_act_kwargs.exec_ip = one_cluster["new_master_ip"]
                exec_act_kwargs.get_mysql_payload_func = MysqlActPayload.get_grant_mysql_repl_user_payload.__name__
                restore_slave_sub_pipeline.add_act(
                    act_name=_("添加slave之新增repl帐户{}").format(exec_act_kwargs.exec_ip),
                    act_component_code=ExecuteDBActuatorScriptComponent.code,
                    kwargs=asdict(exec_act_kwargs),
                    write_payload_var=ClusterInfoContext.get_sync_info_var_name(),
                )

                # 通过master、slave 获取备份的文件
                # acts_list = []  并行获取备份介质暂时存在问题，先改为串行
                exec_act_kwargs.exec_ip = one_cluster["master_ip"]
                exec_act_kwargs.get_mysql_payload_func = MysqlActPayload.get_find_local_backup_payload.__name__
                restore_slave_sub_pipeline.add_act(
                    act_name=_("添加slave之获取MASTER节点备份介质{}").format(exec_act_kwargs.exec_ip),
                    act_component_code=ExecuteDBActuatorScriptComponent.code,
                    kwargs=asdict(exec_act_kwargs),
                    write_payload_var="master_backup_file",
                )

                exec_act_kwargs.exec_ip = one_cluster["old_slave_ip"]
                exec_act_kwargs.get_mysql_payload_func = MysqlActPayload.get_find_local_backup_payload.__name__
                restore_slave_sub_pipeline.add_act(
                    act_name=_("添加slave之获取SLAVE节点备份介质{}").format(exec_act_kwargs.exec_ip),
                    act_component_code=ExecuteDBActuatorScriptComponent.code,
                    kwargs=asdict(exec_act_kwargs),
                    write_payload_var="slave_backup_file",
                )

                restore_slave_sub_pipeline.add_act(
                    act_name=_("判断备份文件来源,并传输备份文件到新slave节点{}").format(one_cluster["new_slave_ip"]),
                    act_component_code=SlaveTransFileComponent.code,
                    kwargs=asdict(
                        P2PFileKwargs(
                            bk_cloud_id=one_cluster["bk_cloud_id"],
                            file_list=[],
                            file_target_path=self.backup_target_path,
                            source_ip_list=[],
                            exec_ip=one_cluster["new_slave_ip"],
                        )
                    ),
                )

                exec_act_kwargs.exec_ip = one_cluster["new_slave_ip"]
                exec_act_kwargs.get_mysql_payload_func = MysqlActPayload.get_mysql_restore_slave_payload.__name__
                restore_slave_sub_pipeline.add_act(
                    act_name=_("添加slave之恢复数据{}").format(exec_act_kwargs.exec_ip),
                    act_component_code=ExecuteDBActuatorScriptComponent.code,
                    kwargs=asdict(exec_act_kwargs),
                )

                restore_slave_sub_pipeline.add_act(
                    act_name=_("slave恢复完毕，修改元数据"),
                    act_component_code=MySQLDBMetaComponent.code,
                    kwargs=asdict(
                        DBMetaOPKwargs(
                            db_meta_class_func=MySQLDBMeta.mysql_add_slave_info.__name__,
                            cluster=one_cluster,
                            is_update_trans_data=True,
                        )
                    ),
                )

                restore_slave_sub_pipeline.add_sub_pipeline(
                    sub_flow=build_surrounding_apps_sub_flow(
                        bk_cloud_id=one_cluster["bk_cloud_id"],
                        slave_ip_list=[one_cluster["new_slave_ip"]],
                        root_id=self.root_id,
                        parent_global_data=copy.deepcopy(ticket_data),
                        is_init=True,
                        cluster_type=one_cluster["cluster_type"],
                    )
                )

                slave_restore_sub_list.append(
                    restore_slave_sub_pipeline.build_sub_process(sub_name=_("添加Slave之恢复slave"))
                )
            sub_pipeline.add_parallel_sub_pipeline(sub_flow_list=slave_restore_sub_list)
            sub_pipeline_list.append(sub_pipeline.build_sub_process(sub_name=_("添加从库flow")))

        mysql_restore_slave_pipeline.add_parallel_sub_pipeline(sub_flow_list=sub_pipeline_list)
        mysql_restore_slave_pipeline.run_pipeline(init_trans_data_class=ClusterInfoContext(), is_drop_random_user=True)

    def install_instance_sub_flow(self, ticket_data: dict, one_machine: dict):
        #  通过集群级别去获取id
        install_sub_pipeline = SubBuilder(root_id=self.root_id, data=copy.deepcopy(ticket_data))

        # 拼接执行原子任务活动节点需要的通用的私有参数结构体, 减少代码重复率，但引用时注意内部参数值传递的问题
        exec_act_kwargs = ExecActuatorKwargs(
            exec_ip=one_machine["new_slave_ip"],
            cluster_type=one_machine["cluster_type"],
            bk_cloud_id=one_machine["bk_cloud_id"],
        )

        # 初始化机器
        install_sub_pipeline.add_act(
            act_name=_("获取初始化信息"),
            act_component_code=GetOsSysParamComponent.code,
            kwargs=asdict(
                ExecActuatorKwargs(
                    bk_cloud_id=one_machine["bk_cloud_id"], exec_ip=one_machine["clusters"][0]["master_ip"]
                )
            ),
        )
        install_sub_pipeline.add_act(
            act_name=_("初始化机器"),
            act_component_code=SysInitComponent.code,
            kwargs={
                "exec_ip": one_machine["new_slave_ip"],
                "bk_cloud_id": one_machine["bk_cloud_id"],
            },
        )
        # 判断是否需要执行按照MySQL Perl依赖
        if env.YUM_INSTALL_PERL:
            exec_act_kwargs.exec_ip = one_machine["new_slave_ip"]
            install_sub_pipeline.add_act(
                act_name=_("安装MySQL Perl相关依赖"),
                act_component_code=MySQLOsInitComponent.code,
                kwargs=asdict(exec_act_kwargs),
>>>>>>> 59fad95a
            )
            tendb_migrate_pipeline_list.append(
                tendb_migrate_pipeline.build_sub_process(_("slave原地重建{}").format(self.data["slave_ip"]))
            )

        tendb_migrate_pipeline_all.add_parallel_sub_pipeline(sub_flow_list=tendb_migrate_pipeline_list)
        tendb_migrate_pipeline_all.run_pipeline(init_trans_data_class=ClusterInfoContext())

    def deploy_add_slave_flow(self):
        self.add_slave_only = True
        self.deploy_restore_slave_flow()<|MERGE_RESOLUTION|>--- conflicted
+++ resolved
@@ -26,7 +26,6 @@
     build_surrounding_apps_sub_flow,
     install_mysql_in_cluster_sub_flow,
 )
-from backend.flow.engine.bamboo.scene.mysql.common.recover_slave_instance import slave_recover_sub_flow
 from backend.flow.engine.bamboo.scene.mysql.common.slave_recover_switch import slave_migrate_switch_sub_flow
 from backend.flow.engine.bamboo.scene.mysql.common.uninstall_instance import uninstall_instance_sub_flow
 from backend.flow.plugins.components.collections.common.download_backup_client import DownloadBackupClientComponent
@@ -70,20 +69,23 @@
 
     def deploy_restore_slave_flow(self):
         """
-<<<<<<< HEAD
-        机器级别重建slave节点的流程
-=======
         重建slave节点的流程
         增加单据临时ADMIN账号的添加和删除逻辑
->>>>>>> 59fad95a
         元数据流程：
         1 mysql_restore_slave_add_instance
         2 mysql_add_slave_info
         3 mysql_restore_slave_change_cluster_info
         4 mysql_restore_remove_old_slave
         """
-<<<<<<< HEAD
-        tendb_migrate_pipeline_all = Builder(root_id=self.root_id, data=copy.deepcopy(self.ticket_data))
+        cluster_ids = []
+        for i in self.ticket_data["infos"]:
+            cluster_ids.extend(i["cluster_ids"])
+
+        tendb_migrate_pipeline_all = Builder(
+            root_id=self.root_id,
+            data=copy.deepcopy(self.ticket_data),
+            need_random_pass_cluster_ids=list(set(cluster_ids)),
+        )
         tendb_migrate_pipeline_list = []
         for info in self.ticket_data["infos"]:
             self.data = copy.deepcopy(info)
@@ -104,22 +106,6 @@
             self.data["ports"] = get_ports(info["cluster_ids"])
             self.data["force"] = self.ticket_data.get("force", False)
             self.data["charset"], self.data["db_version"] = get_version_and_charset(
-=======
-        cluster_ids = []
-        for i in self.data["infos"]:
-            cluster_ids.extend(i["cluster_ids"])
-
-        mysql_restore_slave_pipeline = Builder(
-            root_id=self.root_id, data=copy.deepcopy(self.data), need_random_pass_cluster_ids=list(set(cluster_ids))
-        )
-        sub_pipeline_list = []
-        for one_machine in self.data["infos"]:
-            ticket_data = copy.deepcopy(self.data)
-            cluster_ports = get_cluster_ports(one_machine["cluster_ids"])
-            one_machine.update(cluster_ports)
-
-            charset, db_version = get_version_and_charset(
->>>>>>> 59fad95a
                 self.data["bk_biz_id"],
                 db_module_id=self.data["db_module_id"],
                 cluster_type=self.data["cluster_type"],
@@ -421,16 +407,9 @@
             tendb_migrate_pipeline_list.append(
                 tendb_migrate_pipeline.build_sub_process(_("slave重建迁移{}").format(self.data["new_slave_ip"]))
             )
-<<<<<<< HEAD
         # 运行流程
         tendb_migrate_pipeline_all.add_parallel_sub_pipeline(tendb_migrate_pipeline_list)
-        tendb_migrate_pipeline_all.run_pipeline(init_trans_data_class=ClusterInfoContext())
-=======
-
-            sub_pipeline_list.append(sub_pipeline.build_sub_process(sub_name=_("Restore Slave 重建从库")))
-        mysql_restore_slave_pipeline.add_parallel_sub_pipeline(sub_flow_list=sub_pipeline_list)
-        mysql_restore_slave_pipeline.run_pipeline(init_trans_data_class=ClusterInfoContext(), is_drop_random_user=True)
->>>>>>> 59fad95a
+        tendb_migrate_pipeline_all.run_pipeline(init_trans_data_class=ClusterInfoContext(), is_drop_random_user=True)
 
     def deploy_restore_local_slave_flow(self):
         """
@@ -439,23 +418,16 @@
         无元数据改动
         增加单据临时ADMIN账号的添加和删除逻辑
         """
-<<<<<<< HEAD
-        tendb_migrate_pipeline_all = Builder(root_id=self.root_id, data=copy.deepcopy(self.ticket_data))
+        cluster_ids = [i["cluster_id"] for i in self.data["infos"]]
+        tendb_migrate_pipeline_all = Builder(
+            root_id=self.root_id,
+            data=copy.deepcopy(self.ticket_data),
+            need_random_pass_cluster_ids=list(set(cluster_ids)),
+        )
         tendb_migrate_pipeline_list = []
         for info in self.ticket_data["infos"]:
             self.data = copy.deepcopy(info)
             cluster_model = Cluster.objects.get(id=self.data["cluster_id"])
-=======
-        cluster_ids = [i["cluster_id"] for i in self.data["infos"]]
-        mysql_restore_local_slave_pipeline = Builder(
-            root_id=self.root_id, data=copy.deepcopy(self.data), need_random_pass_cluster_ids=list(set(cluster_ids))
-        )
-        sub_pipeline_list = []
-        for slave in self.data["infos"]:
-            ticket_data = copy.deepcopy(self.data)
-            one_cluster = get_cluster_info(slave["cluster_id"])
-            cluster_model = Cluster.objects.get(id=slave["cluster_id"])
->>>>>>> 59fad95a
             target_slave = cluster_model.storageinstance_set.get(
                 machine__bk_cloud_id=cluster_model.bk_cloud_id,
                 machine__ip=self.data["slave_ip"],
@@ -584,7 +556,6 @@
                     )
                 ),
             )
-<<<<<<< HEAD
             tendb_migrate_pipeline.add_sub_pipeline(
                 sub_flow=build_surrounding_apps_sub_flow(
                     bk_cloud_id=cluster_model.bk_cloud_id,
@@ -594,214 +565,13 @@
                     is_init=True,
                     cluster_type=cluster_model.cluster_type,
                 )
-=======
-
-            sub_pipeline_list.append(
-                restore_local_slave_sub_pipeline.build_sub_process(sub_name=_("Restore local Slave 本地重建"))
-            )
-        mysql_restore_local_slave_pipeline.add_parallel_sub_pipeline(sub_flow_list=sub_pipeline_list)
-        mysql_restore_local_slave_pipeline.run_pipeline(
-            init_trans_data_class=ClusterInfoContext(), is_drop_random_user=True
-        )
-
-    def deploy_add_slave_flow(self):
-        """
-        添加从库：仅添加从库、不拷贝权限、不加入域名
-        增加单据临时ADMIN账号的添加和删除逻辑
-        """
-        cluster_ids = []
-        for i in self.data["infos"]:
-            cluster_ids.extend(i["cluster_ids"])
-
-        mysql_restore_slave_pipeline = Builder(
-            root_id=self.root_id, data=copy.deepcopy(self.data), need_random_pass_cluster_ids=list(set(cluster_ids))
-        )
-        sub_pipeline_list = []
-
-        for one_machine in self.data["infos"]:
-            ticket_data = copy.deepcopy(self.data)
-            cluster_ports = get_cluster_ports(one_machine["cluster_ids"])
-            one_machine.update(cluster_ports)
-            charset, db_version = get_version_and_charset(
-                self.data["bk_biz_id"],
-                db_module_id=one_machine["db_module_id"],
-                cluster_type=one_machine["cluster_type"],
-            )
-            ticket_data["clusters"] = one_machine["clusters"]
-            ticket_data["mysql_ports"] = one_machine["cluster_ports"]
-            ticket_data["charset"] = charset
-            ticket_data["db_version"] = db_version
-            sub_pipeline = SubBuilder(root_id=self.root_id, data=copy.deepcopy(ticket_data))
-            sub_pipeline.add_sub_pipeline(
-                sub_flow=self.install_instance_sub_flow(ticket_data=ticket_data, one_machine=one_machine)
-            )
-
-            slave_restore_sub_list = []
-            for one_id in one_machine["cluster_ids"]:
-                one_cluster = get_cluster_info(one_id)
-                # if one_cluster is None:
-                #     logger.info(_("%s slave 节点不存在"), one_id)
-                #     continue
-                one_cluster["backend_port"] = one_cluster["master_port"]
-                one_cluster["new_master_ip"] = one_cluster["master_ip"]
-                one_cluster["new_slave_ip"] = one_machine["new_slave_ip"]
-                one_cluster["charset"] = charset
-                one_cluster["change_master"] = True
-                one_cluster["file_target_path"] = self.backup_target_path
-
-                ticket_data["force"] = one_machine.get("force", False)
-                restore_slave_sub_pipeline = SubBuilder(root_id=self.root_id, data=copy.deepcopy(ticket_data))
-
-                # 拼接执行原子任务活动节点需要的通用的私有参数结构体, 减少代码重复率，但引用时注意内部参数值传递的问题
-                exec_act_kwargs = ExecActuatorKwargs(
-                    bk_cloud_id=one_cluster["bk_cloud_id"],
-                    cluster_type=one_cluster["cluster_type"],
-                    cluster=one_cluster,
-                )
-
-                restore_slave_sub_pipeline.add_act(
-                    act_name=_("下发db-actor到集群主从节点"),
-                    act_component_code=TransFileComponent.code,
-                    kwargs=asdict(
-                        DownloadMediaKwargs(
-                            bk_cloud_id=one_cluster["bk_cloud_id"],
-                            exec_ip=[
-                                one_cluster["master_ip"],
-                                one_cluster["old_slave_ip"],
-                                one_cluster["new_slave_ip"],
-                            ],
-                            file_list=GetFileList(db_type=DBType.MySQL).get_db_actuator_package(),
-                        )
-                    ),
-                )
-
-                exec_act_kwargs.exec_ip = one_cluster["new_master_ip"]
-                exec_act_kwargs.get_mysql_payload_func = MysqlActPayload.get_grant_mysql_repl_user_payload.__name__
-                restore_slave_sub_pipeline.add_act(
-                    act_name=_("添加slave之新增repl帐户{}").format(exec_act_kwargs.exec_ip),
-                    act_component_code=ExecuteDBActuatorScriptComponent.code,
-                    kwargs=asdict(exec_act_kwargs),
-                    write_payload_var=ClusterInfoContext.get_sync_info_var_name(),
-                )
-
-                # 通过master、slave 获取备份的文件
-                # acts_list = []  并行获取备份介质暂时存在问题，先改为串行
-                exec_act_kwargs.exec_ip = one_cluster["master_ip"]
-                exec_act_kwargs.get_mysql_payload_func = MysqlActPayload.get_find_local_backup_payload.__name__
-                restore_slave_sub_pipeline.add_act(
-                    act_name=_("添加slave之获取MASTER节点备份介质{}").format(exec_act_kwargs.exec_ip),
-                    act_component_code=ExecuteDBActuatorScriptComponent.code,
-                    kwargs=asdict(exec_act_kwargs),
-                    write_payload_var="master_backup_file",
-                )
-
-                exec_act_kwargs.exec_ip = one_cluster["old_slave_ip"]
-                exec_act_kwargs.get_mysql_payload_func = MysqlActPayload.get_find_local_backup_payload.__name__
-                restore_slave_sub_pipeline.add_act(
-                    act_name=_("添加slave之获取SLAVE节点备份介质{}").format(exec_act_kwargs.exec_ip),
-                    act_component_code=ExecuteDBActuatorScriptComponent.code,
-                    kwargs=asdict(exec_act_kwargs),
-                    write_payload_var="slave_backup_file",
-                )
-
-                restore_slave_sub_pipeline.add_act(
-                    act_name=_("判断备份文件来源,并传输备份文件到新slave节点{}").format(one_cluster["new_slave_ip"]),
-                    act_component_code=SlaveTransFileComponent.code,
-                    kwargs=asdict(
-                        P2PFileKwargs(
-                            bk_cloud_id=one_cluster["bk_cloud_id"],
-                            file_list=[],
-                            file_target_path=self.backup_target_path,
-                            source_ip_list=[],
-                            exec_ip=one_cluster["new_slave_ip"],
-                        )
-                    ),
-                )
-
-                exec_act_kwargs.exec_ip = one_cluster["new_slave_ip"]
-                exec_act_kwargs.get_mysql_payload_func = MysqlActPayload.get_mysql_restore_slave_payload.__name__
-                restore_slave_sub_pipeline.add_act(
-                    act_name=_("添加slave之恢复数据{}").format(exec_act_kwargs.exec_ip),
-                    act_component_code=ExecuteDBActuatorScriptComponent.code,
-                    kwargs=asdict(exec_act_kwargs),
-                )
-
-                restore_slave_sub_pipeline.add_act(
-                    act_name=_("slave恢复完毕，修改元数据"),
-                    act_component_code=MySQLDBMetaComponent.code,
-                    kwargs=asdict(
-                        DBMetaOPKwargs(
-                            db_meta_class_func=MySQLDBMeta.mysql_add_slave_info.__name__,
-                            cluster=one_cluster,
-                            is_update_trans_data=True,
-                        )
-                    ),
-                )
-
-                restore_slave_sub_pipeline.add_sub_pipeline(
-                    sub_flow=build_surrounding_apps_sub_flow(
-                        bk_cloud_id=one_cluster["bk_cloud_id"],
-                        slave_ip_list=[one_cluster["new_slave_ip"]],
-                        root_id=self.root_id,
-                        parent_global_data=copy.deepcopy(ticket_data),
-                        is_init=True,
-                        cluster_type=one_cluster["cluster_type"],
-                    )
-                )
-
-                slave_restore_sub_list.append(
-                    restore_slave_sub_pipeline.build_sub_process(sub_name=_("添加Slave之恢复slave"))
-                )
-            sub_pipeline.add_parallel_sub_pipeline(sub_flow_list=slave_restore_sub_list)
-            sub_pipeline_list.append(sub_pipeline.build_sub_process(sub_name=_("添加从库flow")))
-
-        mysql_restore_slave_pipeline.add_parallel_sub_pipeline(sub_flow_list=sub_pipeline_list)
-        mysql_restore_slave_pipeline.run_pipeline(init_trans_data_class=ClusterInfoContext(), is_drop_random_user=True)
-
-    def install_instance_sub_flow(self, ticket_data: dict, one_machine: dict):
-        #  通过集群级别去获取id
-        install_sub_pipeline = SubBuilder(root_id=self.root_id, data=copy.deepcopy(ticket_data))
-
-        # 拼接执行原子任务活动节点需要的通用的私有参数结构体, 减少代码重复率，但引用时注意内部参数值传递的问题
-        exec_act_kwargs = ExecActuatorKwargs(
-            exec_ip=one_machine["new_slave_ip"],
-            cluster_type=one_machine["cluster_type"],
-            bk_cloud_id=one_machine["bk_cloud_id"],
-        )
-
-        # 初始化机器
-        install_sub_pipeline.add_act(
-            act_name=_("获取初始化信息"),
-            act_component_code=GetOsSysParamComponent.code,
-            kwargs=asdict(
-                ExecActuatorKwargs(
-                    bk_cloud_id=one_machine["bk_cloud_id"], exec_ip=one_machine["clusters"][0]["master_ip"]
-                )
-            ),
-        )
-        install_sub_pipeline.add_act(
-            act_name=_("初始化机器"),
-            act_component_code=SysInitComponent.code,
-            kwargs={
-                "exec_ip": one_machine["new_slave_ip"],
-                "bk_cloud_id": one_machine["bk_cloud_id"],
-            },
-        )
-        # 判断是否需要执行按照MySQL Perl依赖
-        if env.YUM_INSTALL_PERL:
-            exec_act_kwargs.exec_ip = one_machine["new_slave_ip"]
-            install_sub_pipeline.add_act(
-                act_name=_("安装MySQL Perl相关依赖"),
-                act_component_code=MySQLOsInitComponent.code,
-                kwargs=asdict(exec_act_kwargs),
->>>>>>> 59fad95a
             )
             tendb_migrate_pipeline_list.append(
                 tendb_migrate_pipeline.build_sub_process(_("slave原地重建{}").format(self.data["slave_ip"]))
             )
 
         tendb_migrate_pipeline_all.add_parallel_sub_pipeline(sub_flow_list=tendb_migrate_pipeline_list)
-        tendb_migrate_pipeline_all.run_pipeline(init_trans_data_class=ClusterInfoContext())
+        tendb_migrate_pipeline_all.run_pipeline(init_trans_data_class=ClusterInfoContext(), is_drop_random_user=True)
 
     def deploy_add_slave_flow(self):
         self.add_slave_only = True

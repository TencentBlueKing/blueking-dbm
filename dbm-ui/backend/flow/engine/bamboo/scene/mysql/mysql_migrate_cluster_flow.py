"""
TencentBlueKing is pleased to support the open source community by making 蓝鲸智云-DB管理系统(BlueKing-BK-DBM) available.
Copyright (C) 2017-2023 THL A29 Limited, a Tencent company. All rights reserved.
Licensed under the MIT License (the "License"); you may not use this file except in compliance with the License.
You may obtain a copy of the License at https://opensource.org/licenses/MIT
Unless required by applicable law or agreed to in writing, software distributed under the License is distributed on
an "AS IS" BASIS, WITHOUT WARRANTIES OR CONDITIONS OF ANY KIND, either express or implied. See the License for the
specific language governing permissions and limitations under the License.
"""

import copy
import logging.config
from dataclasses import asdict
from datetime import datetime
from typing import Dict, Optional

from django.utils.translation import ugettext as _

from backend.configuration.constants import DBType
from backend.db_meta.enums import ClusterType, InstanceInnerRole, InstanceStatus
from backend.db_meta.models import Cluster
from backend.db_package.models import Package
from backend.db_services.mysql.fixpoint_rollback.handlers import FixPointRollbackHandler
from backend.flow.consts import MediumEnum
from backend.flow.engine.bamboo.scene.common.builder import Builder, SubBuilder
from backend.flow.engine.bamboo.scene.common.get_file_list import GetFileList
from backend.flow.engine.bamboo.scene.mysql.common.common_sub_flow import (
    build_surrounding_apps_sub_flow,
    install_mysql_in_cluster_sub_flow,
)
from backend.flow.engine.bamboo.scene.mysql.common.master_and_slave_switch import master_and_slave_switch
from backend.flow.engine.bamboo.scene.mysql.common.uninstall_instance import uninstall_instance_sub_flow
from backend.flow.engine.bamboo.scene.spider.common.exceptions import TendbGetBackupInfoFailedException
from backend.flow.engine.bamboo.scene.spider.spider_remote_node_migrate import remote_instance_migrate_sub_flow
from backend.flow.plugins.components.collections.common.download_backup_client import DownloadBackupClientComponent
from backend.flow.plugins.components.collections.common.pause import PauseComponent
from backend.flow.plugins.components.collections.mysql.clear_machine import MySQLClearMachineComponent
from backend.flow.plugins.components.collections.mysql.exec_actuator_script import ExecuteDBActuatorScriptComponent
from backend.flow.plugins.components.collections.mysql.mysql_db_meta import MySQLDBMetaComponent
from backend.flow.plugins.components.collections.mysql.slave_trans_flies import SlaveTransFileComponent
from backend.flow.plugins.components.collections.mysql.trans_flies import TransFileComponent
from backend.flow.utils.common_act_dataclass import DownloadBackupClientKwargs
from backend.flow.utils.mysql.common.mysql_cluster_info import get_ports, get_version_and_charset
from backend.flow.utils.mysql.mysql_act_dataclass import (
    ClearMachineKwargs,
    DBMetaOPKwargs,
    DownloadMediaKwargs,
    ExecActuatorKwargs,
    P2PFileKwargs,
)
from backend.flow.utils.mysql.mysql_act_playload import MysqlActPayload
from backend.flow.utils.mysql.mysql_context_dataclass import ClusterInfoContext
from backend.flow.utils.mysql.mysql_db_meta import MySQLDBMeta

logger = logging.getLogger("flow")


class MySQLMigrateClusterFlow(object):
    """
    构建mysql主从成对迁移抽象类
    支持多云区域操作
    """

    def __init__(self, root_id: str, data: Optional[Dict]):
        """
        @param root_id : 任务流程定义的root_id
        @param data : 单据传递参数
        """
        self.root_id = root_id
        self.ticket_data = data
        self.data = {}

        # 定义备份文件存放到目标机器目录位置
        self.backup_target_path = f"/data/dbbak/{self.root_id}"

    def deploy_migrate_cluster_flow(self):
        """
        成对迁移集群主从节点。
        增加单据临时ADMIN账号的添加和删除逻辑
        元数据信息修改顺序：
        1 mysql_migrate_cluster_add_instance
        2 mysql_migrate_cluster_add_tuple
        3 mysql_migrate_cluster_switch_storage
        """
        # 构建流程
<<<<<<< HEAD
        tendb_migrate_pipeline_all = Builder(root_id=self.root_id, data=copy.deepcopy(self.ticket_data))
=======
        cluster_ids = []
        for i in self.data["infos"]:
            cluster_ids.extend(i["cluster_ids"])

        mysql_migrate_cluster_pipeline = Builder(
            root_id=self.root_id, data=copy.deepcopy(self.data), need_random_pass_cluster_ids=list(set(cluster_ids))
        )
        sub_pipeline_list = []

>>>>>>> 59fad95a
        # 按照传入的infos信息，循环拼接子流程
        tendb_migrate_pipeline_list = []
        for info in self.ticket_data["infos"]:
            self.data = copy.deepcopy(info)
            cluster_class = Cluster.objects.get(id=self.data["cluster_ids"][0])
            # 确定要迁移的主节点，从节点.
            #  todo 获取哪一个节点作为成对迁移？
            master = cluster_class.storageinstance_set.get(instance_inner_role=InstanceInnerRole.MASTER.value)
<<<<<<< HEAD
            slave = cluster_class.storageinstance_set.filter(
                instance_inner_role=InstanceInnerRole.SLAVE.value, is_stand_by=True
            ).first()
            self.data["master_ip"] = master.machine.ip
            self.data["cluster_type"] = cluster_class.cluster_type
            self.data["old_slave_ip"] = slave.machine.ip
            self.data["slave_ip"] = slave.machine.ip
            self.data["mysql_port"] = master.port
            self.data["bk_biz_id"] = cluster_class.bk_biz_id
            self.data["bk_cloud_id"] = cluster_class.bk_cloud_id
            self.data["db_module_id"] = cluster_class.db_module_id
            self.data["time_zone"] = cluster_class.time_zone
            self.data["created_by"] = self.ticket_data["created_by"]
            self.data["module"] = cluster_class.db_module_id
            self.data["ticket_type"] = self.ticket_data["ticket_type"]
            self.data["uid"] = self.ticket_data["uid"]
            self.data["package"] = Package.get_latest_package(
                version=cluster_class.major_version, pkg_type=MediumEnum.MySQL, db_type=DBType.MySQL
            ).name
            self.data["ports"] = get_ports(info["cluster_ids"])
            self.data["force"] = info.get("force", False)
            self.data["charset"], self.data["db_version"] = get_version_and_charset(
                self.data["bk_biz_id"],
                db_module_id=self.data["db_module_id"],
                cluster_type=self.data["cluster_type"],
=======
            sub_pipeline.add_act(
                act_name=_("获取初始化信息"),
                act_component_code=GetOsSysParamComponent.code,
                kwargs=asdict(ExecActuatorKwargs(bk_cloud_id=cluster_class.bk_cloud_id, exec_ip=master.machine.ip)),
            )
            exec_ips = [one_machine["new_slave_ip"], one_machine["new_master_ip"]]
            sub_pipeline.add_act(
                act_name=_("初始化机器"),
                act_component_code=SysInitComponent.code,
                kwargs={
                    "exec_ip": exec_ips,
                    "bk_cloud_id": one_machine["bk_cloud_id"],
                },
>>>>>>> 59fad95a
            )
            tendb_migrate_pipeline = SubBuilder(root_id=self.root_id, data=copy.deepcopy(self.data))
            # 整机安装数据库
            install_sub_pipeline_list = []
            install_sub_pipeline = SubBuilder(root_id=self.root_id, data=copy.deepcopy(self.data))
            install_sub_pipeline.add_sub_pipeline(
                sub_flow=install_mysql_in_cluster_sub_flow(
                    uid=self.data["uid"],
                    root_id=self.root_id,
                    cluster=cluster_class,
                    new_mysql_list=[self.data["new_slave_ip"], self.data["new_master_ip"]],
                    install_ports=self.data["ports"],
                )
            )

            #  写入元数据
            cluster = {
                "cluster_ports": self.data["ports"],
                "new_master_ip": self.data["new_master_ip"],
                "new_slave_ip": self.data["new_slave_ip"],
                "bk_cloud_id": self.data["bk_cloud_id"],
            }
            install_sub_pipeline.add_act(
                act_name=_("安装完毕,写入初始化实例的db_meta元信息"),
                act_component_code=MySQLDBMetaComponent.code,
                kwargs=asdict(
                    DBMetaOPKwargs(
                        db_meta_class_func=MySQLDBMeta.migrate_cluster_add_instance.__name__,
                        cluster=cluster,
                        is_update_trans_data=True,
                    )
                ),
            )
            install_sub_pipeline.add_act(
                act_name=_("安装backup-client工具"),
                act_component_code=DownloadBackupClientComponent.code,
                kwargs=asdict(
                    DownloadBackupClientKwargs(
                        bk_cloud_id=cluster_class.bk_cloud_id,
                        bk_biz_id=int(cluster_class.bk_biz_id),
                        download_host_list=[cluster["new_master_ip"], cluster["new_slave_ip"]],
                    )
                ),
            )

            exec_act_kwargs = ExecActuatorKwargs(
                cluster=cluster,
                bk_cloud_id=cluster_class.bk_cloud_id,
                cluster_type=cluster_class.cluster_type,
                get_mysql_payload_func=MysqlActPayload.get_install_tmp_db_backup_payload.__name__,
            )
            exec_act_kwargs.exec_ip = [cluster["new_master_ip"], cluster["new_slave_ip"]]
            install_sub_pipeline.add_act(
                act_name=_("安装临时备份程序"),
                act_component_code=ExecuteDBActuatorScriptComponent.code,
                kwargs=asdict(exec_act_kwargs),
            )
            install_sub_pipeline_list.append(install_sub_pipeline.build_sub_process(sub_name=_("安装实例")))

            sync_data_sub_pipeline_list = []
            for cluster_id in self.data["cluster_ids"]:
                sync_data_sub_pipeline = SubBuilder(root_id=self.root_id, data=self.data)
                cluster_model = Cluster.objects.get(id=cluster_id)
                master = cluster_model.storageinstance_set.get(instance_inner_role=InstanceInnerRole.MASTER.value)
                cluster = {
                    "master_ip": self.data["master_ip"],
                    "slave_ip": self.data["slave_ip"],
                    "master_port": master.port,
                    "slave_port": master.port,
                    "new_master_ip": self.data["new_master_ip"],
                    "new_master_port": self.data["mysql_port"],
                    "new_slave_ip": self.data["new_slave_ip"],
                    "new_slave_port": self.data["mysql_port"],
                    "file_target_path": f"/data/dbbak/{self.root_id}/{master.port}",
                    "cluster_id": cluster_model.id,
                    "bk_cloud_id": cluster_model.bk_cloud_id,
                    "change_master_force": False,
                    "change_master": False,
                    "charset": self.data["charset"],
                }
                exec_act_kwargs.cluster = cluster
                stand_by_slaves = cluster_model.storageinstance_set.filter(
                    instance_inner_role=InstanceInnerRole.SLAVE.value, is_stand_by=True
                ).exclude(machine__ip__in=[self.data["new_slave_ip"], self.data["new_master_ip"]])
                #     从standby从库找备份
                if len(stand_by_slaves) > 0:
                    sync_data_sub_pipeline.add_act(
                        act_name=_("下发db-actor到旧从节点{}").format(stand_by_slaves[0].machine.ip),
                        act_component_code=TransFileComponent.code,
                        kwargs=asdict(
                            DownloadMediaKwargs(
                                bk_cloud_id=cluster_model.bk_cloud_id,
                                exec_ip=stand_by_slaves[0].machine.ip,
                                file_list=GetFileList(db_type=DBType.MySQL).get_db_actuator_package(),
                            )
                        ),
                    )
                    exec_act_kwargs.exec_ip = stand_by_slaves[0].machine.ip
                    exec_act_kwargs.get_mysql_payload_func = MysqlActPayload.get_find_local_backup_payload.__name__
                    sync_data_sub_pipeline.add_act(
                        act_name=_("获取SLAVE节点备份介质{}").format(exec_act_kwargs.exec_ip),
                        act_component_code=ExecuteDBActuatorScriptComponent.code,
                        kwargs=asdict(exec_act_kwargs),
                        write_payload_var="slave_backup_file",
                    )
                # 从主库获取备份
                sync_data_sub_pipeline.add_act(
                    act_name=_("下发db-actor到旧主节点{}").format(master.machine.ip),
                    act_component_code=TransFileComponent.code,
                    kwargs=asdict(
                        DownloadMediaKwargs(
                            bk_cloud_id=cluster_model.bk_cloud_id,
                            exec_ip=master.machine.ip,
                            file_list=GetFileList(db_type=DBType.MySQL).get_db_actuator_package(),
                        )
                    ),
                )

                exec_act_kwargs.exec_ip = master.machine.ip
                exec_act_kwargs.get_mysql_payload_func = MysqlActPayload.get_find_local_backup_payload.__name__
                sync_data_sub_pipeline.add_act(
                    act_name=_("获取MASTER节点备份介质{}").format(exec_act_kwargs.exec_ip),
                    act_component_code=ExecuteDBActuatorScriptComponent.code,
                    kwargs=asdict(exec_act_kwargs),
                    write_payload_var="master_backup_file",
                )

                sync_data_sub_pipeline.add_act(
                    act_name=_("判断备份文件来源,并传输备份文件新机器"),
                    act_component_code=SlaveTransFileComponent.code,
                    kwargs=asdict(
                        P2PFileKwargs(
                            bk_cloud_id=cluster_model.bk_cloud_id,
                            file_list=[],
                            file_target_path=cluster["file_target_path"],
                            source_ip_list=[],
                            exec_ip=[self.data["new_slave_ip"], self.data["new_master_ip"]],
                        )
                    ),
                )
                # 恢复数据
                restore_list = []
                exec_act_kwargs = ExecActuatorKwargs(
                    exec_ip=self.data["new_master_ip"],
                    cluster=cluster,
                    bk_cloud_id=cluster_model.bk_cloud_id,
                    cluster_type=cluster_model.cluster_type,
                    get_mysql_payload_func=MysqlActPayload.get_mysql_restore_slave_payload.__name__,
                )
                restore_list.append(
                    {
                        "act_name": _("恢复新主节点数据{}:{}").format(exec_act_kwargs.exec_ip, self.data["mysql_port"]),
                        "act_component_code": ExecuteDBActuatorScriptComponent.code,
                        "kwargs": asdict(exec_act_kwargs),
                        "write_payload_var": "change_master_info",
                    }
                )

                exec_act_kwargs.exec_ip = self.data["new_slave_ip"]
                restore_list.append(
                    {
                        "act_name": _("恢复新从节点数据{}:{}").format(exec_act_kwargs.exec_ip, self.data["mysql_port"]),
                        "act_component_code": ExecuteDBActuatorScriptComponent.code,
                        "kwargs": asdict(exec_act_kwargs),
                    }
                )
                sync_data_sub_pipeline.add_parallel_acts(acts_list=restore_list)

                # 恢复完毕后。change master。先change 新从库的，再change新主库的
                exec_act_kwargs.exec_ip = self.data["new_master_ip"]
                exec_act_kwargs.get_mysql_payload_func = MysqlActPayload.get_grant_mysql_repl_user_payload.__name__
                sync_data_sub_pipeline.add_act(
                    act_name=_("新增repl帐户{}").format(exec_act_kwargs.exec_ip),
                    act_component_code=ExecuteDBActuatorScriptComponent.code,
                    kwargs=asdict(exec_act_kwargs),
                    write_payload_var="master_ip_sync_info",
                )

                exec_act_kwargs.exec_ip = self.data["new_slave_ip"]
                exec_act_kwargs.get_mysql_payload_func = MysqlActPayload.get_change_master_payload.__name__
                sync_data_sub_pipeline.add_act(
                    act_name=_("建立主从关系{}").format(exec_act_kwargs.exec_ip),
                    act_component_code=ExecuteDBActuatorScriptComponent.code,
                    kwargs=asdict(exec_act_kwargs),
                )

                # 主节点执行change master
                exec_act_kwargs.exec_ip = self.data["master_ip"]
                exec_act_kwargs.get_mysql_payload_func = MysqlActPayload.get_grant_repl_for_migrate_cluster.__name__
                sync_data_sub_pipeline.add_act(
                    act_name=_("新增repl帐户{}").format(exec_act_kwargs.exec_ip),
                    act_component_code=ExecuteDBActuatorScriptComponent.code,
                    kwargs=asdict(exec_act_kwargs),
                )
                exec_act_kwargs.exec_ip = self.data["new_master_ip"]
                exec_act_kwargs.get_mysql_payload_func = (
                    MysqlActPayload.get_change_master_payload_for_migrate_cluster.__name__
                )
                sync_data_sub_pipeline.add_act(
                    act_name=_("建立主从关系 {}").format(exec_act_kwargs.exec_ip),
                    act_component_code=ExecuteDBActuatorScriptComponent.code,
                    kwargs=asdict(exec_act_kwargs),
                )

                sync_data_sub_pipeline.add_act(
                    act_name=_("数据恢复完毕,写入新主节点和旧主节点的关系链元数据"),
                    act_component_code=MySQLDBMetaComponent.code,
                    kwargs=asdict(
                        DBMetaOPKwargs(
                            db_meta_class_func=MySQLDBMeta.migrate_cluster_add_tuple.__name__,
                            cluster=cluster,
                            is_update_trans_data=True,
                        )
                    ),
                )
                sync_data_sub_pipeline_list.append(sync_data_sub_pipeline.build_sub_process(sub_name=_("恢复实例数据")))

            switch_sub_pipeline_list = []
            for cluster_id in self.data["cluster_ids"]:
                switch_sub_pipeline = SubBuilder(root_id=self.root_id, data=copy.deepcopy(self.data))
                cluster_model = Cluster.objects.get(id=cluster_id)

                other_slave_storage = cluster_model.storageinstance_set.filter(
                    instance_inner_role=InstanceInnerRole.SLAVE.value
                ).exclude(
                    machine__ip__in=[self.data["old_slave_ip"], self.data["new_slave_ip"], self.data["new_master_ip"]]
                )
                other_slaves = [y.machine.ip for y in other_slave_storage]
                cluster = {
                    "cluster_id": cluster_model.id,
                    "bk_cloud_id": cluster_model.bk_cloud_id,
                    "old_master_ip": self.data["master_ip"],
                    "old_master_port": self.data["mysql_port"],
                    "old_slave_ip": self.data["old_slave_ip"],
                    "old_slave_port": self.data["mysql_port"],
                    "new_master_ip": self.data["new_master_ip"],
                    "new_master_port": self.data["mysql_port"],
                    "new_slave_ip": self.data["new_slave_ip"],
                    "new_slave_port": self.data["mysql_port"],
                    "mysql_port": self.data["mysql_port"],
                    "other_slave_info": other_slaves,
                }
                switch_sub_pipeline.add_sub_pipeline(
                    sub_flow=master_and_slave_switch(
                        root_id=self.root_id,
                        ticket_data=copy.deepcopy(self.data),
                        cluster=cluster_model,
                        cluster_info=cluster,
                    )
                )
                switch_sub_pipeline.add_act(
                    act_name=_("集群切换完成,写入 {} 的元信息".format(cluster_model.id)),
                    act_component_code=MySQLDBMetaComponent.code,
                    kwargs=asdict(
                        DBMetaOPKwargs(
                            db_meta_class_func=MySQLDBMeta.mysql_migrate_cluster_switch_storage.__name__,
                            cluster=cluster,
                            is_update_trans_data=True,
                        )
                    ),
                )
                switch_sub_pipeline_list.append(
                    switch_sub_pipeline.build_sub_process(sub_name=_("集群 {} 切换".format(cluster_model.id)))
                )
            # 第四步 卸载实例
            uninstall_svr_sub_pipeline_list = []
            for ip in [self.data["slave_ip"], self.data["master_ip"]]:
                uninstall_svr_sub_pipeline = SubBuilder(root_id=self.root_id, data=copy.deepcopy(self.data))
                uninstall_svr_sub_pipeline.add_sub_pipeline(
                    sub_flow=uninstall_instance_sub_flow(
                        root_id=self.root_id, ticket_data=copy.deepcopy(self.data), ip=ip, ports=self.data["ports"]
                    )
                )
                cluster = {"uninstall_ip": ip, "ports": self.data["ports"], "bk_cloud_id": self.data["bk_cloud_id"]}
                uninstall_svr_sub_pipeline.add_act(
                    act_name=_("整机卸载成功后删除元数据"),
                    act_component_code=MySQLDBMetaComponent.code,
                    kwargs=asdict(
                        DBMetaOPKwargs(
                            db_meta_class_func=MySQLDBMeta.uninstall_instance.__name__,
                            is_update_trans_data=True,
                            cluster=cluster,
                        )
                    ),
                )
                uninstall_svr_sub_pipeline.add_act(
                    act_name=_("清理机器配置"),
                    act_component_code=MySQLClearMachineComponent.code,
                    kwargs=asdict(
                        ClearMachineKwargs(
                            exec_ip=ip,
                            bk_cloud_id=self.data["bk_cloud_id"],
                        )
                    ),
                )
                uninstall_svr_sub_pipeline_list.append(
                    uninstall_svr_sub_pipeline.build_sub_process(sub_name=_("卸载remote节点{}".format(ip)))
                )

            # 安装实例
            tendb_migrate_pipeline.add_parallel_sub_pipeline(sub_flow_list=install_sub_pipeline_list)
            # 数据同步
            tendb_migrate_pipeline.add_parallel_sub_pipeline(sub_flow_list=sync_data_sub_pipeline_list)
            #  新机器安装周边组件
            tendb_migrate_pipeline.add_sub_pipeline(
                sub_flow=build_surrounding_apps_sub_flow(
                    bk_cloud_id=cluster_class.bk_cloud_id,
                    master_ip_list=None,
                    slave_ip_list=[self.data["new_slave_ip"], self.data["new_master_ip"]],
                    root_id=self.root_id,
                    parent_global_data=copy.deepcopy(self.data),
                    is_init=True,
                    cluster_type=ClusterType.TenDBHA.value,
                )
            )
            # 人工确认切换迁移实例
            tendb_migrate_pipeline.add_act(act_name=_("人工确认切换"), act_component_code=PauseComponent.code, kwargs={})
            # 切换迁移实例
            tendb_migrate_pipeline.add_parallel_sub_pipeline(sub_flow_list=switch_sub_pipeline_list)
            tendb_migrate_pipeline.add_sub_pipeline(
                sub_flow=build_surrounding_apps_sub_flow(
                    bk_cloud_id=cluster_class.bk_cloud_id,
                    master_ip_list=[self.data["new_master_ip"]],
                    slave_ip_list=[self.data["new_slave_ip"]],
                    root_id=self.root_id,
                    parent_global_data=copy.deepcopy(self.data),
                    is_init=True,
<<<<<<< HEAD
                    cluster_type=ClusterType.TenDBHA.value,
=======
                    cluster_type=one_machine["cluster_type"],
                )
            )
            sub_pipeline.add_act(act_name=_("人工确认"), act_component_code=PauseComponent.code, kwargs={})
            sub_pipeline.add_parallel_sub_pipeline(sub_flow_list=uninstall_sub_list)
            sub_pipeline_list.append(sub_pipeline.build_sub_process(sub_name=_("成对迁移集群的主从节点")))
        mysql_migrate_cluster_pipeline.add_parallel_sub_pipeline(sub_flow_list=sub_pipeline_list)
        mysql_migrate_cluster_pipeline.run_pipeline(
            init_trans_data_class=ClusterInfoContext(), is_drop_random_user=True
        )

    def build_cluster_switch_sub_flow(self, cluster: dict):
        """
        定义成对迁移完成，做成对切换的子流程(子流程是已集群维度做成对切换)
        成对切换更多解决一主一从的集群机器裁撤场景；对于一主多从的集群，
        并不实现集群所有节点的替换，剩余的从实例节点需要同步新主的数据，保证集群数据一致性
        @param cluster: 集群信息
        """

        # 随机生成切换测试账号和密码
        switch_account = f"{ACCOUNT_PREFIX}{get_random_string(length=8)}"
        switch_pwd = get_random_string(length=16)

        # 拼接子流程需要全局参数
        switch_sub_flow_context = copy.deepcopy(self.data)
        switch_sub_flow_context.pop("infos")

        # 把公共参数拼接到子流程的全局只读上下文
        switch_sub_flow_context["is_dead_master"] = False
        switch_sub_flow_context["grant_repl"] = True
        switch_sub_flow_context["locked_switch"] = True
        switch_sub_flow_context["switch_pwd"] = switch_pwd
        switch_sub_flow_context["switch_account"] = switch_account
        switch_sub_flow_context["change_master_force"] = True

        # 拼接执行原子任务的活动节点需要的通用的私有参数，引用注意参数覆盖的问题
        cluster_sw_kwargs = ExecActuatorKwargs(cluster=cluster, bk_cloud_id=cluster["bk_cloud_id"])

        # 针对集群维度声明子流程
        cluster_switch_sub_pipeline = SubBuilder(root_id=self.root_id, data=copy.deepcopy(switch_sub_flow_context))

        # 切换前做预检测, 克隆主从时客户端连接检测和checksum检验默认检测
        sub_flow = check_sub_flow(
            uid=self.data["uid"],
            root_id=self.root_id,
            cluster=Cluster.objects.get(id=cluster["cluster_id"], bk_biz_id=cluster["bk_biz_id"]),
            is_check_client_conn=True,
            is_verify_checksum=True,
            check_client_conn_inst=[
                f"{cluster['old_master_ip']}{IP_PORT_DIVIDER}{cluster['mysql_port']}",
                f"{cluster['old_slave_ip']}{IP_PORT_DIVIDER}{cluster['mysql_port']}",
            ],
            verify_checksum_tuples=[
                {
                    "master": f"{cluster['old_master_ip']}{IP_PORT_DIVIDER}{cluster['mysql_port']}",
                    "slave": f"{cluster['new_master_ip']}{IP_PORT_DIVIDER}{cluster['mysql_port']}",
                }
            ],
        )
        if sub_flow:
            cluster_switch_sub_pipeline.add_sub_pipeline(sub_flow=sub_flow)

        add_sw_user_kwargs = AddSwitchUserKwargs(
            bk_cloud_id=cluster["bk_cloud_id"],
            user=switch_account,
            psw=switch_pwd,
            hosts=[cluster["new_master_ip"]],
        )
        acts_list = []
        add_sw_user_kwargs.address = f"{cluster['master_ip']}{AUTH_ADDRESS_DIVIDER}{cluster['mysql_port']}"
        acts_list.append(
            {
                "act_name": _("给master添加切换临时账号"),
                "act_component_code": AddSwitchUserComponent.code,
                "kwargs": asdict(add_sw_user_kwargs),
            }
        )
        add_sw_user_kwargs.address = f"{cluster['new_slave_ip']}{AUTH_ADDRESS_DIVIDER}{cluster['mysql_port']}"
        acts_list.append(
            {
                "act_name": _("给新slave添加切换临时账号"),
                "act_component_code": AddSwitchUserComponent.code,
                "kwargs": asdict(add_sw_user_kwargs),
            }
        )
        cluster_switch_sub_pipeline.add_parallel_acts(acts_list=acts_list)
        clone_kwargs = InstanceUserCloneKwargs(
            clone_data=[
                {
                    "source": f"{cluster['old_master_ip']}{AUTH_ADDRESS_DIVIDER}{cluster['mysql_port']}",
                    "target": f"{cluster['new_master_ip']}{AUTH_ADDRESS_DIVIDER}{cluster['mysql_port']}",
                    "bk_cloud_id": cluster["bk_cloud_id"],
                },
                {
                    "source": f"{cluster['old_slave_ip']}{AUTH_ADDRESS_DIVIDER}{cluster['mysql_port']}",
                    "target": f"{cluster['new_slave_ip']}{AUTH_ADDRESS_DIVIDER}{cluster['mysql_port']}",
                    "bk_cloud_id": cluster["bk_cloud_id"],
                },
            ]
        )
        cluster_switch_sub_pipeline.add_act(
            act_name=_("新master克隆旧master权限"),
            act_component_code=CloneUserComponent.code,
            kwargs=asdict(clone_kwargs),
        )

        cluster_sw_kwargs.exec_ip = cluster["new_master_ip"]
        cluster_sw_kwargs.get_mysql_payload_func = MysqlActPayload.get_set_backend_toward_slave_payload.__name__
        cluster_switch_sub_pipeline.add_act(
            act_name=_("执行集群切换"),
            act_component_code=ExecuteDBActuatorScriptComponent.code,
            kwargs=asdict(cluster_sw_kwargs),
            write_payload_var=ClusterInfoContext.get_sync_info_var_name(),
        )

        # 并发change master 的 原子任务，集群所有的slave节点同步new master 的数据
        if cluster["other_slave_info"]:
            # 如果集群存在其他slave节点，则建立新的你主从关系
            acts_list = []
            for exec_ip in cluster["other_slave_info"]:
                cluster_sw_kwargs.exec_ip = exec_ip
                cluster_sw_kwargs.get_mysql_payload_func = MysqlActPayload.get_change_master_payload.__name__
                acts_list.append(
                    {
                        "act_name": _("其余slave节点同步新master数据"),
                        "act_component_code": ExecuteDBActuatorScriptComponent.code,
                        "kwargs": asdict(cluster_sw_kwargs),
                    }
>>>>>>> 59fad95a
                )
            )
            # 卸载流程人工确认
            tendb_migrate_pipeline.add_act(act_name=_("人工确认卸载实例"), act_component_code=PauseComponent.code, kwargs={})
            # 卸载remote节点
            tendb_migrate_pipeline.add_parallel_sub_pipeline(sub_flow_list=uninstall_svr_sub_pipeline_list)
            tendb_migrate_pipeline_list.append(
                tendb_migrate_pipeline.build_sub_process(sub_name=_("集群{}开始成对迁移").format(cluster_class.id))
            )
        # 运行流程
        tendb_migrate_pipeline_all.add_parallel_sub_pipeline(tendb_migrate_pipeline_list)
        tendb_migrate_pipeline_all.run_pipeline(init_trans_data_class=ClusterInfoContext())<|MERGE_RESOLUTION|>--- conflicted
+++ resolved
@@ -11,16 +11,14 @@
 import copy
 import logging.config
 from dataclasses import asdict
-from datetime import datetime
 from typing import Dict, Optional
 
 from django.utils.translation import ugettext as _
 
 from backend.configuration.constants import DBType
-from backend.db_meta.enums import ClusterType, InstanceInnerRole, InstanceStatus
+from backend.db_meta.enums import ClusterType, InstanceInnerRole
 from backend.db_meta.models import Cluster
 from backend.db_package.models import Package
-from backend.db_services.mysql.fixpoint_rollback.handlers import FixPointRollbackHandler
 from backend.flow.consts import MediumEnum
 from backend.flow.engine.bamboo.scene.common.builder import Builder, SubBuilder
 from backend.flow.engine.bamboo.scene.common.get_file_list import GetFileList
@@ -30,8 +28,6 @@
 )
 from backend.flow.engine.bamboo.scene.mysql.common.master_and_slave_switch import master_and_slave_switch
 from backend.flow.engine.bamboo.scene.mysql.common.uninstall_instance import uninstall_instance_sub_flow
-from backend.flow.engine.bamboo.scene.spider.common.exceptions import TendbGetBackupInfoFailedException
-from backend.flow.engine.bamboo.scene.spider.spider_remote_node_migrate import remote_instance_migrate_sub_flow
 from backend.flow.plugins.components.collections.common.download_backup_client import DownloadBackupClientComponent
 from backend.flow.plugins.components.collections.common.pause import PauseComponent
 from backend.flow.plugins.components.collections.mysql.clear_machine import MySQLClearMachineComponent
@@ -70,9 +66,6 @@
         self.ticket_data = data
         self.data = {}
 
-        # 定义备份文件存放到目标机器目录位置
-        self.backup_target_path = f"/data/dbbak/{self.root_id}"
-
     def deploy_migrate_cluster_flow(self):
         """
         成对迁移集群主从节点。
@@ -83,19 +76,15 @@
         3 mysql_migrate_cluster_switch_storage
         """
         # 构建流程
-<<<<<<< HEAD
-        tendb_migrate_pipeline_all = Builder(root_id=self.root_id, data=copy.deepcopy(self.ticket_data))
-=======
         cluster_ids = []
         for i in self.data["infos"]:
             cluster_ids.extend(i["cluster_ids"])
 
-        mysql_migrate_cluster_pipeline = Builder(
-            root_id=self.root_id, data=copy.deepcopy(self.data), need_random_pass_cluster_ids=list(set(cluster_ids))
+        tendb_migrate_pipeline_all = Builder(
+            root_id=self.root_id,
+            data=copy.deepcopy(self.ticket_data),
+            need_random_pass_cluster_ids=list(set(cluster_ids)),
         )
-        sub_pipeline_list = []
-
->>>>>>> 59fad95a
         # 按照传入的infos信息，循环拼接子流程
         tendb_migrate_pipeline_list = []
         for info in self.ticket_data["infos"]:
@@ -104,7 +93,6 @@
             # 确定要迁移的主节点，从节点.
             #  todo 获取哪一个节点作为成对迁移？
             master = cluster_class.storageinstance_set.get(instance_inner_role=InstanceInnerRole.MASTER.value)
-<<<<<<< HEAD
             slave = cluster_class.storageinstance_set.filter(
                 instance_inner_role=InstanceInnerRole.SLAVE.value, is_stand_by=True
             ).first()
@@ -130,21 +118,6 @@
                 self.data["bk_biz_id"],
                 db_module_id=self.data["db_module_id"],
                 cluster_type=self.data["cluster_type"],
-=======
-            sub_pipeline.add_act(
-                act_name=_("获取初始化信息"),
-                act_component_code=GetOsSysParamComponent.code,
-                kwargs=asdict(ExecActuatorKwargs(bk_cloud_id=cluster_class.bk_cloud_id, exec_ip=master.machine.ip)),
-            )
-            exec_ips = [one_machine["new_slave_ip"], one_machine["new_master_ip"]]
-            sub_pipeline.add_act(
-                act_name=_("初始化机器"),
-                act_component_code=SysInitComponent.code,
-                kwargs={
-                    "exec_ip": exec_ips,
-                    "bk_cloud_id": one_machine["bk_cloud_id"],
-                },
->>>>>>> 59fad95a
             )
             tendb_migrate_pipeline = SubBuilder(root_id=self.root_id, data=copy.deepcopy(self.data))
             # 整机安装数据库
@@ -472,138 +445,7 @@
                     root_id=self.root_id,
                     parent_global_data=copy.deepcopy(self.data),
                     is_init=True,
-<<<<<<< HEAD
                     cluster_type=ClusterType.TenDBHA.value,
-=======
-                    cluster_type=one_machine["cluster_type"],
-                )
-            )
-            sub_pipeline.add_act(act_name=_("人工确认"), act_component_code=PauseComponent.code, kwargs={})
-            sub_pipeline.add_parallel_sub_pipeline(sub_flow_list=uninstall_sub_list)
-            sub_pipeline_list.append(sub_pipeline.build_sub_process(sub_name=_("成对迁移集群的主从节点")))
-        mysql_migrate_cluster_pipeline.add_parallel_sub_pipeline(sub_flow_list=sub_pipeline_list)
-        mysql_migrate_cluster_pipeline.run_pipeline(
-            init_trans_data_class=ClusterInfoContext(), is_drop_random_user=True
-        )
-
-    def build_cluster_switch_sub_flow(self, cluster: dict):
-        """
-        定义成对迁移完成，做成对切换的子流程(子流程是已集群维度做成对切换)
-        成对切换更多解决一主一从的集群机器裁撤场景；对于一主多从的集群，
-        并不实现集群所有节点的替换，剩余的从实例节点需要同步新主的数据，保证集群数据一致性
-        @param cluster: 集群信息
-        """
-
-        # 随机生成切换测试账号和密码
-        switch_account = f"{ACCOUNT_PREFIX}{get_random_string(length=8)}"
-        switch_pwd = get_random_string(length=16)
-
-        # 拼接子流程需要全局参数
-        switch_sub_flow_context = copy.deepcopy(self.data)
-        switch_sub_flow_context.pop("infos")
-
-        # 把公共参数拼接到子流程的全局只读上下文
-        switch_sub_flow_context["is_dead_master"] = False
-        switch_sub_flow_context["grant_repl"] = True
-        switch_sub_flow_context["locked_switch"] = True
-        switch_sub_flow_context["switch_pwd"] = switch_pwd
-        switch_sub_flow_context["switch_account"] = switch_account
-        switch_sub_flow_context["change_master_force"] = True
-
-        # 拼接执行原子任务的活动节点需要的通用的私有参数，引用注意参数覆盖的问题
-        cluster_sw_kwargs = ExecActuatorKwargs(cluster=cluster, bk_cloud_id=cluster["bk_cloud_id"])
-
-        # 针对集群维度声明子流程
-        cluster_switch_sub_pipeline = SubBuilder(root_id=self.root_id, data=copy.deepcopy(switch_sub_flow_context))
-
-        # 切换前做预检测, 克隆主从时客户端连接检测和checksum检验默认检测
-        sub_flow = check_sub_flow(
-            uid=self.data["uid"],
-            root_id=self.root_id,
-            cluster=Cluster.objects.get(id=cluster["cluster_id"], bk_biz_id=cluster["bk_biz_id"]),
-            is_check_client_conn=True,
-            is_verify_checksum=True,
-            check_client_conn_inst=[
-                f"{cluster['old_master_ip']}{IP_PORT_DIVIDER}{cluster['mysql_port']}",
-                f"{cluster['old_slave_ip']}{IP_PORT_DIVIDER}{cluster['mysql_port']}",
-            ],
-            verify_checksum_tuples=[
-                {
-                    "master": f"{cluster['old_master_ip']}{IP_PORT_DIVIDER}{cluster['mysql_port']}",
-                    "slave": f"{cluster['new_master_ip']}{IP_PORT_DIVIDER}{cluster['mysql_port']}",
-                }
-            ],
-        )
-        if sub_flow:
-            cluster_switch_sub_pipeline.add_sub_pipeline(sub_flow=sub_flow)
-
-        add_sw_user_kwargs = AddSwitchUserKwargs(
-            bk_cloud_id=cluster["bk_cloud_id"],
-            user=switch_account,
-            psw=switch_pwd,
-            hosts=[cluster["new_master_ip"]],
-        )
-        acts_list = []
-        add_sw_user_kwargs.address = f"{cluster['master_ip']}{AUTH_ADDRESS_DIVIDER}{cluster['mysql_port']}"
-        acts_list.append(
-            {
-                "act_name": _("给master添加切换临时账号"),
-                "act_component_code": AddSwitchUserComponent.code,
-                "kwargs": asdict(add_sw_user_kwargs),
-            }
-        )
-        add_sw_user_kwargs.address = f"{cluster['new_slave_ip']}{AUTH_ADDRESS_DIVIDER}{cluster['mysql_port']}"
-        acts_list.append(
-            {
-                "act_name": _("给新slave添加切换临时账号"),
-                "act_component_code": AddSwitchUserComponent.code,
-                "kwargs": asdict(add_sw_user_kwargs),
-            }
-        )
-        cluster_switch_sub_pipeline.add_parallel_acts(acts_list=acts_list)
-        clone_kwargs = InstanceUserCloneKwargs(
-            clone_data=[
-                {
-                    "source": f"{cluster['old_master_ip']}{AUTH_ADDRESS_DIVIDER}{cluster['mysql_port']}",
-                    "target": f"{cluster['new_master_ip']}{AUTH_ADDRESS_DIVIDER}{cluster['mysql_port']}",
-                    "bk_cloud_id": cluster["bk_cloud_id"],
-                },
-                {
-                    "source": f"{cluster['old_slave_ip']}{AUTH_ADDRESS_DIVIDER}{cluster['mysql_port']}",
-                    "target": f"{cluster['new_slave_ip']}{AUTH_ADDRESS_DIVIDER}{cluster['mysql_port']}",
-                    "bk_cloud_id": cluster["bk_cloud_id"],
-                },
-            ]
-        )
-        cluster_switch_sub_pipeline.add_act(
-            act_name=_("新master克隆旧master权限"),
-            act_component_code=CloneUserComponent.code,
-            kwargs=asdict(clone_kwargs),
-        )
-
-        cluster_sw_kwargs.exec_ip = cluster["new_master_ip"]
-        cluster_sw_kwargs.get_mysql_payload_func = MysqlActPayload.get_set_backend_toward_slave_payload.__name__
-        cluster_switch_sub_pipeline.add_act(
-            act_name=_("执行集群切换"),
-            act_component_code=ExecuteDBActuatorScriptComponent.code,
-            kwargs=asdict(cluster_sw_kwargs),
-            write_payload_var=ClusterInfoContext.get_sync_info_var_name(),
-        )
-
-        # 并发change master 的 原子任务，集群所有的slave节点同步new master 的数据
-        if cluster["other_slave_info"]:
-            # 如果集群存在其他slave节点，则建立新的你主从关系
-            acts_list = []
-            for exec_ip in cluster["other_slave_info"]:
-                cluster_sw_kwargs.exec_ip = exec_ip
-                cluster_sw_kwargs.get_mysql_payload_func = MysqlActPayload.get_change_master_payload.__name__
-                acts_list.append(
-                    {
-                        "act_name": _("其余slave节点同步新master数据"),
-                        "act_component_code": ExecuteDBActuatorScriptComponent.code,
-                        "kwargs": asdict(cluster_sw_kwargs),
-                    }
->>>>>>> 59fad95a
                 )
             )
             # 卸载流程人工确认
@@ -615,4 +457,4 @@
             )
         # 运行流程
         tendb_migrate_pipeline_all.add_parallel_sub_pipeline(tendb_migrate_pipeline_list)
-        tendb_migrate_pipeline_all.run_pipeline(init_trans_data_class=ClusterInfoContext())+        tendb_migrate_pipeline_all.run_pipeline(init_trans_data_class=ClusterInfoContext(), is_drop_random_user=True)
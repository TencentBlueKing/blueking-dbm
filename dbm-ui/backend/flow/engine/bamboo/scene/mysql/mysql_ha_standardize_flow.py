--- conflicted
+++ resolved
@@ -59,17 +59,12 @@
                 )
             )
 
-<<<<<<< HEAD
         standardize_pipe = Builder(
             root_id=self.root_id,
             data=self.data,
             need_random_pass_cluster_ids=list(set(self.data["infos"]["cluster_ids"])),
         )
-=======
-        standardize_pipe = Builder(root_id=self.root_id, data=self.data)
-
         standardize_pipe.add_sub_pipeline(self._build_trans_module_sub(clusters=cluster_objects))
->>>>>>> c8b364fe
 
         standardize_pipe.add_parallel_sub_pipeline(
             sub_flow_list=[

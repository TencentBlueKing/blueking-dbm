--- conflicted
+++ resolved
@@ -38,7 +38,6 @@
 logger = logging.getLogger("flow")
 apply_list = [TicketType.REDIS_SINGLE_APPLY.value, TicketType.REDIS_CLUSTER_APPLY.value]
 global_list = [TicketType.REDIS_KEYS_DELETE.value]
-<<<<<<< HEAD
 proxy_scale_list = [
     TicketType.PROXY_SCALE_UP.value,
     TicketType.PROXY_SCALE_DOWN.value,
@@ -46,13 +45,6 @@
 redis_scale_list = [
     TicketType.REDIS_SCALE_UP.value,
     TicketType.REDIS_SCALE_DOWN.value,
-=======
-scale_list = [
-    TicketType.REDIS_SCALE_UP.value,
-    TicketType.PROXY_SCALE_UP.value,
-    TicketType.REDIS_SCALE_DOWN.value,
-    TicketType.PROXY_SCALE_DOWN.value,
->>>>>>> 638fbe77
 ]
 cutoff_list = [
     TicketType.REDIS_CLUSTER_CUTOFF.value,

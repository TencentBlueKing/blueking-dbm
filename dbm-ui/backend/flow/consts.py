--- conflicted
+++ resolved
@@ -1254,14 +1254,14 @@
     MongoShardSvr = EnumField("shardsvr", _("shardsvr"))
     MongoConfigSvr = EnumField("configsvr", _("configsvr"))
 
-
-<<<<<<< HEAD
+ 
 class MongoBackupEnum(str, StructuredEnum):
     """ mongo 备份类型 """
 
     NORMAL_BACKUP = EnumField("normal_backup", _("常规备份"))
     FOREVER_BACKUP = EnumField("forever_backup", _("长期备份"))
-=======
+
+
 class MongoDBDropType(str, StructuredEnum):
     """
     定义mongodb清档的删除方式
@@ -1278,4 +1278,3 @@
 
     MONGOS = EnumField("mongos", _("mongos"))
     SHARD = EnumField("shard", _("shard"))
->>>>>>> c69bb640

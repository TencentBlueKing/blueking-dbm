"""
TencentBlueKing is pleased to support the open source community by making 蓝鲸智云-DB管理系统(BlueKing-BK-DBM) available.
Copyright (C) 2017-2023 THL A29 Limited, a Tencent company. All rights reserved.
Licensed under the MIT License (the "License"); you may not use this file except in compliance with the License.
You may obtain a copy of the License at https://opensource.org/licenses/MIT
Unless required by applicable law or agreed to in writing, software distributed under the License is distributed on
an "AS IS" BASIS, WITHOUT WARRANTIES OR CONDITIONS OF ANY KIND, either express or implied. See the License for the
specific language governing permissions and limitations under the License.
"""


import logging

from django.utils.translation import ugettext as _
from pipeline.component_framework.component import Component

from backend.components.mysql_priv_manager.client import DBPrivManagerApi
from backend.db_meta.enums import ClusterType, InstanceStatus
from backend.db_meta.exceptions import ClusterNotExistException
from backend.db_meta.models import Cluster
from backend.flow.consts import MachinePrivRoleMap, PrivRole
from backend.flow.plugins.components.collections.common.base_service import BaseService
from backend.flow.utils.mysql.get_mysql_sys_user import generate_mysql_tmp_user
from backend.ticket.constants import TicketType

logger = logging.getLogger("flow")

# 定义控制节点的异常控制，理论上所有单据执行这个活动节点应该所有实例权限成功才能显示成功，但是部分单据不一定完全成功地，比如故障替换场景。
allow_list = [
    TicketType.MYSQL_MASTER_FAIL_OVER.value,
    TicketType.MYSQL_RESTORE_SLAVE.value,
    TicketType.TENDBCLUSTER_MASTER_FAIL_OVER.value,
]


class AddTempUserForClusterService(BaseService):
    """
    为单据添加job的临时本地账号，操作目标实例
    单据是以集群维度来添加，如果单据涉及到集群，应该统一添加账号密码，以便后续操作方便
    """

    def __add_priv(self, params):
        """
        定义添加临时账号的内置方法
        """

        try:
            DBPrivManagerApi.add_priv_without_account_rule(params)
            self.log_info(_("在[{}]创建添加账号成功").format(params["address"]))
        except Exception as e:  # pylint: disable=broad-except
            self.log_error(_("[{}]添加用户接口异常，相关信息: {}").format(params["address"], e))
            return False

        return True

    @staticmethod
    def _get_instance_for_cluster(cluster: Cluster) -> list:
        """
        根据cluster对象获取所有的cluster需要实例信息
        """
        inst_list = []
<<<<<<< HEAD
        for inst in cluster.storageinstance_set.filter(status=InstanceStatus.RUNNING):
            inst_list.append({"instance": inst.ip_port, "priv_role": MachinePrivRoleMap.get(inst.machine_type)})
        if cluster.cluster_type == ClusterType.TenDBCluster:
            # 获取tendb cluster集群所有spider实例
            for inst in cluster.proxyinstance_set.filter(status=InstanceStatus.RUNNING):
                inst_list.append({"instance": inst.ip_port, "priv_role": MachinePrivRoleMap.get(inst.machine_type)})
            # 获取tendb cluster集群所有tdbctl实例,只给中控primary授权，权限同步到每个节点
            inst_list.append(
                {"instance": cluster.tendbcluster_ctl_primary_address(), "priv_role": PrivRole.TDBCTL.value}
=======
        for inst in cluster.storageinstance_set.all():
            inst_list.append(
                {
                    "instance": inst.ip_port,
                    "priv_role": MachinePrivRoleMap.get(inst.machine_type),
                    "cmdb_status": inst.status,
                }
            )
        if cluster.cluster_type == ClusterType.TenDBCluster:
            # 获取tendb cluster集群所有spider实例
            for inst in cluster.proxyinstance_set.all():
                inst_list.append(
                    {
                        "instance": inst.ip_port,
                        "priv_role": MachinePrivRoleMap.get(inst.machine_type),
                        "cmdb_status": inst.status,
                    }
                )
            # 获取tendb cluster集群所有tdbctl实例,只给中控primary授权，权限同步到每个节点
            inst_list.append(
                {
                    "instance": cluster.tendbcluster_ctl_primary_address(),
                    "priv_role": PrivRole.TDBCTL.value,
                    "cmdb_status": InstanceStatus.RUNNING.value,
                }
>>>>>>> 2cef04f8
            )

        return inst_list

    def _execute(self, data, parent_data, callback=None) -> bool:
        kwargs = data.get_one_of_inputs("kwargs")
        global_data = data.get_one_of_inputs("global_data")

        encrypt_switch_pwd = global_data["job_root_id"]
        common_param = {
            "bk_cloud_id": -1,
            "bk_biz_id": int(global_data["bk_biz_id"]),
            "operator": global_data["created_by"],
            "user": generate_mysql_tmp_user(global_data["job_root_id"]),
            "psw": encrypt_switch_pwd,
            "hosts": [],
            "dbname": "%",
            "dml_ddl_priv": "",
            "global_priv": "all privileges",
            "address": "",
            "role": "",
        }

        err_num = 0
        for cluster_id in kwargs["cluster_ids"]:
            # 获取每个cluster_id对应的对象
            try:
                cluster = Cluster.objects.get(id=cluster_id, bk_biz_id=global_data["bk_biz_id"])
            except Cluster.DoesNotExist:
                raise ClusterNotExistException(
                    cluster_id=cluster_id, bk_biz_id=global_data["bk_biz_id"], message=_("集群不存在")
                )

            # 获取每套集群的云区域id
            common_param["bk_cloud_id"] = cluster.bk_cloud_id

            # 获取每套集群的所有需要添加临时的账号
            instance_list = self._get_instance_for_cluster(cluster=cluster)

            # 开始遍历集群每个实例，添加临时账号
            for inst in instance_list:
                if not inst.get("priv_role"):
                    self.log_error(_("不支持改实例的主机类型授权[{}]: machine_type: {}").format(inst.ip_port, inst.machine_type))
                    err_num = err_num + 1
                    continue

                # 按照实例维度进行添加账号
                common_param["address"] = inst["instance"]
                common_param["hosts"] = ["localhost", inst["instance"].split(":")[0]]
                common_param["role"] = inst["priv_role"]
                if not self.__add_priv(common_param):
                    if inst["cmdb_status"] == InstanceStatus.RUNNING:
                        # 如果实例是running状态，应该记录错误，并且返回异常
                        err_num = err_num + 1
                    else:
                        # 如果是非running状态，标记warning信息，但不作异常处理
                        self.log_warning(f"[{inst['instance']} is not running in dbm [{inst['cmdb_status']}],ignore]")
                        continue

        if err_num > 0:
            # 有错误先返回则直接返回异常
            self.log_error("instances add priv failed")
            return False

        return True


class AddTempUserForClusterComponent(Component):
    name = __name__
    code = "add_job_temp_user"
    bound_service = AddTempUserForClusterService<|MERGE_RESOLUTION|>--- conflicted
+++ resolved
@@ -59,17 +59,6 @@
         根据cluster对象获取所有的cluster需要实例信息
         """
         inst_list = []
-<<<<<<< HEAD
-        for inst in cluster.storageinstance_set.filter(status=InstanceStatus.RUNNING):
-            inst_list.append({"instance": inst.ip_port, "priv_role": MachinePrivRoleMap.get(inst.machine_type)})
-        if cluster.cluster_type == ClusterType.TenDBCluster:
-            # 获取tendb cluster集群所有spider实例
-            for inst in cluster.proxyinstance_set.filter(status=InstanceStatus.RUNNING):
-                inst_list.append({"instance": inst.ip_port, "priv_role": MachinePrivRoleMap.get(inst.machine_type)})
-            # 获取tendb cluster集群所有tdbctl实例,只给中控primary授权，权限同步到每个节点
-            inst_list.append(
-                {"instance": cluster.tendbcluster_ctl_primary_address(), "priv_role": PrivRole.TDBCTL.value}
-=======
         for inst in cluster.storageinstance_set.all():
             inst_list.append(
                 {
@@ -95,7 +84,6 @@
                     "priv_role": PrivRole.TDBCTL.value,
                     "cmdb_status": InstanceStatus.RUNNING.value,
                 }
->>>>>>> 2cef04f8
             )
 
         return inst_list

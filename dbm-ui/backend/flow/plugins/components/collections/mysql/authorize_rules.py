# -*- coding: utf-8 -*-
"""
TencentBlueKing is pleased to support the open source community by making 蓝鲸智云-DB管理系统(BlueKing-BK-DBM) available.
Copyright (C) 2017-2023 THL A29 Limited, a Tencent company. All rights reserved.
Licensed under the MIT License (the "License"); you may not use this file except in compliance with the License.
You may obtain a copy of the License at https://opensource.org/licenses/MIT
Unless required by applicable law or agreed to in writing, software distributed under the License is distributed on
an "AS IS" BASIS, WITHOUT WARRANTIES OR CONDITIONS OF ANY KIND, either express or implied. See the License for the
specific language governing permissions and limitations under the License.
"""
import itertools
import logging
from typing import Any, Dict, List, Tuple

from django.utils.translation import ugettext as _
from pipeline.component_framework.component import Component
from pipeline.core.flow.activity import Service

from backend import env
from backend.components.mysql_priv_manager.client import DBPrivManagerApi
from backend.configuration.constants import DBType
from backend.db_services.dbpermission.db_authorize.models import AuthorizeRecord
from backend.flow.plugins.components.collections.common.base_service import BaseService
from backend.ticket.constants import TicketType

logger = logging.getLogger("flow")


class AuthorizeRules(BaseService):
    """根据定义的用户规则模板进行授权"""

    def _generate_rule_desc(self, authorize_data):
        # 生成当前规则的描述细则
        rules_product: List[Tuple[Any, ...]] = list(
            itertools.product(
                [authorize_data["user"]],
                authorize_data["access_dbs"],
                [", ".join(authorize_data["source_ips"])],
                authorize_data["target_instances"],
            )
        )
        rules_description: str = "\n".join(
            [
                _("{}. 账号规则: {}-{}, 来源ip: {}, 目标集群: {}").format(index + 1, rule[0], rule[1], rule[2], rule[3])
                for index, rule in enumerate(rules_product)
            ]
        )
        return rules_description

    def _execute(self, data, parent_data, callback=None) -> bool:

        # kwargs就是调用授权接口传入的参数
        kwargs = data.get_one_of_inputs("kwargs")
        ticket_id = kwargs["uid"]
        ticket_type = kwargs["ticket_type"]
        db_type = TicketType.get_db_type_by_ticket(ticket_type)
        bk_biz_id = kwargs["bk_biz_id"]

        # authorize_data_list的单个元素是authorize_data, 格式为：
        # {"user": xx, "source_ip": [...], "target_instances": [...], "access_db": [...]}
        authorize_data_list: List[Dict] = kwargs["rules_set"]
        authorize_success_count: int = 0

        for authorize_data in authorize_data_list:
            # 将授权信息存入record
            record = AuthorizeRecord(
                ticket_id=ticket_id,
                user=authorize_data["user"],
                source_ips=",".join(authorize_data["source_ips"]),
                target_instances=",".join(authorize_data["target_instances"]),
                access_dbs=",".join(authorize_data["access_dbs"]),
            )

            # 生成规则描述
            rules_description = self._generate_rule_desc(authorize_data)
            self.log_info(_("授权规则明细:\n{}\n").format(rules_description))

            # 进行授权，无论授权是否成功，都需要将message存入record中
            try:
<<<<<<< HEAD
                resp = DBPrivManagerApi.authorize_rules(params=authorize_data, raw=True)
=======
                resp = MySQLPrivManagerApi.authorize_rules(
                    params=authorize_data, raw=True, timeout=MySQLPrivManagerApi.TIMEOUT
                )
>>>>>>> a6dfaa14
                record.status = int(resp["code"]) == 0
                authorize_success_count += record.status
                record.error = resp["message"]
                self.log_info(f"{resp['message']}\n")

            except Exception as e:  # pylint: disable=broad-except
                record.status = False
                error_message = getattr(e, "message", None) or e
                record.error = _("「授权接口调用异常」{}").format(error_message)
                self.log_error(_("授权异常，相关信息: {}\n").format(record.error))

            record.save()

        # 授权结果汇总
        overall_result = authorize_success_count == len(authorize_data_list)
        overall_result_alias = _("成功") if overall_result else _("失败")
        self.log_info(_("授权整体结果{}").format(overall_result_alias))
        # 如果是excel导入授权，则增加增加excel导入授权总览
        if "EXCEL" in ticket_type:
            self.log_info(
                _("Excel导入授权行数:{}，成功授权数目:{}，失败授权数目:{}").format(
                    len(authorize_data_list),
                    authorize_success_count,
                    len(authorize_data_list) - authorize_success_count,
                )
            )
        # 打印授权结果详情链接下载
        # 下载excel的url中，mysql和tendbcluster同用一个路由
        route_type = DBType.MySQL.value if db_type == DBType.TenDBCluster else db_type
        self.log_info(
            _(
                "授权结果详情请下载excel: <a href='{}/apis/{}/bizs/{}/permission/authorize/"
                "get_authorize_info_excel/?ticket_id={}'>excel 下载</a>"
            ).format(env.BK_SAAS_HOST, route_type, bk_biz_id, ticket_id)
        )
        return overall_result

    def inputs_format(self) -> List:
        return [Service.InputItem(name="kwargs", key="kwargs", type="dict", required=True)]


class AuthorizeRulesComponent(Component):
    name = __name__
    code = "authorize_rules"
    bound_service = AuthorizeRules<|MERGE_RESOLUTION|>--- conflicted
+++ resolved
@@ -77,13 +77,9 @@
 
             # 进行授权，无论授权是否成功，都需要将message存入record中
             try:
-<<<<<<< HEAD
-                resp = DBPrivManagerApi.authorize_rules(params=authorize_data, raw=True)
-=======
-                resp = MySQLPrivManagerApi.authorize_rules(
-                    params=authorize_data, raw=True, timeout=MySQLPrivManagerApi.TIMEOUT
+                resp = DBPrivManagerApi.authorize_rules(
+                    params=authorize_data, raw=True, timeout=DBPrivManagerApi.TIMEOUT
                 )
->>>>>>> a6dfaa14
                 record.status = int(resp["code"]) == 0
                 authorize_success_count += record.status
                 record.error = resp["message"]

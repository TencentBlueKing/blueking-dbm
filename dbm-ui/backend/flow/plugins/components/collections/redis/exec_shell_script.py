# -*- coding: utf-8 -*-
"""
TencentBlueKing is pleased to support the open source community by making 蓝鲸智云-DB管理系统(BlueKing-BK-DBM) available.
Copyright (C) 2017-2023 THL A29 Limited, a Tencent company. All rights reserved.
Licensed under the MIT License (the "License"); you may not use this file except in compliance with the License.
You may obtain a copy of the License at https://opensource.org/licenses/MIT
Unless required by applicable law or agreed to in writing, software distributed under the License is distributed on
an "AS IS" BASIS, WITHOUT WARRANTIES OR CONDITIONS OF ANY KIND, either express or implied. See the License for the
specific language governing permissions and limitations under the License.
"""
import base64
import logging
import traceback
from typing import List

from django.utils.translation import ugettext as _
from pipeline.component_framework.component import Component
from pipeline.core.flow.activity import Service

import backend.flow.utils.redis.redis_context_dataclass as flow_context
from backend import env
from backend.components import JobApi
from backend.db_meta.api.cluster import nosqlcomm
from backend.flow.models import FlowNode
from backend.flow.plugins.components.collections.common.base_service import BaseService, BkJobService
from backend.flow.utils.redis.redis_context_dataclass import ActKwargs, RedisDataStructureContext
from backend.flow.utils.redis.redis_script_template import redis_fast_execute_script_common_kwargs
from backend.ticket.constants import TicketType

logger = logging.getLogger("json")


class ExecuteShellScriptService(BkJobService):
    """
    执行shell命令
    """

    def _execute(self, data, parent_data) -> bool:
        kwargs = data.get_one_of_inputs("kwargs")
        global_data = data.get_one_of_inputs("global_data")

        root_id = kwargs["root_id"]
        node_name = kwargs["node_name"]
        node_id = kwargs["node_id"]

        exec_ips = self.splice_exec_ips_list(ticket_ips=kwargs["exec_ip"])
        if not exec_ips:
            self.log_error(_("该节点获取到执行ip信息为空，请联系系统管理员"))
            return False
        target_ip_info = [{"bk_cloud_id": kwargs["bk_cloud_id"], "ip": ip} for ip in exec_ips]
        self.log_info("{} exec {}".format(target_ip_info, node_name))

        FlowNode.objects.filter(root_id=root_id, node_id=node_id).update(hosts=exec_ips)

        # 脚本内容
        shell_command = kwargs["cluster"]["shell_command"]

        body = {
            "bk_biz_id": env.JOB_BLUEKING_BIZ_ID,
            "task_name": f"DBM_{node_name}_{node_id}",
            "script_content": str(base64.b64encode(shell_command.encode("utf-8")), "utf-8"),
            "script_language": 1,
            "target_server": {"ip_list": target_ip_info},
        }

        self.log_info("[{}] ready start task with body {}".format(node_name, body))
        resp = JobApi.fast_execute_script({**redis_fast_execute_script_common_kwargs, **body}, raw=True)

        # 传入调用结果，并单调监听任务状态
        data.outputs.ext_result = resp
        data.outputs.exec_ips = exec_ips
        return True

    def inputs_format(self) -> List:
        return [
            Service.InputItem(name="kwargs", key="kwargs", type="dict", required=True),
            Service.InputItem(name="global_data", key="global_data", type="dict", required=True),
        ]

    def outputs_format(self) -> List:
        return [Service.OutputItem(name="exec_ips", key="exec_ips", type="list")]


class ExecuteShellScriptComponent(Component):
    name = __name__
    code = "shell_execute"
    bound_service = ExecuteShellScriptService


class GetDeleteKeysExeIpService(BkJobService):
    """
    获取字典中最大磁盘空间最大的机器
    """

    def _execute(self, data, parent_data) -> bool:
        kwargs = data.get_one_of_inputs("kwargs")
        trans_data = data.get_one_of_inputs("trans_data")
        splice_payload_var = data.get_one_of_inputs("splice_payload_var")

        if trans_data is None or trans_data == "${trans_data}":
            # 表示没有加载上下文内容，则在此添加
            trans_data = getattr(flow_context, kwargs["set_trans_data_dataclass"])()

        try:
            total_size = kwargs["cluster"]["total_size"]
            disk_used = getattr(trans_data, splice_payload_var)
            # {'1.1.1.1': {'data': '/dev/vdb        51474912 1187792  47649296   3% /data'}}
            disk_free_ip = ""
            for ip, disk_info in disk_used.items():
                info = disk_info["data"].split()
                disk_free = int(info[3])
                if disk_free > total_size * 3:
                    disk_free_ip = ip
                    break

            if disk_free_ip == "":
                raise ValueError(_("无符合要求机器"))

            setattr(trans_data, "disk_free_max_ip", disk_free_ip)
        except ValueError as e:
            self.log_error(_("获取最大磁盘空闲机器失败：{}").format(e))
            data.outputs.ext_result = False
            return False

        data.outputs["trans_data"] = trans_data
        data.outputs.ext_result = True
        return True

    def inputs_format(self) -> List:
        return [
            Service.InputItem(name="kwargs", key="kwargs", type="dict", required=True),
            Service.InputItem(name="global_data", key="global_data", type="dict", required=True),
        ]

    def outputs_format(self) -> List:
        return [Service.OutputItem(name="exec_ips", key="exec_ips", type="list")]


class GetDeleteKeysExeIpComponent(Component):
    name = __name__
    code = "get_delete_keys_exe_ip"
    bound_service = GetDeleteKeysExeIpService


<<<<<<< HEAD
class ExecuteShellReloadMetaService(BkJobService):
    """
    执行shell命令
    """

    def _execute(self, data, parent_data) -> bool:
        kwargs = data.get_one_of_inputs("kwargs")
        global_data = data.get_one_of_inputs("global_data")

        root_id = kwargs["root_id"]
        node_name = kwargs["node_name"]
        node_id = kwargs["node_id"]

        cluster_meta = nosqlcomm.other.get_cluster_detail(cluster_id=kwargs["cluster"]["cluster_id"])[0]
        exec_ips = cluster_meta["twemproxy_ips_set"]
        if not exec_ips:
            self.log_error(_("该节点获取到执行ip信息为空，请联系系统管理员"))
            return False
        target_ip_info = [{"bk_cloud_id": kwargs["bk_cloud_id"], "ip": ip} for ip in exec_ips]
        self.log_info("{} exec {}".format(target_ip_info, node_name))

        FlowNode.objects.filter(root_id=root_id, node_id=node_id).update(hosts=exec_ips)

        # 脚本内容
        shell_command = kwargs["cluster"]["shell_command"]

        body = {
            "bk_biz_id": env.JOB_BLUEKING_BIZ_ID,
            "task_name": f"DBM_{node_name}_{node_id}",
            "script_content": str(base64.b64encode(shell_command.encode("utf-8")), "utf-8"),
            "script_language": 1,
            "target_server": {"ip_list": target_ip_info},
        }

        self.log_info("[{}] ready start task with body {}".format(node_name, body))
        resp = JobApi.fast_execute_script({**redis_fast_execute_script_common_kwargs, **body}, raw=True)

        # 传入调用结果，并单调监听任务状态
        data.outputs.ext_result = resp
        data.outputs.exec_ips = exec_ips
        return True

    def inputs_format(self) -> List:
        return [
            Service.InputItem(name="kwargs", key="kwargs", type="dict", required=True),
            Service.InputItem(name="global_data", key="global_data", type="dict", required=True),
        ]

    def outputs_format(self) -> List:
        return [Service.OutputItem(name="exec_ips", key="exec_ips", type="list")]


class ExecuteShellReloadMetaComponent(Component):
    name = __name__
    code = "shell_exec_reload_meta"
    bound_service = ExecuteShellReloadMetaService
=======
class RedisDataStructurePrecheckService(BaseService):
    """
    redis 数据构造 磁盘前置检查
    """

    def _execute(self, data, parent_data):
        kwargs = data.get_one_of_inputs("kwargs")
        trans_data = data.get_one_of_inputs("trans_data")
        splice_payload_var = data.get_one_of_inputs("splice_payload_var")

        if trans_data is None or trans_data == "${trans_data}":
            # 表示没有加载上下文内容，则在此添加
            trans_data = getattr(flow_context, kwargs["set_trans_data_dataclass"])()

        # 打印信息
        self.log_info(" RedisDataStructurePrecheckService start")
        self.log_info("kwargs: {}".format(kwargs))

        try:
            # 临时机器磁盘空间是否足够
            if not self.check_src_redis_host_disk(trans_data, kwargs):
                return False

        except Exception as e:
            traceback.print_exc()
            self.log_error("redis datastructure precheck failed:{}".format(e))
            return False
        self.log_info("redis datastructure precheck success")
        data.outputs["trans_data"] = trans_data

        return True

    @staticmethod
    def decode_slave_host_disk_info(disk_line: str) -> dict:
        """
        解析slave磁盘信息
        如: /dev/vdb       103080888 1788160  96033464   2% /data
        """
        l01 = disk_line.split()
        ret = {}
        ret["filesystem"] = l01[0]
        ret["total"] = int(l01[1]) * 1024
        ret["used"] = int(l01[2]) * 1024
        ret["avail"] = int(l01[3]) * 1024
        ret["used_ratio"] = int(l01[4].replace("%", ""))
        ret["mount_on"] = l01[5]
        return ret

    def log_disk_error(self, exec_ip, disk_info):
        error_message = _("源Redis服务器：{} {} 磁盘使用率：{}% > 85%").format(
            exec_ip["ip"], disk_info["filesystem"], disk_info["used_ratio"]
        )
        self.log_error(error_message)
        return False

    def check_disk_usage(self, disk_info, exec_ip, data_size):
        if disk_info["used_ratio"] > 85:
            return self.log_disk_error(exec_ip, disk_info)
        if (disk_info["used"] + data_size) / disk_info["total"] > 0.9:
            error_message = _("源Redis服务器：{} 磁盘使用情况：{}+Redis数据大小：{} 将会 >=90%").format(
                exec_ip, disk_info["used"], data_size
            )
            self.log_error(error_message)
            return False
        return True

    def check_src_redis_host_disk(self, trans_data: RedisDataStructureContext, kwargs: dict) -> bool:
        """
        检查临时redis 机器磁盘空间是否足够
        """

        disk_used = trans_data.disk_used
        is_same, backup_dir = self.check_backup_dir(disk_used)
        if is_same:
            self.log_info(_("所有临时Redis服务器的备份目录都相同：{}").format(backup_dir))
        else:
            self.log_error(_("备份目录的值不一致：{}").format(backup_dir))
            return False

        # # 当所有机器的备份目录一样时，对backup_dir赋值
        trans_data.backup_dir = backup_dir
        self.log_info(_("检查源Redis服务器磁盘使用情况：{}").format(disk_used))
        self.log_info("check_src_redis_host_disk  disk_used:{}".format(disk_used))

        exec_ip = kwargs["exec_ip"]
        cluster = kwargs["cluster"]
        # 检查备份目录
        redis_backup_dir_data = disk_used.get(exec_ip)["redis_backup_dir_data"]
        cluster["backup_dir"] = disk_used.get(exec_ip)["backup_dir"]
        disk_info = self.decode_slave_host_disk_info(redis_backup_dir_data)
        if not self.check_disk_usage(disk_info, exec_ip, cluster["multi_total_size"]):
            return False

        # 检查数据目录
        redis_data_dir_data = disk_used.get(exec_ip)["redis_data_dir_data"]
        data_disk_info = self.decode_slave_host_disk_info(redis_data_dir_data)
        if not self.check_disk_usage(data_disk_info, exec_ip, cluster["multi_total_size"]):
            return False

        self.log_info(_("redis 临时机器:{} 磁盘空间检查通过").format(kwargs["exec_ip"]))
        return True

    @staticmethod
    def check_backup_dir(disk_used):
        """
        检查是否所有机器的 backup_dir 都一致
        """
        backup_dirs = set()

        for server in disk_used.values():
            backup_dirs.add(server["backup_dir"])

        if len(backup_dirs) == 1:
            backup_dir_value = backup_dirs.pop()
            return True, backup_dir_value
        else:
            return False, backup_dirs


class RedisDataStructurePrecheckComponent(Component):
    name = __name__
    code = "redis_dataStructure_precheck"
    bound_service = RedisDataStructurePrecheckService
>>>>>>> 06681efa
<|MERGE_RESOLUTION|>--- conflicted
+++ resolved
@@ -142,7 +142,6 @@
     bound_service = GetDeleteKeysExeIpService
 
 
-<<<<<<< HEAD
 class ExecuteShellReloadMetaService(BkJobService):
     """
     执行shell命令
@@ -199,7 +198,8 @@
     name = __name__
     code = "shell_exec_reload_meta"
     bound_service = ExecuteShellReloadMetaService
-=======
+
+    
 class RedisDataStructurePrecheckService(BaseService):
     """
     redis 数据构造 磁盘前置检查
@@ -323,4 +323,3 @@
     name = __name__
     code = "redis_dataStructure_precheck"
     bound_service = RedisDataStructurePrecheckService
->>>>>>> 06681efa

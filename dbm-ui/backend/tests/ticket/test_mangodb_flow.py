# -*- coding: utf-8 -*-
"""
TencentBlueKing is pleased to support the open source community by making 蓝鲸智云-DB管理系统(BlueKing-BK-DBM) available.
Copyright (C) 2017-2023 THL A29 Limited, a Tencent company. All rights reserved.
Licensed under the MIT License (the "License"); you may not use this file except in compliance with the License.
You may obtain a copy of the License at https://opensource.org/licenses/MIT
Unless required by applicable law or agreed to in writing, software distributed under the License is distributed on
an "AS IS" BASIS, WITHOUT WARRANTIES OR CONDITIONS OF ANY KIND, either express or implied. See the License for the
specific language governing permissions and limitations under the License.
"""
import copy
import logging
from unittest.mock import PropertyMock, patch

import pytest
from django.conf import settings
from rest_framework.permissions import AllowAny
from rest_framework.test import APIClient

from backend.db_meta.models import AppCache, Cluster, Machine, ProxyInstance, Spec
from backend.tests.mock_data.components.cc import CCApiMock
from backend.tests.mock_data.components.itsm import ItsmApiMock
from backend.tests.mock_data.iam_app.permission import PermissionMock
from backend.tests.mock_data.ticket.mongodb_flow import (
    APPCACHE_DATA,
    MANGODB_ADD_MANGOS_TICKET_DATA,
    MANGODB_CLUSTER_DATA,
<<<<<<< HEAD
    MANGODB_CUTOFF_TICKET_DATA,
=======
    MANGODB_DESTROY_TICKET_DATA,
>>>>>>> 044b378e
    MANGODB_MACHINE_DATA,
    MANGODB_PROXYINSTANCE_DATA,
    MANGODB_REDUCE_MANGOS_DATA,
    MANGODB_SOURCE_APPLICATION_DATA,
    MANGODB_SPEC_DATA,
    MANGOS_ADD_SOURCE_DATA,
)
from backend.tests.mock_data.ticket.ticket_flow import ROOT_ID, SN
from backend.ticket.constants import FlowType, TicketFlowStatus, TicketStatus
from backend.ticket.flow_manager.inner import InnerFlow
from backend.ticket.flow_manager.pause import PauseFlow
from backend.ticket.models import Flow
from backend.ticket.views import TicketViewSet

logger = logging.getLogger("test")
pytestmark = pytest.mark.django_db
client = APIClient()

INITIAL_FLOW_FINISHED_STATUS = [TicketFlowStatus.SKIPPED, TicketStatus.SUCCEEDED]
CHANGED_MOCK_STATUS = [TicketFlowStatus.SKIPPED, TicketStatus.SUCCEEDED, TicketFlowStatus.RUNNING]


@pytest.fixture(scope="function")
def query_fixture(django_db_blocker):
    with django_db_blocker.unblock():
        # 初始化集群数据
        Spec.objects.all().delete()
        Cluster.objects.create(**MANGODB_CLUSTER_DATA)
        AppCache.objects.create(**APPCACHE_DATA)
        Spec.objects.bulk_create([Spec(**data) for data in MANGODB_SPEC_DATA])
        Machine.objects.bulk_create([Machine(**data) for data in MANGODB_MACHINE_DATA])
        ProxyInstance.objects.bulk_create([ProxyInstance(**data) for data in MANGODB_PROXYINSTANCE_DATA])
        cluster_id = Cluster.objects.first()
        for proxy_instance in ProxyInstance.objects.all():
            proxy_instance.cluster.add(cluster_id)

        yield
        ProxyInstance.objects.all().delete()
        Cluster.objects.all().delete()
        AppCache.objects.all().delete()
        Spec.objects.all().delete()
        Machine.objects.all().delete()


@pytest.fixture(autouse=True)  # autouse=True 会自动应用这个fixture到所有的测试中
def set_empty_middleware():
    with patch.object(settings, "MIDDLEWARE", []):
        yield


class TestMangodbFlow:
    """
    mangodb测试类
    """

    # mangos 扩容接入层
    @patch.object(TicketViewSet, "permission_classes")
    @patch.object(InnerFlow, "_run")
    @patch.object(InnerFlow, "status", new_callable=PropertyMock)
    @patch.object(PauseFlow, "status", new_callable=PropertyMock)
    @patch.object(TicketViewSet, "get_permissions", lambda x: [])
    @patch("backend.ticket.flow_manager.itsm.ItsmApi", ItsmApiMock())
    @patch("backend.db_services.cmdb.biz.CCApi", CCApiMock())
    @patch("backend.components.cmsi.handler.CmsiHandler.send_msg", lambda msg: "有一条MANGOS 扩容接入层待办需要您处理")
    @patch(
        "backend.ticket.flow_manager.resource.ResourceApplyFlow.apply_resource",
        lambda resource_request_id, node_infos: (1, MANGOS_ADD_SOURCE_DATA),
    )
    @patch("backend.db_services.cmdb.biz.Permission", PermissionMock)
    def test_mango_add_mangos_flow(
        self, mock_pause_status, mocked_status, mocked__run, mocked_permission_classes, query_fixture, db
    ):
        # MANGODB 扩容接入层: start --> itsm --> PAUSE --> RESOURC --> INNER_FLOW --> end
        mocked_status.return_value = TicketStatus.SUCCEEDED
        mock_pause_status.return_value = TicketFlowStatus.SKIPPED
        mocked__run.return_value = ROOT_ID
        mocked_permission_classes.return_value = [AllowAny]

        client.login(username="admin")

        # itsm流程
        mangos_add_data = copy.deepcopy(MANGODB_ADD_MANGOS_TICKET_DATA)
        client.post("/apis/tickets/", data=mangos_add_data)
        current_flow = Flow.objects.filter(flow_obj_id=SN).first()
        assert current_flow is not None

        # PAUSE流程
        client.post(f"/apis/tickets/{current_flow.ticket_id}/callback/")
        current_flow = Flow.objects.exclude(flow_obj_id="").last()
        assert current_flow.flow_type == FlowType.PAUSE
        # RESOURCE_APPLY -> INNER_FLOW
        client.post(f"/apis/tickets/{current_flow.ticket_id}/callback/")
        current_flow = Flow.objects.exclude(flow_obj_id="").last()
        assert current_flow.flow_type == FlowType.INNER_FLOW

    # mangos 缩容接入层
    @patch.object(TicketViewSet, "permission_classes")
    @patch.object(InnerFlow, "_run")
    @patch.object(InnerFlow, "status", new_callable=PropertyMock)
    @patch.object(PauseFlow, "status", new_callable=PropertyMock)
    @patch.object(TicketViewSet, "get_permissions", lambda x: [])
    @patch("backend.ticket.flow_manager.itsm.ItsmApi", ItsmApiMock())
    @patch("backend.db_services.cmdb.biz.CCApi", CCApiMock())
    @patch("backend.components.cmsi.handler.CmsiHandler.send_msg", lambda msg: "有一条MANGOS 缩容接入层待办需要您处理")
    @patch("backend.db_services.cmdb.biz.Permission", PermissionMock)
    def test_mango_reduce_mangos_flow(
        self, mock_pause_status, mocked_status, mocked__run, mocked_permission_classes, query_fixture, db
    ):
        # MANGOS 缩容接入层: start --> itsm --> PAUSE --> INNER_FLOW --> end
        mocked_status.return_value = TicketStatus.SUCCEEDED
        mock_pause_status.return_value = TicketFlowStatus.SKIPPED
        mocked__run.return_value = ROOT_ID
        mocked_permission_classes.return_value = [AllowAny]

        client.login(username="admin")

        # itsm流程
        mangos_add_data = copy.deepcopy(MANGODB_REDUCE_MANGOS_DATA)
        client.post("/apis/tickets/", data=mangos_add_data)
        current_flow = Flow.objects.filter(flow_obj_id=SN).first()
        assert current_flow is not None

        # PAUSE流程
        client.post(f"/apis/tickets/{current_flow.ticket_id}/callback/")
        current_flow = Flow.objects.exclude(flow_obj_id="").last()
        assert current_flow.flow_type == FlowType.PAUSE
        # RESOURCE_APPLY -> INNER_FLOW
        client.post(f"/apis/tickets/{current_flow.ticket_id}/callback/")
        current_flow = Flow.objects.exclude(flow_obj_id="").last()
        assert current_flow.flow_type == FlowType.INNER_FLOW

    @patch.object(TicketViewSet, "permission_classes")
    @patch.object(InnerFlow, "_run")
    @patch.object(InnerFlow, "status", new_callable=PropertyMock)
    @patch.object(PauseFlow, "status", new_callable=PropertyMock)
    @patch.object(TicketViewSet, "get_permissions", lambda x: [])
    @patch("backend.ticket.flow_manager.itsm.ItsmApi", ItsmApiMock())
    @patch("backend.db_services.cmdb.biz.CCApi", CCApiMock())
<<<<<<< HEAD
    @patch("backend.components.cmsi.handler.CmsiHandler.send_msg", lambda msg: "有一条MANGO 整机替换待办需要您处理")
    @patch(
        "backend.ticket.flow_manager.resource.ResourceApplyFlow.apply_resource",
        lambda resource_request_id, node_infos: (1, MANGODB_SOURCE_APPLICATION_DATA),
    )
    @patch("backend.db_services.cmdb.biz.Permission", PermissionMock)
    def test_mango_outoff_flow(
        self, mock_pause_status, mocked_status, mocked__run, mocked_permission_classes, query_fixture, db
    ):
        # MANGODB 整机替换: start --> itsm --> PAUSE --> RESOURC --> INNER_FLOW --> end
=======
    @patch("backend.components.cmsi.handler.CmsiHandler.send_msg", lambda msg: "有一条MANGODB 集群下架待办需要您处理")
    @patch("backend.db_services.cmdb.biz.Permission", PermissionMock)
    def test_mangodb_destroy_flow(
        self, mock_pause_status, mocked_status, mocked__run, mocked_permission_classes, query_fixture, db
    ):
        # MANGODB 集群下架: start --> itsm --> PAUSE --> INNER_FLOW --> end
>>>>>>> 044b378e
        mocked_status.return_value = TicketStatus.SUCCEEDED
        mock_pause_status.return_value = TicketFlowStatus.SKIPPED
        mocked__run.return_value = ROOT_ID
        mocked_permission_classes.return_value = [AllowAny]

        client.login(username="admin")

        # itsm流程
<<<<<<< HEAD
        mangos_add_data = copy.deepcopy(MANGODB_CUTOFF_TICKET_DATA)
=======
        mangos_add_data = copy.deepcopy(MANGODB_DESTROY_TICKET_DATA)
>>>>>>> 044b378e
        client.post("/apis/tickets/", data=mangos_add_data)
        current_flow = Flow.objects.filter(flow_obj_id=SN).first()
        assert current_flow is not None

        # PAUSE流程
        client.post(f"/apis/tickets/{current_flow.ticket_id}/callback/")
        current_flow = Flow.objects.exclude(flow_obj_id="").last()
        assert current_flow.flow_type == FlowType.PAUSE
        # RESOURCE_APPLY -> INNER_FLOW
        client.post(f"/apis/tickets/{current_flow.ticket_id}/callback/")
        current_flow = Flow.objects.exclude(flow_obj_id="").last()
        assert current_flow.flow_type == FlowType.INNER_FLOW<|MERGE_RESOLUTION|>--- conflicted
+++ resolved
@@ -25,11 +25,8 @@
     APPCACHE_DATA,
     MANGODB_ADD_MANGOS_TICKET_DATA,
     MANGODB_CLUSTER_DATA,
-<<<<<<< HEAD
     MANGODB_CUTOFF_TICKET_DATA,
-=======
     MANGODB_DESTROY_TICKET_DATA,
->>>>>>> 044b378e
     MANGODB_MACHINE_DATA,
     MANGODB_PROXYINSTANCE_DATA,
     MANGODB_REDUCE_MANGOS_DATA,
@@ -168,7 +165,41 @@
     @patch.object(TicketViewSet, "get_permissions", lambda x: [])
     @patch("backend.ticket.flow_manager.itsm.ItsmApi", ItsmApiMock())
     @patch("backend.db_services.cmdb.biz.CCApi", CCApiMock())
-<<<<<<< HEAD
+    @patch("backend.components.cmsi.handler.CmsiHandler.send_msg", lambda msg: "有一条MANGODB 集群下架待办需要您处理")
+    @patch("backend.db_services.cmdb.biz.Permission", PermissionMock)
+    def test_mangodb_destroy_flow(
+        self, mock_pause_status, mocked_status, mocked__run, mocked_permission_classes, query_fixture, db
+    ):
+        # MANGODB 集群下架: start --> itsm --> PAUSE --> INNER_FLOW --> end
+        mocked_status.return_value = TicketStatus.SUCCEEDED
+        mock_pause_status.return_value = TicketFlowStatus.SKIPPED
+        mocked__run.return_value = ROOT_ID
+        mocked_permission_classes.return_value = [AllowAny]
+
+        client.login(username="admin")
+
+        # itsm流程
+        mangos_add_data = copy.deepcopy(MANGODB_DESTROY_TICKET_DATA)
+        client.post("/apis/tickets/", data=mangos_add_data)
+        current_flow = Flow.objects.filter(flow_obj_id=SN).first()
+        assert current_flow is not None
+
+        # PAUSE流程
+        client.post(f"/apis/tickets/{current_flow.ticket_id}/callback/")
+        current_flow = Flow.objects.exclude(flow_obj_id="").last()
+        assert current_flow.flow_type == FlowType.PAUSE
+        # RESOURCE_APPLY -> INNER_FLOW
+        client.post(f"/apis/tickets/{current_flow.ticket_id}/callback/")
+        current_flow = Flow.objects.exclude(flow_obj_id="").last()
+        assert current_flow.flow_type == FlowType.INNER_FLOW
+    
+    @patch.object(TicketViewSet, "permission_classes")
+    @patch.object(InnerFlow, "_run")
+    @patch.object(InnerFlow, "status", new_callable=PropertyMock)
+    @patch.object(PauseFlow, "status", new_callable=PropertyMock)
+    @patch.object(TicketViewSet, "get_permissions", lambda x: [])
+    @patch("backend.ticket.flow_manager.itsm.ItsmApi", ItsmApiMock())
+    @patch("backend.db_services.cmdb.biz.CCApi", CCApiMock())
     @patch("backend.components.cmsi.handler.CmsiHandler.send_msg", lambda msg: "有一条MANGO 整机替换待办需要您处理")
     @patch(
         "backend.ticket.flow_manager.resource.ResourceApplyFlow.apply_resource",
@@ -179,36 +210,24 @@
         self, mock_pause_status, mocked_status, mocked__run, mocked_permission_classes, query_fixture, db
     ):
         # MANGODB 整机替换: start --> itsm --> PAUSE --> RESOURC --> INNER_FLOW --> end
-=======
-    @patch("backend.components.cmsi.handler.CmsiHandler.send_msg", lambda msg: "有一条MANGODB 集群下架待办需要您处理")
-    @patch("backend.db_services.cmdb.biz.Permission", PermissionMock)
-    def test_mangodb_destroy_flow(
-        self, mock_pause_status, mocked_status, mocked__run, mocked_permission_classes, query_fixture, db
-    ):
-        # MANGODB 集群下架: start --> itsm --> PAUSE --> INNER_FLOW --> end
->>>>>>> 044b378e
-        mocked_status.return_value = TicketStatus.SUCCEEDED
-        mock_pause_status.return_value = TicketFlowStatus.SKIPPED
-        mocked__run.return_value = ROOT_ID
-        mocked_permission_classes.return_value = [AllowAny]
-
-        client.login(username="admin")
-
-        # itsm流程
-<<<<<<< HEAD
+        mocked_status.return_value = TicketStatus.SUCCEEDED
+        mock_pause_status.return_value = TicketFlowStatus.SKIPPED
+        mocked__run.return_value = ROOT_ID
+        mocked_permission_classes.return_value = [AllowAny]
+
+        client.login(username="admin")
+
+        # itsm流程
         mangos_add_data = copy.deepcopy(MANGODB_CUTOFF_TICKET_DATA)
-=======
-        mangos_add_data = copy.deepcopy(MANGODB_DESTROY_TICKET_DATA)
->>>>>>> 044b378e
-        client.post("/apis/tickets/", data=mangos_add_data)
-        current_flow = Flow.objects.filter(flow_obj_id=SN).first()
-        assert current_flow is not None
-
-        # PAUSE流程
-        client.post(f"/apis/tickets/{current_flow.ticket_id}/callback/")
-        current_flow = Flow.objects.exclude(flow_obj_id="").last()
-        assert current_flow.flow_type == FlowType.PAUSE
-        # RESOURCE_APPLY -> INNER_FLOW
-        client.post(f"/apis/tickets/{current_flow.ticket_id}/callback/")
-        current_flow = Flow.objects.exclude(flow_obj_id="").last()
-        assert current_flow.flow_type == FlowType.INNER_FLOW+        client.post("/apis/tickets/", data=mangos_add_data)
+        current_flow = Flow.objects.filter(flow_obj_id=SN).first()
+        assert current_flow is not None
+
+        # PAUSE流程
+        client.post(f"/apis/tickets/{current_flow.ticket_id}/callback/")
+        current_flow = Flow.objects.exclude(flow_obj_id="").last()
+        assert current_flow.flow_type == FlowType.PAUSE
+        # RESOURCE_APPLY -> INNER_FLOW
+        client.post(f"/apis/tickets/{current_flow.ticket_id}/callback/")
+        current_flow = Flow.objects.exclude(flow_obj_id="").last()
+        assert current_flow.flow_type == FlowType.INNER_FLOW    
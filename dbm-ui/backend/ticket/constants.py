--- conflicted
+++ resolved
@@ -280,69 +280,6 @@
     RESOURCE_IMPORT = EnumField("RESOURCE_IMPORT", _("资源池导入"))
 
 
-<<<<<<< HEAD
-# 单据动作与集群状态的映射
-TICKET_TYPE__CLUSTER_PHASE_MAP = {
-    # MySQL单据----MySQL phase
-    TicketType.MYSQL_HA_ENABLE.value: ClusterPhase.ONLINE.value,
-    TicketType.MYSQL_HA_DISABLE.value: ClusterPhase.OFFLINE.value,
-    TicketType.MYSQL_HA_DESTROY.value: ClusterPhase.DESTROY.value,
-    TicketType.MYSQL_SINGLE_ENABLE.value: ClusterPhase.ONLINE.value,
-    TicketType.MYSQL_SINGLE_DISABLE.value: ClusterPhase.OFFLINE.value,
-    TicketType.MYSQL_SINGLE_DESTROY.value: ClusterPhase.DESTROY.value,
-    # ES单据---ES phase
-    TicketType.ES_ENABLE.value: ClusterPhase.ONLINE.value,
-    TicketType.ES_DISABLE.value: ClusterPhase.OFFLINE.value,
-    TicketType.ES_DESTROY.value: ClusterPhase.DESTROY.value,
-    # Kafka单据---Kafka phase
-    TicketType.KAFKA_ENABLE.value: ClusterPhase.ONLINE.value,
-    TicketType.KAFKA_DISABLE.value: ClusterPhase.OFFLINE.value,
-    TicketType.KAFKA_DESTROY.value: ClusterPhase.DESTROY.value,
-    # Hdfs单据---Hdfs phase
-    TicketType.HDFS_ENABLE.value: ClusterPhase.ONLINE.value,
-    TicketType.HDFS_DISABLE.value: ClusterPhase.OFFLINE.value,
-    TicketType.HDFS_DESTROY.value: ClusterPhase.DESTROY.value,
-    # Pulsar单据---Pulsar phase
-    TicketType.PULSAR_ENABLE.value: ClusterPhase.ONLINE.value,
-    TicketType.PULSAR_DISABLE.value: ClusterPhase.OFFLINE.value,
-    TicketType.PULSAR_DESTROY.value: ClusterPhase.DESTROY.value,
-    # Influxdb单据---Influxdb phase
-    TicketType.INFLUXDB_ENABLE.value: ClusterPhase.ONLINE.value,
-    TicketType.INFLUXDB_DISABLE.value: ClusterPhase.OFFLINE.value,
-    TicketType.INFLUXDB_DESTROY.value: ClusterPhase.DESTROY.value,
-    # Spider单据---Spider phase
-    TicketType.TENDB_CLUSTER_ENABLE.value: ClusterPhase.ONLINE.value,
-    TicketType.TENDB_CLUSTER_DISABLE.value: ClusterPhase.OFFLINE.value,
-    TicketType.TENDB_CLUSTER_DESTROY.value: ClusterPhase.DESTROY.value,
-}
-
-# 单据类型和集群类型的映射
-TICKET_TYPE__CLUSTER_TYPE_MAP = {
-    # MySQL
-    TicketType.MYSQL_SINGLE_APPLY: ClusterType.TenDBSingle,
-    TicketType.MYSQL_HA_APPLY: ClusterType.TenDBHA,
-    # 大数据
-    TicketType.KAFKA_APPLY: ClusterType.Kafka,
-    TicketType.HDFS_APPLY: ClusterType.Hdfs,
-    TicketType.ES_APPLY: ClusterType.Es,
-    TicketType.PULSAR_APPLY: ClusterType.Pulsar,
-    TicketType.INFLUXDB_APPLY: ClusterType.Influxdb
-    # Redis TODO: redis集群类型太多了，但是单据类型就一种，如何区分？
-}
-
-# 扩容单据合集
-SCALE_UP_TICKET_TYPES = [
-    TicketType.REDIS_SCALE_UPDOWN,
-    TicketType.ES_SCALE_UP,
-    TicketType.HDFS_SCALE_UP,
-    TicketType.KAFKA_SCALE_UP,
-    TicketType.PULSAR_SCALE_UP,
-    TicketType.PROXY_SCALE_UP,
-]
-
-
-=======
->>>>>>> ee996cb4
 class FlowType(str, StructuredEnum):
     """流程类型枚举"""
 

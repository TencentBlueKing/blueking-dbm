--- conflicted
+++ resolved
@@ -165,17 +165,9 @@
     REDIS_PURGE = EnumField("REDIS_PURGE", _("Redis 集群清档"))
     REDIS_SCALE_UP = EnumField("REDIS_SCALE_UP", _("Redis 扩容"))
     REDIS_SCALE_DOWN = EnumField("REDIS_SCALE_DOWN", _("Redis 缩容"))
-<<<<<<< HEAD
     PROXY_SCALE_UP = EnumField("PROXY_SCALE_UP", _("Proxy 扩容"))
     PROXY_SCALE_DOWN = EnumField("PROXY_SCALE_DOWN", _("Proxy 缩容"))
-    REDIS_CLUSTER_SLAVE_CUTOFF = EnumField("REDIS_CLUSTER_SLAVE_CUTOFF", _("redis集群 slave 裁撤替换"))
-    REDIS_CLUSTER_MASTER_CUTOFF = EnumField("REDIS_CLUSTER_MASTER_CUTOFF", _("redis集群 master 裁撤替换"))
-    REDIS_CLUSTER_PROXY_CUTOFF = EnumField("REDIS_CLUSTER_PROXY_CUTOFF", _("redis集群 proxy 裁撤替换"))
-=======
-    PROXY_SCALE_UP = EnumField("PROXY_SCALE_DOWN", _("Proxy 扩容"))
-    PROXY_SCALE_DOWN = EnumField("PROXY_SCALE_DOWN", _("Proxy 缩容"))
     REDIS_CLUSTER_CUTOFF = EnumField("REDIS_CLUSTER_CUTOFF", _("Redis 整机替换"))
->>>>>>> 638fbe77
     REDIS_NEW_DTS_JOB = EnumField("REDIS_NEW_DTS_JOB", _("Redis 新建DTS任务"))
 
     # 大数据

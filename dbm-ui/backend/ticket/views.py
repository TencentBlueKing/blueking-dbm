--- conflicted
+++ resolved
@@ -506,7 +506,6 @@
         methods=["GET"],
         detail=False,
         serializer_class=QueryTicketFlowDescribeSerializer,
-<<<<<<< HEAD
         filter_fields=None,
         pagination_class=None,
     )
@@ -515,23 +514,14 @@
         actions=[ActionEnum.TICKET_CONFIG_SET],
         resource_meta=ResourceEnum.DBTYPE,
     )
-=======
-        filter_fields={},
-        pagination_class=None,
-    )
->>>>>>> 344a47a1
     def query_ticket_flow_describe(self, request, *args, **kwargs):
         from backend.ticket.builders import BuilderFactory
 
         data = self.params_validate(self.get_serializer_class())
         limit, offset = data["limit"], data["offset"]
 
-<<<<<<< HEAD
-        ticket_flow_configs = TicketFlowConfig.objects.filter(group=data["db_type"], editable=True)
-=======
         # 根据条件过滤单据配置
         config_filter = Q(bk_biz_id=data["bk_biz_id"], group=data["db_type"], editable=True)
->>>>>>> 344a47a1
         if data.get("ticket_types"):
             config_filter &= Q(ticket_type__in=data["ticket_types"])
 
@@ -543,11 +533,8 @@
         ticket_flow_configs = ticket_flow_configs[offset : offset + limit]
         # 获得单据类型与单据flow配置映射表
         flow_config_map = {config.ticket_type: config.configs for config in ticket_flow_configs}
-<<<<<<< HEAD
 
         # 获取单据流程配置信息
-=======
->>>>>>> 344a47a1
         flow_desc_list: List[Dict] = []
         # 获取单据流程配置信息
         for flow_config in ticket_flow_configs:

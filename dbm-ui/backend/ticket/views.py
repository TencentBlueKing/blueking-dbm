# -*- coding: utf-8 -*-
"""
TencentBlueKing is pleased to support the open source community by making 蓝鲸智云-DB管理系统(BlueKing-BK-DBM) available.
Copyright (C) 2017-2023 THL A29 Limited, a Tencent company. All rights reserved.
Licensed under the MIT License (the "License"); you may not use this file except in compliance with the License.
You may obtain a copy of the License at https://opensource.org/licenses/MIT
Unless required by applicable law or agreed to in writing, software distributed under the License is distributed on
an "AS IS" BASIS, WITHOUT WARRANTIES OR CONDITIONS OF ANY KIND, either express or implied. See the License for the
specific language governing permissions and limitations under the License.
"""
import operator
from functools import reduce
from typing import Dict, List

from django.db import transaction
from django.db.models import Q
from django.forms.models import model_to_dict
from django.utils.translation import ugettext_lazy as _
from drf_yasg.utils import swagger_auto_schema
from rest_framework import serializers, status
from rest_framework.decorators import action
from rest_framework.permissions import AllowAny
from rest_framework.response import Response

from backend import env
from backend.bk_web import viewsets
from backend.bk_web.swagger import PaginatedResponseSwaggerAutoSchema, common_swagger_auto_schema
from backend.configuration.models import DBAdministrator
from backend.db_services.ipchooser.query.resource import ResourceQueryHelper
from backend.iam_app.dataclass import ResourceEnum
from backend.iam_app.dataclass.actions import ActionEnum
from backend.iam_app.handlers.drf_perm.base import RejectPermission, ResourceActionPermission
from backend.iam_app.handlers.drf_perm.cluster import ClusterDetailPermission, InstanceDetailPermission
from backend.iam_app.handlers.drf_perm.ticket import create_ticket_permission
from backend.iam_app.handlers.permission import Permission
from backend.ticket.builders import BuilderFactory
from backend.ticket.builders.common.base import InfluxdbTicketFlowBuilderPatchMixin, fetch_cluster_ids
from backend.ticket.constants import DONE_STATUS, CountType, TicketStatus, TicketType, TodoStatus
from backend.ticket.contexts import TicketContext
from backend.ticket.exceptions import TicketDuplicationException
from backend.ticket.flow_manager.manager import TicketFlowManager
from backend.ticket.handler import TicketHandler
from backend.ticket.models import ClusterOperateRecord, Flow, InstanceOperateRecord, Ticket, TicketFlowConfig, Todo
from backend.ticket.serializers import (
    ClusterModifyOpSerializer,
    CountTicketSLZ,
    FastCreateCloudComponentSerializer,
    GetNodesSLZ,
    GetTodosSLZ,
    InstanceModifyOpSerializer,
    ListTicketStatusSerializer,
    QueryTicketFlowDescribeSerializer,
    RetryFlowSLZ,
    TicketFlowDescribeSerializer,
    TicketFlowSerializer,
    TicketSerializer,
    TicketTypeResponseSLZ,
    TicketTypeSLZ,
    TodoOperateSerializer,
    TodoSerializer,
    UpdateTicketFlowConfigSerializer,
)
from backend.ticket.todos import TodoActorFactory

TICKET_TAG = "ticket"


class TicketViewSet(viewsets.AuditedModelViewSet):
    """
    单据视图
    """

    queryset = Ticket.objects.all()
    serializer_class = TicketSerializer
    filter_fields = {
        "id": ["exact"],
        "bk_biz_id": ["exact"],
        "ticket_type": ["exact", "in"],
        "status": ["exact", "in"],
        "create_at": ["gte", "lte"],
        "creator": ["exact"],
    }

    def _get_custom_permissions(self):
        # 创建单据，关联单据类型的动作
        if self.action == "create":
            return create_ticket_permission(self.request.data["ticket_type"])
        # 查看集群/实例变更条件，关联集群详情
        elif self.action == "get_cluster_operate_records":
            return [ClusterDetailPermission()]
        elif self.action == "get_instance_operate_records":
            return [InstanceDetailPermission()]
        # 单据详情，关联单据查看动作
        elif self.action in ["retrieve", "flows", "retry_flow", "process_todo"]:
            instance_getter = lambda request, view: [request.parser_context["kwargs"]["pk"]]  # noqa
            return [ResourceActionPermission([ActionEnum.TICKET_VIEW], ResourceEnum.TICKET, instance_getter)]
        # 单据流程设置，关联单据流程设置动作
        elif self.action == "update_ticket_flow_config":
            instance_getter = lambda request, view: list(  # noqa
                set([TicketType.get_db_type_by_ticket(d) for d in request.data["ticket_types"]])
            )
            return [ResourceActionPermission([ActionEnum.TICKET_CONFIG_SET], ResourceEnum.DBTYPE, instance_getter)]
        # 其他非敏感GET接口，不鉴权
        elif self.action in [
            "list",
            "flow_types",
            "get_nodes",
            "get_todo_tickets",
            "get_tickets_count",
            "query_ticket_flow_describe",
        ]:
            return []
        # 回调和处理无需鉴权
        elif self.action in ["callback"]:
            return []

        return [RejectPermission()]

    @classmethod
    def _get_login_exempt_view_func(cls):
        # 需要豁免的接口方法与名字
        return {"post": [cls.callback.__name__], "put": [], "get": [], "delete": []}

    def get_queryset(self):
<<<<<<< HEAD
        # self_manage 单据queryset规则：
        # 1. 如果用户是超级管理员，则返回所有单据
        # 2. 如果用户是平台的MySQL/Redis/大数据管理员，则返回对应单据类型的单据
        # 3. 如果用户是某业务下的MySQL/Redis/大数据管理员，则返回当前业务对应单据类型的单据
        # 4. 返回用户自己创建的单据
        username = self.request.user.username

        # 如果是管理员，则返回所有单据
        if username in env.ADMIN_USERS or self.request.user.is_superuser:
            return Ticket.objects.all()

        # 如果是list，且有self_manage参数，说明返回自己创建/管理相关单据
        if self.action == "list" and "self_manage" in self.request.query_params:
            if not self.request.query_params["self_manage"]:
                return Ticket.objects.filter(creator=username)
            else:
                manage_filters = [
                    Q(group=manage.db_type) & Q(bk_biz_id=manage.bk_biz_id)
                    if manage.bk_biz_id
                    else Q(group=manage.db_type)
                    for manage in DBAdministrator.objects.filter(users__contains=username)
                ]
                ticket_filter = Q(creator=username) | reduce(operator.or_, manage_filters or [Q()])
                return Ticket.objects.filter(ticket_filter)

        # 如果是业务侧单据列表，则按照业务过滤
        if self.action == "list" and "bk_biz_id" in self.request.query_params:
            return Ticket.objects.filter(bk_biz_id=self.request.query_params["bk_biz_id"])

        # 其他情况返回全量的单据
        return Ticket.objects.all()
=======
        """
        单据queryset规则--针对list：
        1. self_manage=0 只返回自己管理的单据
        2. self_manage=1，则返回自己管理组件的单据，如果是管理员则返回所有单据
        """
        if self.action != "list" or "self_manage" not in self.request.query_params:
            return super().get_queryset()

        username = self.request.user.username
        self_manage = int(self.request.query_params["self_manage"])
        # 只返回自己创建的单据
        if self_manage == 0:
            return Ticket.objects.filter(creator=username)
        # 超级管理员返回所有单据
        if username in env.ADMIN_USERS or self.request.user.is_superuser:
            return Ticket.objects.all()
        # 返回自己管理的组件单据
        manage_filters = [
            Q(group=manage.db_type) & Q(bk_biz_id=manage.bk_biz_id) if manage.bk_biz_id else Q(group=manage.db_type)
            for manage in DBAdministrator.objects.filter(users__contains=username)
        ]
        ticket_filter = Q(creator=username) | reduce(operator.or_, manage_filters or [Q()])
        return Ticket.objects.filter(ticket_filter)
>>>>>>> cbe69482

    def get_serializer_context(self):
        context = super(TicketViewSet, self).get_serializer_context()
        if self.action == "retrieve":
            context["ticket_ctx"] = TicketContext(ticket=self.get_object())
        else:
            context["ticket_ctx"] = TicketContext()
        return context

    def _verify_duplicate_ticket(self, ticket_type, details, user):
        """校验是否重复提交"""

        active_tickets = self.get_queryset().filter(ticket_type=ticket_type, status=TicketStatus.RUNNING, creator=user)

        # influxdb 相关操作单独适配，这里暂时没有找到更好的写法，唯一的改进就是创建单据时，会提前提取出对比内容，比如instances
        if ticket_type in [
            TicketType.INFLUXDB_ENABLE,
            TicketType.INFLUXDB_DISABLE,
            TicketType.INFLUXDB_REBOOT,
            TicketType.INFLUXDB_DESTROY,
            TicketType.INFLUXDB_REPLACE,
        ]:
            current_instances = InfluxdbTicketFlowBuilderPatchMixin.get_instances(ticket_type, details)
            for ticket in active_tickets:
                active_instances = ticket.details["instances"]
                duplicate_ids = list(set(active_instances).intersection(current_instances))
                if duplicate_ids:
                    raise TicketDuplicationException(
                        context=_("实例{}已存在相同类型的单据[{}]正在运行，请确认是否重复提交").format(duplicate_ids, ticket.id),
                        data={"duplicate_instance_ids": duplicate_ids, "duplicate_ticket_id": ticket.id},
                    )
            return

        cluster_ids = fetch_cluster_ids(details=details)
        for ticket in active_tickets:
            active_cluster_ids = fetch_cluster_ids(details=ticket.details)
            duplicate_ids = list(set(active_cluster_ids).intersection(cluster_ids))
            if duplicate_ids:
                raise TicketDuplicationException(
                    context=_("集群{}已存在相同类型的单据[{}]正在运行，请确认是否重复提交").format(duplicate_ids, ticket.id),
                    data={"duplicate_cluster_ids": duplicate_ids, "duplicate_ticket_id": ticket.id},
                )

    def perform_create(self, serializer):
        ticket_type = self.request.data["ticket_type"]
        ignore_duplication = self.request.data.get("ignore_duplication") or False
        # 如果不允许忽略重复提交，则进行校验
        if not ignore_duplication:
            self._verify_duplicate_ticket(ticket_type, self.request.data["details"], self.request.user.username)

        with transaction.atomic():
            # 设置单据类别 TODO: 这里会请求两次数据库，是否考虑group参数让前端传递
            ticket = super().perform_create(serializer)
            serializer.save(group=BuilderFactory.get_builder_cls(ticket_type).group)
            # 初始化builder类
            builder = BuilderFactory.create_builder(ticket)
            builder.patch_ticket_detail()
            builder.init_ticket_flows()

        TicketFlowManager(ticket=ticket).run_next_flow()

    @swagger_auto_schema(
        operation_summary=_("单据详情"),
        responses={status.HTTP_200_OK: TicketSerializer(label=_("单据详情"))},
        tags=[TICKET_TAG],
    )
    def retrieve(self, request, *args, **kwargs):
        """单据实例详情"""

        # 标记单据是否已读(这个已读属性只用于与todo代办联动，正常可以不管)
        is_reviewed = int(request.query_params.get("is_reviewed") or 0)
        if is_reviewed:
            instance = self.get_object()
            instance.is_reviewed = int(is_reviewed)
            instance.save()

        return super().retrieve(request, *args, **kwargs)

    @common_swagger_auto_schema(
        operation_summary=_("单据列表"),
        auto_schema=PaginatedResponseSwaggerAutoSchema,
        tags=[TICKET_TAG],
    )
    @Permission.decorator_permission_field(
        id_field=lambda d: d["id"],
        data_field=lambda d: d["results"],
        actions=[ActionEnum.TICKET_VIEW],
        resource_meta=ResourceEnum.TICKET,
        always_allowed=lambda d: d.pop("skip_iam", False),
    )
    def list(self, request, *args, **kwargs):
        resp = super().list(request, *args, **kwargs)
        # 补充单据关联信息
        resp.data["results"] = TicketHandler.add_related_object(resp.data["results"])
        # 如果是查询自身单据(self_manage)，则不进行鉴权
        skip_iam = "self_manage" in request.query_params
        resp.data["results"] = [{"skip_iam": skip_iam, **t} for t in resp.data["results"]]
        return resp

    @common_swagger_auto_schema(
        operation_summary=_("查询单据状态"),
        query_serializer=ListTicketStatusSerializer(),
        auto_schema=PaginatedResponseSwaggerAutoSchema,
        tags=[TICKET_TAG],
    )
    @action(methods=["GET"], detail=False, serializer_class=ListTicketStatusSerializer, filter_fields=None)
    def list_ticket_status(self, request, *args, **kwargs):
        ticket_ids = self.params_validate(self.get_serializer_class())["ticket_ids"].split(",")
        ticket_status_map = {ticket.id: ticket.status for ticket in Ticket.objects.filter(id__in=ticket_ids)}
        return Response(ticket_status_map)

    @common_swagger_auto_schema(
        operation_summary=_("创建单据"),
        responses={status.HTTP_200_OK: TicketSerializer(label=_("创建单据"))},
        tags=[TICKET_TAG],
    )
    def create(self, request, *args, **kwargs):
        return super().create(request, *args, **kwargs)

    @common_swagger_auto_schema(
        operation_summary=_("获取单据流程"),
        responses={status.HTTP_200_OK: TicketFlowSerializer(label=_("流程信息"), many=True)},
        tags=[TICKET_TAG],
    )
    @action(methods=["GET"], detail=True, serializer_class=TicketFlowSerializer)
    def flows(self, request, *args, **kwargs):
        """补充todo列表"""
        ticket = self.get_object()
        serializer = self.get_serializer(ticket.flows, many=True)
        return Response(serializer.data)

    @common_swagger_auto_schema(
        operation_summary=_("单据回调"),
        request_body=serializers.Serializer(),
        tags=[TICKET_TAG],
    )
    @action(methods=["POST"], detail=True, permission_classes=[AllowAny])
    def callback(self, request, pk):
        ticket = Ticket.objects.get(id=pk)
        manager = TicketFlowManager(ticket=ticket)
        manager.run_next_flow()
        return Response()

    @common_swagger_auto_schema(
        operation_summary=_("单据流程重试"),
        request_body=RetryFlowSLZ(),
        tags=[TICKET_TAG],
    )
    @action(methods=["POST"], detail=True, serializer_class=RetryFlowSLZ)
    def retry_flow(self, request, pk):
        validated_data = self.params_validate(self.get_serializer_class())
        ticket = Ticket.objects.get(pk=pk)
        flow_instance = Flow.objects.get(ticket=pk, id=validated_data["flow_id"])
        TicketFlowManager(ticket=ticket).get_ticket_flow_cls(flow_instance.flow_type)(flow_instance).retry()
        return Response()

    @swagger_auto_schema(
        operation_summary=_("获取单据类型列表"),
        query_serializer=TicketTypeSLZ(),
        responses={status.HTTP_200_OK: TicketTypeResponseSLZ(many=True)},
        tags=[TICKET_TAG],
    )
    @action(methods=["GET"], detail=False, filter_fields=None, pagination_class=None, serializer_class=TicketTypeSLZ)
    def flow_types(self, request, *args, **kwargs):
        is_apply = self.params_validate(self.get_serializer_class())["is_apply"]
        ticket_type_list = []
        for choice in TicketType.get_choices():
            if not is_apply or choice[0] in BuilderFactory.apply_ticket_type:
                ticket_type_list.append({"key": choice[0], "value": choice[1]})
        return Response(ticket_type_list)

    @common_swagger_auto_schema(
        operation_summary=_("节点列表"),
        query_serializer=GetNodesSLZ(),
        tags=[TICKET_TAG],
    )
    @action(methods=["GET"], detail=True, serializer_class=GetNodesSLZ)
    def get_nodes(self, request, *args, **kwargs):
        """从上架单中获取节点信息"""

        ticket = self.get_object()

        validated_data = self.params_validate(self.get_serializer_class())
        role, keyword = validated_data["role"], validated_data.get("keyword")
        role_nodes = ticket.details["nodes"].get(role, [])
        instances_hash = {role_node["bk_host_id"]: role_node.get("instance_num", 1) for role_node in role_nodes}
        role_host_ids = [role_node["bk_host_id"] for role_node in role_nodes]

        if not role_host_ids:
            return Response([])

        hosts = ResourceQueryHelper.search_cc_hosts(role_host_ids, keyword)

        # 补充实例数，默认为1
        for host in hosts:
            host["instance_num"] = instances_hash.get(host["bk_host_id"])

        return Response(hosts)

    @common_swagger_auto_schema(
        operation_summary=_("待办单据列表"),
        query_serializer=GetTodosSLZ(),
        tags=[TICKET_TAG],
    )
    @action(methods=["GET"], detail=False, serializer_class=GetTodosSLZ)
    def get_todo_tickets(self, request, *args, **kwargs):
        """待办视图单据列表"""

        # 获取我的待办
        validated_data = self.params_validate(self.get_serializer_class())
        todo_status = validated_data.get("todo_status")

        my_todos = Todo.objects.filter(operators__contains=request.user.username)

        # 状态筛选：已处理/未处理
        if todo_status in DONE_STATUS:
            my_todos = my_todos.filter(status__in=DONE_STATUS)
        elif todo_status:
            my_todos = my_todos.filter(status=todo_status)

        # 复用全局过滤器
        tickets = self.filter_queryset(self.get_queryset())

        # 关联查询单据
        my_todo_tickets = tickets.filter(id__in=my_todos.values_list("ticket_id"))
        context = self.get_serializer_context()

        # 分页处理
        page = self.paginate_queryset(my_todo_tickets)
        if page is not None:
            serializer = TicketSerializer(page, many=True, context=context)
            return self.get_paginated_response(serializer.data)

        serializer = TicketSerializer(page, many=True, context=context)
        serializer.data["results"] = TicketHandler.add_related_object(serializer.data["results"])
        return Response(serializer.data)

    @swagger_auto_schema(
        operation_summary=_("待办处理"),
        request_body=TodoOperateSerializer(),
        responses={status.HTTP_200_OK: TodoSerializer()},
        tags=[TICKET_TAG],
    )
    @action(methods=["POST"], detail=True, serializer_class=TodoOperateSerializer)
    def process_todo(self, request, *args, **kwargs):
        """
        处理待办: 返回处理后的待办列表
        """

        ticket = self.get_object()

        validated_data = self.params_validate(self.get_serializer_class())

        todo = ticket.todo_of_ticket.get(id=validated_data["todo_id"])
        TodoActorFactory.actor(todo).process(request.user.username, validated_data["action"], validated_data["params"])

        return Response(TodoSerializer(ticket.todo_of_ticket.all(), many=True).data)

    @common_swagger_auto_schema(
        operation_summary=_("待办单据数"),
        query_serializer=CountTicketSLZ(),
        tags=[TICKET_TAG],
    )
    @action(methods=["GET"], detail=False, serializer_class=CountTicketSLZ)
    def get_tickets_count(self, request, *args, **kwargs):
        validated_data = self.params_validate(self.get_serializer_class())
        count_type = validated_data.get("count_type")

        # 待办单数量
        if count_type == CountType.MY_TODO:
            my_todos = Todo.objects.filter(status=TodoStatus.TODO, operators__contains=request.user.username)
            tickets = self.filter_queryset(self.get_queryset())
            my_tickets = tickets.filter(id__in=my_todos.values_list("ticket_id"))
        else:
            # 申请单数量
            my_tickets = Ticket.objects.filter(
                creator=request.user.username, status__in=[TicketStatus.RUNNING, TicketStatus.PENDING]
            )

        return Response(my_tickets.count())

    @common_swagger_auto_schema(
        operation_summary=_("查询集群变更单据事件"),
        query_serializer=ClusterModifyOpSerializer(),
        tags=[TICKET_TAG],
    )
    @action(methods=["GET"], detail=False, serializer_class=ClusterModifyOpSerializer)
    def get_cluster_operate_records(self, request, *args, **kwargs):
        validated_data = self.params_validate(self.get_serializer_class())
        op_filters = Q(cluster_id=validated_data["cluster_id"])
        if validated_data.get("start_time"):
            op_filters &= Q(create_at__gte=validated_data.get("start_time"))

        if validated_data.get("end_time"):
            op_filters &= Q(create_at__lte=validated_data.get("end_time"))

        if validated_data.get("op_type"):
            op_filters &= Q(ticket__ticket_type=validated_data.get("op_type"))

        if validated_data.get("op_status"):
            op_filters &= Q(ticket__status=validated_data.get("op_status"))

        op_records = ClusterOperateRecord.objects.select_related("ticket").filter(op_filters).order_by("-create_at")
        op_records_info = [
            {
                "create_at": record.create_at,
                "op_type": TicketType.get_choice_label(record.ticket.ticket_type),
                "op_status": record.ticket.status,
                "ticket_id": record.ticket.id,
                "creator": record.creator,
            }
            for record in op_records
        ]
        op_records_page = self.paginate_queryset(op_records_info)
        return self.get_paginated_response(op_records_page)

    @common_swagger_auto_schema(
        operation_summary=_("查询集群实例变更单据事件"),
        query_serializer=InstanceModifyOpSerializer(),
        tags=[TICKET_TAG],
    )
    @action(methods=["GET"], detail=False, serializer_class=InstanceModifyOpSerializer)
    def get_instance_operate_records(self, request, *args, **kwargs):
        validated_data = self.params_validate(self.get_serializer_class())
        op_filters = Q(instance_id=validated_data["instance_id"])
        if validated_data.get("start_time"):
            op_filters &= Q(create_at__gte=validated_data.get("start_time"))

        if validated_data.get("end_time"):
            op_filters &= Q(create_at__lte=validated_data.get("end_time"))

        if validated_data.get("op_type"):
            op_filters &= Q(ticket__ticket_type=validated_data.get("op_type"))

        if validated_data.get("op_status"):
            op_filters &= Q(ticket__status=validated_data.get("op_status"))

        op_records = InstanceOperateRecord.objects.select_related("ticket").filter(op_filters).order_by("-create_at")
        op_records_info = [
            {
                "create_at": record.create_at,
                "op_type": TicketType.get_choice_label(record.ticket.ticket_type),
                "op_status": record.ticket.status,
                "ticket_id": record.ticket.id,
                "creator": record.creator,
            }
            for record in op_records
        ]
        op_records_page = self.paginate_queryset(op_records_info)
        return self.get_paginated_response(op_records_page)

    @swagger_auto_schema(
        operation_summary=_("查询可编辑单据流程描述"),
        query_serializer=QueryTicketFlowDescribeSerializer(),
        responses={status.HTTP_200_OK: TicketFlowDescribeSerializer},
        tags=[TICKET_TAG],
    )
    @action(
        methods=["GET"],
        detail=False,
        serializer_class=QueryTicketFlowDescribeSerializer,
        filter_fields=None,
        pagination_class=None,
    )
    @Permission.decorator_external_permission_field(
        param_field=lambda d: d["db_type"],
        actions=[ActionEnum.TICKET_CONFIG_SET],
        resource_meta=ResourceEnum.DBTYPE,
    )
    def query_ticket_flow_describe(self, request, *args, **kwargs):
        from backend.ticket.builders import BuilderFactory

        data = self.params_validate(self.get_serializer_class())
        limit, offset = data["limit"], data["offset"]

        ticket_flow_configs = TicketFlowConfig.objects.filter(group=data["db_type"], editable=True)
        if data.get("ticket_types"):
            ticket_flow_configs = ticket_flow_configs.filter(ticket_type__in=data["ticket_types"])

        ticket_flow_config_count = ticket_flow_configs.count()
        ticket_flow_configs = ticket_flow_configs[offset : offset + limit]
        # 获得单据类型与单据flow配置映射表
        flow_config_map = {config.ticket_type: config.configs for config in ticket_flow_configs}

        # 获取单据流程配置信息
        flow_desc_list: List[Dict] = []
        for flow_config in ticket_flow_configs:
            flow_config_info = model_to_dict(flow_config)
            flow_config_info["ticket_type_display"] = flow_config.get_ticket_type_display()
            flow_config_info["update_at"] = flow_config.update_at
            # 获取当前单据的执行流程
            flow_desc = BuilderFactory.registry[flow_config.ticket_type].describe_ticket_flows(flow_config_map)
            flow_config_info["flow_desc"] = flow_desc
            flow_desc_list.append(flow_config_info)

        return Response({"count": ticket_flow_config_count, "results": flow_desc_list})

    @swagger_auto_schema(
        operation_summary=_("修改可编辑的单据流程"),
        request_body=UpdateTicketFlowConfigSerializer(),
        tags=[TICKET_TAG],
    )
    @action(methods=["POST"], detail=False, serializer_class=UpdateTicketFlowConfigSerializer)
    def update_ticket_flow_config(self, request, *args, **kwargs):
        data = self.params_validate(self.get_serializer_class())
        TicketFlowConfig.objects.filter(ticket_type__in=data["ticket_types"]).update(configs=data["configs"])
        return Response()

    @common_swagger_auto_schema(
        operation_summary=_("快速部署云区域组件"),
        query_serializer=FastCreateCloudComponentSerializer(),
        tags=[TICKET_TAG],
    )
    @action(methods=["POST"], detail=False, serializer_class=FastCreateCloudComponentSerializer)
    def fast_create_cloud_component(self, request, *args, **kwargs):
        """快速创建云区域组件 TODO: 目前部署方案暂支持两台, 后续可以拓展"""
        validated_data = self.params_validate(self.get_serializer_class())
        bk_cloud_id = validated_data["bk_cloud_id"]
        ips = validated_data["ips"]
        bk_biz_id = validated_data["bk_biz_id"]
        TicketHandler.fast_create_cloud_component_method(bk_biz_id, bk_cloud_id, ips, request.user.username)
        return Response()<|MERGE_RESOLUTION|>--- conflicted
+++ resolved
@@ -122,39 +122,6 @@
         return {"post": [cls.callback.__name__], "put": [], "get": [], "delete": []}
 
     def get_queryset(self):
-<<<<<<< HEAD
-        # self_manage 单据queryset规则：
-        # 1. 如果用户是超级管理员，则返回所有单据
-        # 2. 如果用户是平台的MySQL/Redis/大数据管理员，则返回对应单据类型的单据
-        # 3. 如果用户是某业务下的MySQL/Redis/大数据管理员，则返回当前业务对应单据类型的单据
-        # 4. 返回用户自己创建的单据
-        username = self.request.user.username
-
-        # 如果是管理员，则返回所有单据
-        if username in env.ADMIN_USERS or self.request.user.is_superuser:
-            return Ticket.objects.all()
-
-        # 如果是list，且有self_manage参数，说明返回自己创建/管理相关单据
-        if self.action == "list" and "self_manage" in self.request.query_params:
-            if not self.request.query_params["self_manage"]:
-                return Ticket.objects.filter(creator=username)
-            else:
-                manage_filters = [
-                    Q(group=manage.db_type) & Q(bk_biz_id=manage.bk_biz_id)
-                    if manage.bk_biz_id
-                    else Q(group=manage.db_type)
-                    for manage in DBAdministrator.objects.filter(users__contains=username)
-                ]
-                ticket_filter = Q(creator=username) | reduce(operator.or_, manage_filters or [Q()])
-                return Ticket.objects.filter(ticket_filter)
-
-        # 如果是业务侧单据列表，则按照业务过滤
-        if self.action == "list" and "bk_biz_id" in self.request.query_params:
-            return Ticket.objects.filter(bk_biz_id=self.request.query_params["bk_biz_id"])
-
-        # 其他情况返回全量的单据
-        return Ticket.objects.all()
-=======
         """
         单据queryset规则--针对list：
         1. self_manage=0 只返回自己管理的单据
@@ -178,7 +145,6 @@
         ]
         ticket_filter = Q(creator=username) | reduce(operator.or_, manage_filters or [Q()])
         return Ticket.objects.filter(ticket_filter)
->>>>>>> cbe69482
 
     def get_serializer_context(self):
         context = super(TicketViewSet, self).get_serializer_context()

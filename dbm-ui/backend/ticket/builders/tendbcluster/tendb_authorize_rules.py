--- conflicted
+++ resolved
@@ -33,13 +33,9 @@
 
     @property
     def need_itsm(self):
-<<<<<<< HEAD
-        handler = MySQLAccountHandler(bk_biz_id=self.ticket.bk_biz_id, account_type=AccountType.TENDBCLUSTER)
-=======
         if not self.ticket.details.get("need_itsm"):
             return False
-        handler = AccountHandler(bk_biz_id=self.ticket.bk_biz_id, account_type=AccountType.TENDB)
->>>>>>> cbe69482
+        handler = MySQLAccountHandler(bk_biz_id=self.ticket.bk_biz_id, account_type=AccountType.TENDB)
         high_risk = handler.has_high_risk_privileges(self.ticket.details["rules_set"])
         return high_risk
 

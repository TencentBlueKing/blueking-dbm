--- conflicted
+++ resolved
@@ -93,13 +93,9 @@
 
     @property
     def need_itsm(self):
-<<<<<<< HEAD
-        handler = MySQLAccountHandler(bk_biz_id=self.ticket.bk_biz_id, account_type=AccountType.MYSQL)
-=======
         if not self.ticket.details.get("need_itsm"):
             return False
-        handler = AccountHandler(bk_biz_id=self.ticket.bk_biz_id, account_type=AccountType.MYSQL)
->>>>>>> 1908d7af
+        handler = MySQLAccountHandler(bk_biz_id=self.ticket.bk_biz_id, account_type=AccountType.MYSQL)
         high_risk = handler.has_high_risk_privileges(self.ticket.details["rules_set"])
         return high_risk
 

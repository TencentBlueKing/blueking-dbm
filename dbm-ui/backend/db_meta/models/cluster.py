# -*- coding: utf-8 -*-
"""
TencentBlueKing is pleased to support the open source community by making 蓝鲸智云-DB管理系统(BlueKing-BK-DBM) available.
Copyright (C) 2017-2023 THL A29 Limited, a Tencent company. All rights reserved.
Licensed under the MIT License (the "License"); you may not use this file except in compliance with the License.
You may obtain a copy of the License at https://opensource.org/licenses/MIT
Unless required by applicable law or agreed to in writing, software distributed under the License is distributed on
an "AS IS" BASIS, WITHOUT WARRANTIES OR CONDITIONS OF ANY KIND, either express or implied. See the License for the
specific language governing permissions and limitations under the License.
"""
import json
import logging
from typing import Dict, List

from django.core.cache import cache
from django.db import models
from django.db.models import Count, Q, QuerySet
from django.forms import model_to_dict
from django.utils.translation import ugettext_lazy as _

from backend.bk_web.models import AuditedModel
from backend.components.db_remote_service.client import DRSApi
from backend.configuration.constants import AffinityEnum, DBType
from backend.constants import CACHE_CLUSTER_STATS, DEFAULT_BK_CLOUD_ID, DEFAULT_TIME_ZONE, IP_PORT_DIVIDER
from backend.db_meta.enums import (
    ClusterDBHAStatusFlags,
    ClusterPhase,
    ClusterStatus,
    ClusterTenDBClusterStatusFlag,
    ClusterType,
    InstanceInnerRole,
    InstanceRole,
    InstanceStatus,
    MachineType,
    TenDBClusterSpiderRole,
)
from backend.db_meta.enums.cluster_status import ClusterDBSingleStatusFlags, ClusterStatusFlags
from backend.db_meta.exceptions import ClusterExclusiveOperateException, DBMetaException
from backend.db_services.version.constants import LATEST, PredixyVersion, TwemproxyVersion
from backend.flow.consts import DEFAULT_RIAK_PORT
from backend.ticket.constants import TicketType
from backend.ticket.models import ClusterOperateRecord

logger = logging.getLogger("root")


class Cluster(AuditedModel):
    name = models.CharField(max_length=64, default="", help_text=_("集群英文名"))
    alias = models.CharField(max_length=64, default="", help_text=_("集群别名"))
    bk_biz_id = models.IntegerField(default=0)
    cluster_type = models.CharField(max_length=64, choices=ClusterType.get_choices(), default="")
    db_module_id = models.BigIntegerField(default=0)
    immute_domain = models.CharField(max_length=255, default="", db_index=True)
    major_version = models.CharField(max_length=64, default="", help_text=_("主版本号"))
    phase = models.CharField(max_length=64, choices=ClusterPhase.get_choices(), default=ClusterPhase.ONLINE.value)
    status = models.CharField(max_length=64, choices=ClusterStatus.get_choices(), default=ClusterStatus.NORMAL.value)
    bk_cloud_id = models.IntegerField(default=DEFAULT_BK_CLOUD_ID, help_text=_("云区域 ID"))
    region = models.CharField(max_length=128, default="", help_text=_("地域"))
    disaster_tolerance_level = models.CharField(
        max_length=128, help_text=_("容灾要求"), choices=AffinityEnum.get_choices(), default=AffinityEnum.NONE.value
    )
    time_zone = models.CharField(max_length=16, default=DEFAULT_TIME_ZONE, help_text=_("集群所在的时区"))

    class Meta:
        unique_together = ("bk_biz_id", "name", "cluster_type", "db_module_id")
        verbose_name = verbose_name_plural = _("集群(Cluster)")

    def __str__(self):
        return self.name

    def to_dict(self):
        """将集群所有字段转为字段"""
        return {
            **model_to_dict(self),
            "cluster_type_name": str(ClusterType.get_choice_label(self.cluster_type)),
            "tag": [t.tag_desc for t in self.tag_set.all()],
        }

    @property
    def simple_desc(self):
        return model_to_dict(
            self,
            [
                "id",
                "name",
                "bk_cloud_id",
                "region",
                "cluster_type",
                "immute_domain",
                "major_version",
            ],
        )

    @property
    def extra_desc(self):
        """追加额外信息，不适合大批量序列化场景"""

        simple_desc = self.simple_desc

        # 填充额外统计信息
        simple_desc["proxy_count"] = self.proxyinstance_set.all().count()
        for storage in (
            self.storageinstance_set.values("instance_role")
            .annotate(cnt=Count("machine__ip", distinct=True))
            .order_by()
        ):
            simple_desc["{}_count".format(storage["instance_role"])] = storage["cnt"]

        return simple_desc

    @classmethod
    def get_cluster_id_immute_domain_map(cls, cluster_ids: List[int]) -> Dict[int, str]:
        """查询集群ID和域名的映射关系"""
        clusters = cls.objects.filter(id__in=cluster_ids).only("id", "immute_domain")
        return {cluster.id: cluster.immute_domain for cluster in clusters}

    @classmethod
    def is_exclusive(cls, cluster_id, ticket_type=None, **kwargs):
        if not ticket_type:
            return None

        return ClusterOperateRecord.objects.has_exclusive_operations(ticket_type, cluster_id, **kwargs)

    @classmethod
    def handle_exclusive_operations(cls, cluster_ids: List[int], ticket_type: str, **kwargs):
        """
        处理当前的动作是否和集群正在运行的动作存在执行互斥
        """
        for cluster_id in cluster_ids:
            exclusive_infos = cls.is_exclusive(cluster_id, ticket_type, **kwargs)
            if not exclusive_infos:
                continue

            # 存在互斥操作，则抛出错误让用户后续重试该inner flow
            exclusive_infos = [
                (
                    f'{TicketType.get_choice_label(info["exclusive_ticket"].ticket_type)}'
                    f'(ticket_id:{info["exclusive_ticket"].id})'
                )
                for info in exclusive_infos
            ]
            raise ClusterExclusiveOperateException(
                _("当前操作「{}」与集群(id:{})的操作「{}」存在执行互斥").format(
                    TicketType.get_choice_label(ticket_type), cluster_id, ",".join(exclusive_infos)
                )
            )

    def can_access(self) -> (bool, str):
        # 判断集群的状态是否正常
        if self.status != ClusterStatus.NORMAL:
            return False, _("集群运行状态异常，请检查!")

        if self.phase != ClusterPhase.ONLINE:
            return False, _("集群已被禁用，请先启用!")

        return True, ""

    @property
    def proxy_version(self):
        if self.cluster_type in [
            ClusterType.TendisPredixyRedisCluster,
            ClusterType.TendisPredixyTendisplusCluster,
        ]:
            return PredixyVersion.PredixyLatest
        if self.cluster_type in [
            ClusterType.TendisTwemproxyTendisplusIns,
            ClusterType.TendisTwemproxyRedisInstance,
            ClusterType.TwemproxyTendisSSDInstance,
        ]:
            return TwemproxyVersion.TwemproxyLatest
        return LATEST

    @property
    def __status_flag(self):
        if self.cluster_type == ClusterType.TenDBHA.value:
            flag_obj = ClusterDBHAStatusFlags(0)
            if self.proxyinstance_set.filter(status=InstanceStatus.UNAVAILABLE.value).exists():
                flag_obj |= ClusterDBHAStatusFlags.ProxyUnavailable
            if self.storageinstance_set.filter(
                status=InstanceStatus.UNAVAILABLE.value, instance_inner_role=InstanceInnerRole.MASTER.value
            ).exists():
                flag_obj |= ClusterDBHAStatusFlags.BackendMasterUnavailable
            if self.storageinstance_set.filter(
                status=InstanceStatus.UNAVAILABLE.value, instance_inner_role=InstanceInnerRole.SLAVE.value
            ).exists():
                flag_obj |= ClusterDBHAStatusFlags.BackendSlaveUnavailable
        elif self.cluster_type == ClusterType.TenDBCluster.value:
            flag_obj = ClusterTenDBClusterStatusFlag(0)
            if self.proxyinstance_set.filter(status=InstanceStatus.UNAVAILABLE.value).exists():
                flag_obj |= ClusterTenDBClusterStatusFlag.SpiderUnavailable
            if self.storageinstance_set.filter(
                status=InstanceStatus.UNAVAILABLE.value, instance_inner_role=InstanceInnerRole.MASTER.value
            ).exists():
                flag_obj |= ClusterTenDBClusterStatusFlag.RemoteMasterUnavailable
            if self.storageinstance_set.filter(
                status=InstanceStatus.UNAVAILABLE.value, instance_inner_role=InstanceInnerRole.SLAVE.value
            ).exists():
                flag_obj |= ClusterTenDBClusterStatusFlag.RemoteSlaveUnavailable
        elif self.cluster_type == ClusterType.TenDBSingle.value:
            flag_obj = ClusterDBSingleStatusFlags(0)
            if self.storageinstance_set.filter(status=InstanceStatus.UNAVAILABLE.value).exists():
                flag_obj |= ClusterDBSingleStatusFlags.SingleUnavailable
        else:
            logger.debug(_("{} 未实现 status flag,".format(self.cluster_type)))
            flag_obj = ClusterStatusFlags(0)

        return flag_obj

    @property
    def status_flag(self):
        return self.__status_flag.value

    @property
    def status_flag_text(self) -> List[str]:
        return self.__status_flag.flag_text()

    def main_storage_instances(self) -> QuerySet:
        if self.cluster_type == ClusterType.TenDBSingle.value:
            return self.storageinstance_set.filter(instance_inner_role=InstanceInnerRole.ORPHAN.value)
        elif self.cluster_type == ClusterType.TenDBHA.value:
            return self.storageinstance_set.filter(instance_inner_role=InstanceInnerRole.MASTER.value)
        elif self.cluster_type == ClusterType.TenDBCluster.value:
            return self.storageinstance_set.filter(instance_inner_role=InstanceInnerRole.MASTER.value)
        else:
            raise DBMetaException(message=_("{} 未实现 main_storage_instance".format(self.cluster_type)))

    @property
    def access_port(self) -> int:
        """
        获取集群的访问端口，如果要批量查询，请使用prefetch预存instance得queryset
        tendbsingle: 只有一台机器，直接取那个port
        tendbha, redis: 取proxy的一台port
        tendbcluster: 主域名取spider master的port   从域名取spider slave的port
        es: es_datanode_hot
        kafka: broker
        hdfs: namenode
        pulsar: broker
        riak: 固定为8087
        mongo: ?
        """
<<<<<<< HEAD
        if self.cluster_type == ClusterType.TenDBSingle:
            return self.storageinstance_set.first().port
        elif self.cluster_type in [ClusterType.TenDBHA, *ClusterType.db_type_to_cluster_types(DBType.Redis)]:
            return self.proxyinstance_set.first().port
        elif self.cluster_type == ClusterType.TenDBCluster:
            spider_master_filter = Q(tendbclusterspiderext__spider_role=TenDBClusterSpiderRole.SPIDER_MASTER)
            return self.proxyinstance_set.filter(spider_master_filter).first().port
        elif self.cluster_type == ClusterType.Es:
            return self.storageinstance_set.filter(instance_role=InstanceRole.ES_DATANODE_HOT).first().port
        elif self.cluster_type == ClusterType.Kafka:
            return self.storageinstance_set.filter(instance_role=InstanceRole.BROKER).first().port
        elif self.cluster_type == ClusterType.Hdfs:
            return self.storageinstance_set.filter(instance_role=InstanceRole.HDFS_NAME_NODE).first().port
        elif self.cluster_type == ClusterType.Pulsar:
            return self.storageinstance_set.filter(instance_role=InstanceRole.PULSAR_BROKER).first().port
        elif self.cluster_type == ClusterType.Riak:
            return DEFAULT_RIAK_PORT
        elif self.cluster_type == ClusterType.MongoShardedCluster:
            return self.proxyinstance_set.filter(machine_type=MachineType.MONGOS).first().port
        elif self.cluster_type == ClusterType.MongoReplicaSet:
            return self.storageinstance_set.filter(machine_type=MachineType.MONGODB).first().port
=======
        try:
            if self.cluster_type == ClusterType.TenDBSingle:
                return self.storageinstance_set.first().port
            elif self.cluster_type in [ClusterType.TenDBHA, *ClusterType.db_type_to_cluster_types(DBType.Redis)]:
                return self.proxyinstance_set.first().port
            elif self.cluster_type == ClusterType.TenDBCluster:
                spider_master_filter = Q(tendbclusterspiderext__spider_role=TenDBClusterSpiderRole.SPIDER_MASTER)
                return self.proxyinstance_set.filter(spider_master_filter).first().port
            elif self.cluster_type == ClusterType.Es:
                return self.storageinstance_set.filter(instance_role=InstanceRole.ES_MASTER).first().port
            elif self.cluster_type == ClusterType.Kafka:
                return self.storageinstance_set.filter(instance_role=InstanceRole.BROKER).first().port
            elif self.cluster_type == ClusterType.Hdfs:
                return self.storageinstance_set.filter(instance_role=InstanceRole.HDFS_NAME_NODE).first().port
            elif self.cluster_type == ClusterType.Pulsar:
                return self.storageinstance_set.filter(instance_role=InstanceRole.PULSAR_BROKER).first().port
            elif self.cluster_type == ClusterType.Riak:
                return DEFAULT_RIAK_PORT
        except AttributeError:
            logger.warning(_("无法访问集群[]的访问端口，请检查实例信息").format(self.name))
            return 0
>>>>>>> 8d10e32d

    def get_partition_port(self):
        """
        获取集群在分区管理的端口号
        tendbsingle 是mysql的端口
        tendbcluster 是proxy的端口
        """
        if self.cluster_type == ClusterType.TenDBSingle:
            return self.storageinstance_set.first().port
        elif self.cluster_type == ClusterType.TenDBHA:
            return self.proxyinstance_set.first().port
        # TODO: tendbcluster的端口是spider master？
        elif self.cluster_type == ClusterType.TenDBCluster:
            return (
                self.proxyinstance_set.filter(tendbclusterspiderext__spider_role=TenDBClusterSpiderRole.SPIDER_MASTER)
                .first()
                .port
            )

    def tendbcluster_ctl_primary_address(self) -> str:
        """
        查询并返回 tendbcluster 的中控 primary
        集群类型不是 TenDBCluster 时会抛出异常
        返回值是 "ip:port" 形式的字符串
        """
        if self.cluster_type != ClusterType.TenDBCluster.value:
            raise DBMetaException(message=_("{} 类型集群没有中控节点".format(self.cluster_type)))

        spider_instance = self.proxyinstance_set.filter(
            tendbclusterspiderext__spider_role=TenDBClusterSpiderRole.SPIDER_MASTER
        ).first()  # 随便拿一个spider-master接入层

        ctl_address = "{}{}{}".format(spider_instance.machine.ip, IP_PORT_DIVIDER, spider_instance.port + 1000)

        logger.info("ctl address: {}".format(ctl_address))
        res = DRSApi.rpc(
            {
                "addresses": [ctl_address],
                "cmds": ["tdbctl get primary"],
                "force": False,
                "bk_cloud_id": self.bk_cloud_id,
            }
        )
        logger.info("tdbctl get primary res: {}".format(res))

        if res[0]["error_msg"]:
            raise DBMetaException(message=_("get primary failed: {}".format(res[0]["error_msg"])))

        primary_info_table_data = res[0]["cmd_results"][0]["table_data"]
        if primary_info_table_data:
            return "{}{}{}".format(
                primary_info_table_data[0]["HOST"], IP_PORT_DIVIDER, primary_info_table_data[0]["PORT"]
            )
        else:
            return ctl_address

    @classmethod
    def get_cluster_stats(cls, cluster_types) -> dict:
        cluster_stats = {}
        for cluster_type in cluster_types:
            cluster_stats.update(json.loads(cache.get(f"{CACHE_CLUSTER_STATS}_{cluster_type}", "{}")))

        return cluster_stats<|MERGE_RESOLUTION|>--- conflicted
+++ resolved
@@ -236,31 +236,10 @@
         hdfs: namenode
         pulsar: broker
         riak: 固定为8087
-        mongo: ?
-        """
-<<<<<<< HEAD
-        if self.cluster_type == ClusterType.TenDBSingle:
-            return self.storageinstance_set.first().port
-        elif self.cluster_type in [ClusterType.TenDBHA, *ClusterType.db_type_to_cluster_types(DBType.Redis)]:
-            return self.proxyinstance_set.first().port
-        elif self.cluster_type == ClusterType.TenDBCluster:
-            spider_master_filter = Q(tendbclusterspiderext__spider_role=TenDBClusterSpiderRole.SPIDER_MASTER)
-            return self.proxyinstance_set.filter(spider_master_filter).first().port
-        elif self.cluster_type == ClusterType.Es:
-            return self.storageinstance_set.filter(instance_role=InstanceRole.ES_DATANODE_HOT).first().port
-        elif self.cluster_type == ClusterType.Kafka:
-            return self.storageinstance_set.filter(instance_role=InstanceRole.BROKER).first().port
-        elif self.cluster_type == ClusterType.Hdfs:
-            return self.storageinstance_set.filter(instance_role=InstanceRole.HDFS_NAME_NODE).first().port
-        elif self.cluster_type == ClusterType.Pulsar:
-            return self.storageinstance_set.filter(instance_role=InstanceRole.PULSAR_BROKER).first().port
-        elif self.cluster_type == ClusterType.Riak:
-            return DEFAULT_RIAK_PORT
-        elif self.cluster_type == ClusterType.MongoShardedCluster:
-            return self.proxyinstance_set.filter(machine_type=MachineType.MONGOS).first().port
-        elif self.cluster_type == ClusterType.MongoReplicaSet:
-            return self.storageinstance_set.filter(machine_type=MachineType.MONGODB).first().port
-=======
+        mongo_cluster: proxy的port
+        mongo_replicaset: 去存储节点的port
+        sqlserver: ?
+        """
         try:
             if self.cluster_type == ClusterType.TenDBSingle:
                 return self.storageinstance_set.first().port
@@ -279,10 +258,13 @@
                 return self.storageinstance_set.filter(instance_role=InstanceRole.PULSAR_BROKER).first().port
             elif self.cluster_type == ClusterType.Riak:
                 return DEFAULT_RIAK_PORT
+            elif self.cluster_type == ClusterType.MongoShardedCluster:
+                return self.proxyinstance_set.filter(machine_type=MachineType.MONGOS).first().port
+            elif self.cluster_type == ClusterType.MongoReplicaSet:
+                return self.storageinstance_set.filter(machine_type=MachineType.MONGODB).first().port
         except AttributeError:
             logger.warning(_("无法访问集群[]的访问端口，请检查实例信息").format(self.name))
             return 0
->>>>>>> 8d10e32d
 
     def get_partition_port(self):
         """

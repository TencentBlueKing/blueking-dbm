# -*- coding: utf-8 -*-
"""
TencentBlueKing is pleased to support the open source community by making 蓝鲸智云-DB管理系统(BlueKing-BK-DBM) available.
Copyright (C) 2017-2023 THL A29 Limited, a Tencent company. All rights reserved.
Licensed under the MIT License (the "License"); you may not use this file except in compliance with the License.
You may obtain a copy of the License at https://opensource.org/licenses/MIT
Unless required by applicable law or agreed to in writing, software distributed under the License is distributed on
an "AS IS" BASIS, WITHOUT WARRANTIES OR CONDITIONS OF ANY KIND, either express or implied. See the License for the
specific language governing permissions and limitations under the License.
"""

import logging
from typing import List, Optional

from django.db import transaction

from backend.components import CCApi
from backend.db_meta import request_validator
from backend.db_meta.enums import MachineTypeAccessLayerMap, machine_type_to_cluster_type
from backend.db_meta.models import BKCity, Machine
from backend.flow.utils.cc_manage import CcManage

logger = logging.getLogger("root")


@transaction.atomic
def create(
    bk_cloud_id: int,
    machines: Optional[List] = None,
    creator: str = "",
):
    """
    :param machines: 机器列表
    [{"ip": "127.0.0.0", "bk_biz_id": 2, "machine_type": "backend"}]
    :param creator: 创建者
    :param bk_cloud_id: 云区域id
    """
    machines = request_validator.validated_machine_create(machines, allow_empty=False, allow_null=False)

    ips = [m["ip"] for m in machines]
    kwargs = {
        "fields": [
            "bk_host_id",
            "bk_os_name",
            "bk_host_innerip",
            "idc_city_name",
            "idc_city_id",
            "bk_idc_area",
            "bk_idc_area_id",
            "sub_zone_id",
            "sub_zone",
            "rack_id",
            "rack",
            "bk_svr_device_cls_name",
            "idc_name",
            "idc_id",
            "bk_cloud_id",
            "net_device_id",
            "bk_agent_id",
        ],
        "host_property_filter": {
            "condition": "AND",
            "rules": [
                {"field": "bk_host_innerip", "operator": "in", "value": ips},
                {"field": "bk_cloud_id", "operator": "equal", "value": bk_cloud_id},
            ],
        },
    }

    res = CCApi.list_hosts_without_biz(kwargs, use_admin=True)

    inf_dict = {}
    for inf in res["info"]:
        inf_dict[inf["bk_host_innerip"]] = inf

    not_found_ips = list(set(ips) - set(inf_dict.keys()))
    if not_found_ips:
        raise Exception("{} not found in bk cc".format(not_found_ips))
    for machine in machines:
        ip = machine["ip"]
        inf = inf_dict[ip]
        bk_idc_city_id = inf.get("idc_city_id") or 0

        bk_city_obj = BKCity.objects.get(pk=bk_idc_city_id)
        machine_type = machine["machine_type"]
        spec_id = machine.get("spec_id", 0)
        spec_config = machine.get("spec_config", {})

        Machine.objects.create(
            ip=ip,
            bk_host_id=inf.get("bk_host_id") or 0,
            bk_biz_id=machine["bk_biz_id"],
            access_layer=MachineTypeAccessLayerMap[machine_type],
            machine_type=machine_type,
            cluster_type=machine_type_to_cluster_type(machine_type),
            bk_city=bk_city_obj,
            bk_os_name=inf.get("bk_os_name") or "",
            bk_idc_area=inf.get("bk_idc_area") or "",
            bk_idc_area_id=inf.get("bk_idc_area_id") or 0,
            bk_sub_zone=inf.get("sub_zone") or "",
            bk_sub_zone_id=inf.get("sub_zone_id") or 0,
            bk_rack=inf.get("rack") or "",
            bk_rack_id=inf.get("rack_id") or 0,
            bk_svr_device_cls_name=inf.get("bk_svr_device_cls_name") or "",
            bk_idc_name=inf.get("idc_name") or "",
            bk_idc_id=inf.get("idc_id") or 0,
            bk_cloud_id=inf.get("bk_cloud_id") or 0,
            bk_agent_id=inf.get("bk_agent_id") or "",
            net_device_id=inf.get("net_device_id") or "",  # 这个 id 是个逗号分割的字符串
            spec_id=spec_id,
            spec_config=spec_config,
            creator=creator,
        )


@transaction.atomic
def delete(machines: Optional[List], bk_cloud_id: int):
    """
    删除主机并挪到待回收模块
    """
    machines = Machine.objects.filter(ip__in=machines, bk_cloud_id=bk_cloud_id)
    if not machines:
        return
    bk_biz_id = machines[0].bk_biz_id
    bk_host_ids = list(machines.values_list("bk_host_id", flat=True))
    machines.delete()
<<<<<<< HEAD
    CcManage(bk_biz_id, DBType.MySQL.value).recycle_host(bk_host_ids)


@transaction.atomic
def update_system_info(bk_cloud_id: int, machines: Optional[List] = None):
    """
    更新主机 system info
    """
    for machine in machines:
        if machine.get("system_info"):
            Machine.objects.filter(ip=machine["ip"], bk_cloud_id=bk_cloud_id).update(
                system_info=machine["system_info"]
            )
=======
    # 获取machines包含的cluster_type
    cluster_types = machines.values_list("cluster_type", flat=True).distinct()
    cluster_types_list = list(cluster_types)
    for cluster_type in cluster_types_list:
        CcManage(bk_biz_id, cluster_type).recycle_host(bk_host_ids)
>>>>>>> cbe69482
<|MERGE_RESOLUTION|>--- conflicted
+++ resolved
@@ -124,8 +124,12 @@
     bk_biz_id = machines[0].bk_biz_id
     bk_host_ids = list(machines.values_list("bk_host_id", flat=True))
     machines.delete()
-<<<<<<< HEAD
-    CcManage(bk_biz_id, DBType.MySQL.value).recycle_host(bk_host_ids)
+
+    # 获取machines包含的cluster_type
+    cluster_types = machines.values_list("cluster_type", flat=True).distinct()
+    cluster_types_list = list(cluster_types)
+    for cluster_type in cluster_types_list:
+        CcManage(bk_biz_id, cluster_type).recycle_host(bk_host_ids)
 
 
 @transaction.atomic
@@ -137,11 +141,4 @@
         if machine.get("system_info"):
             Machine.objects.filter(ip=machine["ip"], bk_cloud_id=bk_cloud_id).update(
                 system_info=machine["system_info"]
-            )
-=======
-    # 获取machines包含的cluster_type
-    cluster_types = machines.values_list("cluster_type", flat=True).distinct()
-    cluster_types_list = list(cluster_types)
-    for cluster_type in cluster_types_list:
-        CcManage(bk_biz_id, cluster_type).recycle_host(bk_host_ids)
->>>>>>> cbe69482
+            )
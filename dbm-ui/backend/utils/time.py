# -*- coding: utf-8 -*-
"""
TencentBlueKing is pleased to support the open source community by making 蓝鲸智云-DB管理系统(BlueKing-BK-DBM) available.
Copyright (C) 2017-2023 THL A29 Limited, a Tencent company. All rights reserved.
Licensed under the MIT License (the "License"); you may not use this file except in compliance with the License.
You may obtain a copy of the License at https://opensource.org/licenses/MIT
Unless required by applicable law or agreed to in writing, software distributed under the License is distributed on
an "AS IS" BASIS, WITHOUT WARRANTIES OR CONDITIONS OF ANY KIND, either express or implied. See the License for the
specific language governing permissions and limitations under the License.
"""
import datetime
import time
from bisect import bisect_right
from typing import List, Optional, Union

from dateutil.parser import parse as time_parse
from django.utils import timezone
from django.utils.translation import ugettext_lazy as _

from backend.constants import DATE_PATTERN, DATETIME_PATTERN
from backend.exceptions import AppBaseException, ValidationError


def strptime(date_string: Optional[str], raise_if_none: bool = False) -> datetime.datetime:
    """
    将时间字符串转化为时间对象，若为None时且不指定抛出异常，默认返回当前时区此时此刻的时间对象
    """
    if isinstance(date_string, str):
        # return make_aware(datetime.datetime.strptime(date_string, time_fmt))
        return str2datetime(date_string)
    if date_string is None and raise_if_none:
        raise ValidationError("date_string can not be none")
    return timezone.now()


def timezone2timestamp(date: Union[str, datetime.datetime]) -> int:
    """
    将带时区时间(如果时间无时区则取的是环境时区)转换为时间戳(精确到s)
    """
    if isinstance(date, (int, float)):
        return date
    if isinstance(date, datetime.datetime):
        return int(date.timestamp())
    return int(time_parse(date).timestamp())


def datetime2str(o_datetime: datetime.datetime, fmt: str = DATETIME_PATTERN, aware_check: bool = True) -> str:
    """
    将时间对象转换为时间字符串，可选时区强校验
    """
    if isinstance(o_datetime, str):
        return o_datetime

    if aware_check and not timezone.is_aware(o_datetime):
<<<<<<< HEAD
        raise ValidationError("Time zone check failed...")
=======
        raise ValidationError(f"[{timezone}] Time zone check failed...")
>>>>>>> d5ec126a

    o_datetime = timezone.localtime(o_datetime)
    # 可读性优化，暂时去掉毫秒单位。TODO：时间是否需要完全精准？
    o_datetime = o_datetime.replace(microsecond=0)
    # return datetime.datetime.strftime(o_datetime, fmt)
    return o_datetime.isoformat()


def str2datetime(datetime_str: str, fmt: str = DATETIME_PATTERN, aware_check: bool = True) -> datetime.datetime:
    """
    将时间字符串转换为时间对象，可选时区强校验
    """
    if isinstance(datetime_str, datetime.datetime):
        return datetime_str

    o_datetime = time_parse(datetime_str)

    if aware_check and not timezone.is_aware(o_datetime):
<<<<<<< HEAD
        raise ValidationError("Time zone check failed...")
=======
        raise ValidationError(f"[{timezone}] Time zone check failed...")
>>>>>>> d5ec126a

    return o_datetime


def compare_time(time1: str, time2: str):
    time1 = time1 if isinstance(time1, datetime.datetime) else str2datetime(time1)
    time2 = time2 if isinstance(time2, datetime.datetime) else str2datetime(time2)
    return time1 > time2


def standardized_time_str(datetime_str: str):
    """
    将不带时区的时间字符串转换为带时区的字符串，时区为服务器时区
    """
    o_datetime = str2datetime(datetime_str, aware_check=False).astimezone(timezone.utc)
    return datetime2str(o_datetime)


def datetime2timestamp(o_datetime: Optional[datetime.datetime]) -> float:
    if o_datetime:
        return time.mktime(o_datetime.timetuple())
    return 0.0


def date2str(o_date: datetime.date, fmt: str = DATE_PATTERN) -> str:
    return datetime.date.strftime(o_date, fmt)


def calculate_cost_time(
    end_time: Optional[Union[datetime.datetime, str]],
    start_time: Optional[Union[datetime.datetime, str]],
) -> int:
    """计算耗时"""
    if isinstance(start_time, str) or start_time is None:
        start_time = strptime(start_time)
    if isinstance(end_time, str) or end_time is None:
        end_time = strptime(end_time)
    return (end_time - start_time).seconds


def timestamp2str(timestamp: int) -> str:
    timestamp = int(timestamp)
    return datetime2str(datetime.datetime.fromtimestamp(timestamp).astimezone())


def countdown2str(countdown: Union[int, datetime.timedelta]) -> str:
    """
    自定义倒计时时间的格式化，格式为类似: 1day, 5h32m45s
    :param countdown: 倒计时，单位为s(即unix时间戳)
    """

    if isinstance(countdown, datetime.timedelta):
        countdown = int(countdown.total_seconds())

    time_unit_list = [("day, ", 24 * 60 * 60), ("h", 60 * 60), ("m", 60), ("s", 1)]
    countdown_format_str = []
    for unit in time_unit_list:
        unit_value = int(countdown // unit[1])
        countdown = countdown % unit[1]
        if unit_value:
            countdown_format_str.append(f"{unit_value}{unit[0]}")

    return "".join(countdown_format_str)


def find_nearby_time(
    time_keys: List[Union[datetime.datetime, str]], match_time: Union[datetime.datetime, str], flag: int
) -> int:
    """
    寻找最近的时间点index
    :param time_keys: 时间列表，请保证这个时间列表是有序的
    :param match_time: 待匹配时间
    :param flag: 搜索类型, 1 --> 小于等于；0 ---> 大于等于
    """
    if not time_keys:
        return 0

    if type(time_keys[0]) != type(match_time):
        raise AppBaseException(_("类型{}与类型{}之间不允许进行比较").format(type(time_keys[0]), type(match_time)))

    if match_time in time_keys:
        return time_keys.index(match_time)

    # 统一转换成timestamp进行比较
    if isinstance(match_time, str):
        match_time = time_parse(match_time).timestamp()
        time_keys = [time_parse(t).timestamp() for t in time_keys]
    elif isinstance(match_time, datetime.datetime):
        match_time = match_time.timestamp()
        time_keys = [t.timestamp() for t in time_keys]

    # 越界的情况抛出错误，交给业务逻辑处理
    index = bisect_right(time_keys, match_time) - flag
    if index < 0 or index >= len(time_keys):
        raise IndexError(_("无法找到合适的附近时间点"))

    return index<|MERGE_RESOLUTION|>--- conflicted
+++ resolved
@@ -52,11 +52,7 @@
         return o_datetime
 
     if aware_check and not timezone.is_aware(o_datetime):
-<<<<<<< HEAD
-        raise ValidationError("Time zone check failed...")
-=======
         raise ValidationError(f"[{timezone}] Time zone check failed...")
->>>>>>> d5ec126a
 
     o_datetime = timezone.localtime(o_datetime)
     # 可读性优化，暂时去掉毫秒单位。TODO：时间是否需要完全精准？
@@ -75,11 +71,7 @@
     o_datetime = time_parse(datetime_str)
 
     if aware_check and not timezone.is_aware(o_datetime):
-<<<<<<< HEAD
-        raise ValidationError("Time zone check failed...")
-=======
         raise ValidationError(f"[{timezone}] Time zone check failed...")
->>>>>>> d5ec126a
 
     return o_datetime
 

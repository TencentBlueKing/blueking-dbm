--- conflicted
+++ resolved
@@ -160,15 +160,10 @@
         query_serializer=NodeListSerializer(),
         tags=[constants.RESOURCE_TAG],
     )
-<<<<<<< HEAD
-    @action(methods=["GET"], detail=True, url_path="list_nodes", serializer_class=None)
     @decorator_nodes_permission_field()
-    def list_nodes(self, request, bk_biz_id: int, cluster_id: int):
-=======
     @action(methods=["GET"], detail=True, url_path="list_nodes", serializer_class=NodeListSerializer)
     def list_nodes(self, request, *args, **kwargs):
         data = self.params_validate(self.get_serializer_class())
->>>>>>> cbe69482
         """获取集群节点列表信息"""
         data = self.paginator.paginate_list(request, data["bk_biz_id"], self.query_class.list_nodes, data)
         return self.get_paginated_response(data)

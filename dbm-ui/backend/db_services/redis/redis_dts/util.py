--- conflicted
+++ resolved
@@ -146,12 +146,8 @@
             "cluster_version": cluster.major_version,
             "cluster_name": cluster.name,
             "cluster_city_name": one_master.machine.bk_city.bk_idc_city_name,
-<<<<<<< HEAD
             "redis_password": passwd_ret.get("redis_password"),
-=======
-            "redis_password": redis_content.get("requirepass"),
-            "redis_proxy_admin_password": proxy_content.get("predixy_admin_passwd", ""),
->>>>>>> 6e2bfabe
+            "redis_proxy_admin_password": passwd_ret.get("predixy_admin_passwd", ""),
             "redis_databases": databases,
             "region": cluster.region,
         }

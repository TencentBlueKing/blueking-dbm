# -*- coding: utf-8 -*-
"""
TencentBlueKing is pleased to support the open source community by making 蓝鲸智云-DB管理系统(BlueKing-BK-DBM) available.
Copyright (C) 2017-2023 THL A29 Limited, a Tencent company. All rights reserved.
Licensed under the MIT License (the "License"); you may not use this file except in compliance with the License.
You may obtain a copy of the License at https://opensource.org/licenses/MIT
Unless required by applicable law or agreed to in writing, software distributed under the License is distributed on
an "AS IS" BASIS, WITHOUT WARRANTIES OR CONDITIONS OF ANY KIND, either express or implied. See the License for the
specific language governing permissions and limitations under the License.
"""

import logging

from django.utils.translation import ugettext as _

from backend.db_services.dbpermission.constants import PrivilegeType
from backend.db_services.dbpermission.db_account.handlers import AccountHandler
from backend.db_services.mysql.permission.exceptions import DBPermissionBaseException

logger = logging.getLogger("root")


class MySQLAccountHandler(AccountHandler):
    """
    封装账号相关的处理操作
    """

<<<<<<< HEAD
=======
    def __init__(self, bk_biz_id: int, account_type: AccountType, operator: str = None, context: Dict = None):
        """
        @param bk_biz_id: 业务ID
        @param account_type: 账号类型，目前区分与mysql和tendbcluster
        @param operator: 操作者
        @param context: 上下文数据
        """
        self.bk_biz_id = int(bk_biz_id)
        self.account_type = account_type
        self.operator = operator
        self.context = context

    @staticmethod
    def _check_password_strength(password: str, rule_data: Dict) -> Tuple[bool, Dict[str, bool]]:
        """
        - 检查密码是否符合平台预设强度
        @param password: 待校验密码
        @param rule_data: 密码强度规则
        @returns: 密码校验是否成功和校验信息
        """
        # 完善密码强度规则信息
        follow = rule_data.pop("follow")
        for rule in follow.keys():
            if rule == "limit":
                continue

            rule_data[f"follow_{rule}"] = follow["limit"] if follow[rule] else rule_data["max_length"]

        policy = DBPasswordPolicy(**rule_data)
        is_validity, validity_map = policy.validate(password), policy.get_validity_map()
        return is_validity, validity_map

    @staticmethod
    def _decrypt_password(password: str) -> str:
        """
        - 获取saas侧私钥，将password利用私钥解密
        :param password: 待解密密码
        """
        return AsymmetricHandler.decrypt(
            name=AsymmetricCipherConfigType.PASSWORD.value, content=password, salted=False
        )

    def _format_account_rules(self, account_rules_list: Dict) -> Dict:
        """格式化账号权限列表信息"""
        for account_rules in account_rules_list["items"]:
            account_rules["account"]["account_id"] = account_rules["account"].pop("id")

            for rule in account_rules["rules"]:
                rule["rule_id"] = rule.pop("id")
                rule["access_db"] = rule.pop("dbname")
                rule["privilege"] = rule.pop("priv")

        return account_rules_list

    def create_account(self, account: AccountMeta) -> Optional[Any]:
        """
        - 新建一个账号
        @param account: 账号元信息
        """
        resp = MySQLPrivManagerApi.create_account(
            {
                "cluster_type": self.account_type,
                "bk_biz_id": self.bk_biz_id,
                "operator": self.operator,
                "user": account.user,
                "psw": account.password,
            }
        )
        return resp

    def delete_account(self, account: AccountMeta) -> Optional[Any]:
        """
        - 删除账号(仅在账号不存在存量规则时)
        @param account: 账号元信息
        """
        resp = MySQLPrivManagerApi.delete_account(
            {
                "bk_biz_id": self.bk_biz_id,
                "operator": self.operator,
                "cluster_type": self.account_type,
                "id": account.account_id,
            }
        )
        return resp

    def update_password(self, account: AccountMeta) -> Optional[Any]:
        """
        - 修改账号密码
        @param account: 账号元信息
        """
        resp = MySQLPrivManagerApi.update_password(
            {
                "cluster_type": self.account_type,
                "bk_biz_id": self.bk_biz_id,
                "operator": self.operator,
                "id": account.account_id,
                "psw": account.password,
            }
        )
        return resp

    def pre_check_add_account_rule(self, account_rule: AccountRuleMeta) -> Optional[Any]:
        """
        - 添加账号规则前置检查
        @param account_rule: 账号规则元信息
        """
        account_rule_params = {
            "bk_biz_id": self.bk_biz_id,
            "operator": self.operator,
            "cluster_type": self.account_type,
            "account_id": account_rule.account_id,
            "priv": account_rule.privilege,
            "dbname": account_rule.access_db,
        }
        resp = MySQLPrivManagerApi.pre_check_add_account_rule(params=account_rule_params, raw=True)
        # 如果不允许执行，说明前置检查失败，抛出message
        if not resp["data"]["force_run"]:
            raise DBPermissionBaseException(_("创建授权规则前置检查失败，错误信息: {}").format(resp["message"]))
        return {"force_run": resp["data"]["force_run"], "warning": resp["message"]}

    def add_account_rule(self, account_rule: AccountRuleMeta) -> Optional[Any]:
        """
        - 添加账号规则
        @param account_rule: 账号规则元信息
        """
        account_rule_params = {
            "bk_biz_id": self.bk_biz_id,
            "operator": self.operator,
            "cluster_type": self.account_type,
            "account_id": account_rule.account_id,
            "priv": account_rule.privilege,
            "dbname": account_rule.access_db,
        }
        resp = MySQLPrivManagerApi.add_account_rule(params=account_rule_params)
        return resp

    def query_account_rules(self, account_rule: AccountRuleMeta):
        """查询某个账号下的权限"""

        account_rules_list = MySQLPrivManagerApi.list_account_rules(
            {"bk_biz_id": self.bk_biz_id, "cluster_type": self.account_type}
        )
        account_rules_list = self._format_account_rules(account_rules_list)

        # 根据账号名和准许db过滤规则
        filter_account_rules_list: List[Dict[str, Any]] = []
        for account_rules in account_rules_list["items"]:
            if account_rule.user != account_rules["account"]["user"]:
                continue

            filter_rules = []
            for rule in account_rules["rules"]:
                if not account_rule.access_dbs or (rule["access_db"] in account_rule.access_dbs):
                    filter_rules.append(rule)

            filter_account_rules_list.append({"account": account_rules["account"], "rules": filter_rules})

        return {"count": len(filter_account_rules_list), "results": filter_account_rules_list}

    def list_account_rules(self, rule_filter: AccountRuleMeta) -> Dict:
        """列举规则清单"""

        # 如果是通过id过滤的，则不管集群类型
        if rule_filter.rule_ids:
            rules_list = MySQLPrivManagerApi.list_account_rules(
                {"bk_biz_id": self.bk_biz_id, "ids": rule_filter.rule_ids, "cluster_type": self.account_type}
            )
        else:
            rules_list = MySQLPrivManagerApi.list_account_rules(
                {"bk_biz_id": self.bk_biz_id, "cluster_type": self.account_type}
            )

        account_rules_list = self._format_account_rules(rules_list)
        # 不存在过滤条件则直接返回
        if not (rule_filter.user or rule_filter.access_db or rule_filter.privilege):
            return {"count": len(account_rules_list["items"]), "results": account_rules_list["items"]}

        # 根据条件过滤规则
        filter_account_rules_list: List[Dict[str, Any]] = []
        for account_rules in account_rules_list["items"]:
            # 按照账号名称筛选(模糊匹配)
            if rule_filter.user and (rule_filter.user not in account_rules["account"]["user"]):
                continue

            filter_rules = []
            for rule in account_rules["rules"]:
                # 按照访问DB筛选(模糊匹配)
                if rule_filter.access_db and (rule_filter.access_db not in rule["access_db"]):
                    continue

                # 按照访问权限筛选
                if rule_filter.privilege:
                    if not set(rule_filter.privilege.split(",")).issubset(set(rule["privilege"].split(","))):
                        continue

                filter_rules.append(rule)

            # 只添加符合过滤条件的账号
            if filter_rules or not (rule_filter.access_db or rule_filter.privilege):
                filter_account_rules_list.append({"account": account_rules["account"], "rules": filter_rules})

        return {"count": len(filter_account_rules_list), "results": filter_account_rules_list}

    def modify_account_rule(self, account_rule: AccountRuleMeta) -> Optional[Any]:
        """
        - 修改账号规则
        :param account_rule: 账号规则元信息
        """

        resp = MySQLPrivManagerApi.modify_account_rule(
            {
                "bk_biz_id": self.bk_biz_id,
                "operator": self.operator,
                "cluster_type": self.account_type,
                "id": account_rule.rule_id,
                "account_id": account_rule.account_id,
                "dbname": account_rule.access_db,
                "priv": account_rule.privilege,
            }
        )
        return resp

    def delete_account_rule(self, account_rule: AccountRuleMeta) -> Optional[Any]:
        """
        - 删除账号规则
        :param account_rule: 账号规则元信息
        """
        config = TendbOpenAreaConfig.objects.filter(related_authorize__contains=[account_rule.rule_id])
        if config.exists():
            raise DBPermissionBaseException(_("当前授权规则已被开区模板{}引用，不允许删除").format(config.first().name))

        resp = MySQLPrivManagerApi.delete_account_rule(
            {
                "bk_biz_id": self.bk_biz_id,
                "operator": self.operator,
                "cluster_type": self.account_type,
                "id": [account_rule.rule_id],
            }
        )
        return resp

>>>>>>> 332d3695
    def has_high_risk_privileges(self, rule_sets):
        """
        - 判断是否有高危权限
        @param rule_sets: 授权列表，数据结构与MySQLPrivManagerApi.authorize_rules接口相同
        """
        risk_priv_set = set(PrivilegeType.MySQL.GLOBAL.get_values())
        user_db__rules = self.aggregate_user_db_privileges(self.bk_biz_id, self.account_type)
        # 判断是否有高危权限
        for rule_set in rule_sets:
            for rule in rule_set["account_rules"]:
                try:
                    privileges = user_db__rules[rule_set["user"]][rule["dbname"]].split(",")
                    if risk_priv_set.intersection(set(privileges)):
                        return True
                except KeyError:
                    raise DBPermissionBaseException(
                        _("授权规则{}-{}不存在，bk_biz_id[{}] cluster_type[{}], 请检查检查后重新提单").format(
                            rule_set["user"], rule["dbname"], self.bk_biz_id, self.account_type
                        )
                    )
        return False<|MERGE_RESOLUTION|>--- conflicted
+++ resolved
@@ -10,10 +10,13 @@
 """
 
 import logging
+from typing import Any, Optional
 
 from django.utils.translation import ugettext as _
 
+from backend.components import DBPrivManagerApi
 from backend.db_services.dbpermission.constants import PrivilegeType
+from backend.db_services.dbpermission.db_account.dataclass import AccountRuleMeta
 from backend.db_services.dbpermission.db_account.handlers import AccountHandler
 from backend.db_services.mysql.permission.exceptions import DBPermissionBaseException
 
@@ -24,109 +27,6 @@
     """
     封装账号相关的处理操作
     """
-
-<<<<<<< HEAD
-=======
-    def __init__(self, bk_biz_id: int, account_type: AccountType, operator: str = None, context: Dict = None):
-        """
-        @param bk_biz_id: 业务ID
-        @param account_type: 账号类型，目前区分与mysql和tendbcluster
-        @param operator: 操作者
-        @param context: 上下文数据
-        """
-        self.bk_biz_id = int(bk_biz_id)
-        self.account_type = account_type
-        self.operator = operator
-        self.context = context
-
-    @staticmethod
-    def _check_password_strength(password: str, rule_data: Dict) -> Tuple[bool, Dict[str, bool]]:
-        """
-        - 检查密码是否符合平台预设强度
-        @param password: 待校验密码
-        @param rule_data: 密码强度规则
-        @returns: 密码校验是否成功和校验信息
-        """
-        # 完善密码强度规则信息
-        follow = rule_data.pop("follow")
-        for rule in follow.keys():
-            if rule == "limit":
-                continue
-
-            rule_data[f"follow_{rule}"] = follow["limit"] if follow[rule] else rule_data["max_length"]
-
-        policy = DBPasswordPolicy(**rule_data)
-        is_validity, validity_map = policy.validate(password), policy.get_validity_map()
-        return is_validity, validity_map
-
-    @staticmethod
-    def _decrypt_password(password: str) -> str:
-        """
-        - 获取saas侧私钥，将password利用私钥解密
-        :param password: 待解密密码
-        """
-        return AsymmetricHandler.decrypt(
-            name=AsymmetricCipherConfigType.PASSWORD.value, content=password, salted=False
-        )
-
-    def _format_account_rules(self, account_rules_list: Dict) -> Dict:
-        """格式化账号权限列表信息"""
-        for account_rules in account_rules_list["items"]:
-            account_rules["account"]["account_id"] = account_rules["account"].pop("id")
-
-            for rule in account_rules["rules"]:
-                rule["rule_id"] = rule.pop("id")
-                rule["access_db"] = rule.pop("dbname")
-                rule["privilege"] = rule.pop("priv")
-
-        return account_rules_list
-
-    def create_account(self, account: AccountMeta) -> Optional[Any]:
-        """
-        - 新建一个账号
-        @param account: 账号元信息
-        """
-        resp = MySQLPrivManagerApi.create_account(
-            {
-                "cluster_type": self.account_type,
-                "bk_biz_id": self.bk_biz_id,
-                "operator": self.operator,
-                "user": account.user,
-                "psw": account.password,
-            }
-        )
-        return resp
-
-    def delete_account(self, account: AccountMeta) -> Optional[Any]:
-        """
-        - 删除账号(仅在账号不存在存量规则时)
-        @param account: 账号元信息
-        """
-        resp = MySQLPrivManagerApi.delete_account(
-            {
-                "bk_biz_id": self.bk_biz_id,
-                "operator": self.operator,
-                "cluster_type": self.account_type,
-                "id": account.account_id,
-            }
-        )
-        return resp
-
-    def update_password(self, account: AccountMeta) -> Optional[Any]:
-        """
-        - 修改账号密码
-        @param account: 账号元信息
-        """
-        resp = MySQLPrivManagerApi.update_password(
-            {
-                "cluster_type": self.account_type,
-                "bk_biz_id": self.bk_biz_id,
-                "operator": self.operator,
-                "id": account.account_id,
-                "psw": account.password,
-            }
-        )
-        return resp
 
     def pre_check_add_account_rule(self, account_rule: AccountRuleMeta) -> Optional[Any]:
         """
@@ -141,134 +41,12 @@
             "priv": account_rule.privilege,
             "dbname": account_rule.access_db,
         }
-        resp = MySQLPrivManagerApi.pre_check_add_account_rule(params=account_rule_params, raw=True)
+        resp = DBPrivManagerApi.pre_check_add_account_rule(params=account_rule_params, raw=True)
         # 如果不允许执行，说明前置检查失败，抛出message
         if not resp["data"]["force_run"]:
             raise DBPermissionBaseException(_("创建授权规则前置检查失败，错误信息: {}").format(resp["message"]))
         return {"force_run": resp["data"]["force_run"], "warning": resp["message"]}
 
-    def add_account_rule(self, account_rule: AccountRuleMeta) -> Optional[Any]:
-        """
-        - 添加账号规则
-        @param account_rule: 账号规则元信息
-        """
-        account_rule_params = {
-            "bk_biz_id": self.bk_biz_id,
-            "operator": self.operator,
-            "cluster_type": self.account_type,
-            "account_id": account_rule.account_id,
-            "priv": account_rule.privilege,
-            "dbname": account_rule.access_db,
-        }
-        resp = MySQLPrivManagerApi.add_account_rule(params=account_rule_params)
-        return resp
-
-    def query_account_rules(self, account_rule: AccountRuleMeta):
-        """查询某个账号下的权限"""
-
-        account_rules_list = MySQLPrivManagerApi.list_account_rules(
-            {"bk_biz_id": self.bk_biz_id, "cluster_type": self.account_type}
-        )
-        account_rules_list = self._format_account_rules(account_rules_list)
-
-        # 根据账号名和准许db过滤规则
-        filter_account_rules_list: List[Dict[str, Any]] = []
-        for account_rules in account_rules_list["items"]:
-            if account_rule.user != account_rules["account"]["user"]:
-                continue
-
-            filter_rules = []
-            for rule in account_rules["rules"]:
-                if not account_rule.access_dbs or (rule["access_db"] in account_rule.access_dbs):
-                    filter_rules.append(rule)
-
-            filter_account_rules_list.append({"account": account_rules["account"], "rules": filter_rules})
-
-        return {"count": len(filter_account_rules_list), "results": filter_account_rules_list}
-
-    def list_account_rules(self, rule_filter: AccountRuleMeta) -> Dict:
-        """列举规则清单"""
-
-        # 如果是通过id过滤的，则不管集群类型
-        if rule_filter.rule_ids:
-            rules_list = MySQLPrivManagerApi.list_account_rules(
-                {"bk_biz_id": self.bk_biz_id, "ids": rule_filter.rule_ids, "cluster_type": self.account_type}
-            )
-        else:
-            rules_list = MySQLPrivManagerApi.list_account_rules(
-                {"bk_biz_id": self.bk_biz_id, "cluster_type": self.account_type}
-            )
-
-        account_rules_list = self._format_account_rules(rules_list)
-        # 不存在过滤条件则直接返回
-        if not (rule_filter.user or rule_filter.access_db or rule_filter.privilege):
-            return {"count": len(account_rules_list["items"]), "results": account_rules_list["items"]}
-
-        # 根据条件过滤规则
-        filter_account_rules_list: List[Dict[str, Any]] = []
-        for account_rules in account_rules_list["items"]:
-            # 按照账号名称筛选(模糊匹配)
-            if rule_filter.user and (rule_filter.user not in account_rules["account"]["user"]):
-                continue
-
-            filter_rules = []
-            for rule in account_rules["rules"]:
-                # 按照访问DB筛选(模糊匹配)
-                if rule_filter.access_db and (rule_filter.access_db not in rule["access_db"]):
-                    continue
-
-                # 按照访问权限筛选
-                if rule_filter.privilege:
-                    if not set(rule_filter.privilege.split(",")).issubset(set(rule["privilege"].split(","))):
-                        continue
-
-                filter_rules.append(rule)
-
-            # 只添加符合过滤条件的账号
-            if filter_rules or not (rule_filter.access_db or rule_filter.privilege):
-                filter_account_rules_list.append({"account": account_rules["account"], "rules": filter_rules})
-
-        return {"count": len(filter_account_rules_list), "results": filter_account_rules_list}
-
-    def modify_account_rule(self, account_rule: AccountRuleMeta) -> Optional[Any]:
-        """
-        - 修改账号规则
-        :param account_rule: 账号规则元信息
-        """
-
-        resp = MySQLPrivManagerApi.modify_account_rule(
-            {
-                "bk_biz_id": self.bk_biz_id,
-                "operator": self.operator,
-                "cluster_type": self.account_type,
-                "id": account_rule.rule_id,
-                "account_id": account_rule.account_id,
-                "dbname": account_rule.access_db,
-                "priv": account_rule.privilege,
-            }
-        )
-        return resp
-
-    def delete_account_rule(self, account_rule: AccountRuleMeta) -> Optional[Any]:
-        """
-        - 删除账号规则
-        :param account_rule: 账号规则元信息
-        """
-        config = TendbOpenAreaConfig.objects.filter(related_authorize__contains=[account_rule.rule_id])
-        if config.exists():
-            raise DBPermissionBaseException(_("当前授权规则已被开区模板{}引用，不允许删除").format(config.first().name))
-
-        resp = MySQLPrivManagerApi.delete_account_rule(
-            {
-                "bk_biz_id": self.bk_biz_id,
-                "operator": self.operator,
-                "cluster_type": self.account_type,
-                "id": [account_rule.rule_id],
-            }
-        )
-        return resp
-
->>>>>>> 332d3695
     def has_high_risk_privileges(self, rule_sets):
         """
         - 判断是否有高危权限

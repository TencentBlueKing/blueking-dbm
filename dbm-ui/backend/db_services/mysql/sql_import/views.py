# -*- coding: utf-8 -*-
"""
TencentBlueKing is pleased to support the open source community by making 蓝鲸智云-DB管理系统(BlueKing-BK-DBM) available.
Copyright (C) 2017-2023 THL A29 Limited, a Tencent company. All rights reserved.
Licensed under the MIT License (the "License"); you may not use this file except in compliance with the License.
You may obtain a copy of the License at https://opensource.org/licenses/MIT
Unless required by applicable law or agreed to in writing, software distributed under the License is distributed on
an "AS IS" BASIS, WITHOUT WARRANTIES OR CONDITIONS OF ANY KIND, either express or implied. See the License for the
specific language governing permissions and limitations under the License.
"""

from django.utils.translation import ugettext as _
from rest_framework import status
from rest_framework.decorators import action
from rest_framework.response import Response

from backend.bk_web import viewsets
from backend.bk_web.swagger import common_swagger_auto_schema
from backend.db_services.mysql.sql_import.handlers import SQLHandler
from backend.db_services.mysql.sql_import.serializers import (
    DeleteUserSemanticListSerializer,
    GetSemanticCheckResultLogsResponseSerializer,
    GetSemanticCheckResultLogsSerializer,
    GetUserSemanticListResponseSerializer,
    GetUserSemanticListSerializer,
    QuerySemanticDataResponseSerializer,
    QuerySemanticDataSerializer,
    RevokeSemanticCheckResponseSerializer,
    RevokeSemanticCheckSerializer,
    SQLGrammarCheckResponseSerializer,
    SQLGrammarCheckSerializer,
    SQLSemanticCheckResponseSerializer,
    SQLSemanticCheckSerializer,
)
from backend.iam_app.dataclass.actions import ActionEnum
from backend.iam_app.dataclass.resources import ResourceEnum
from backend.iam_app.handlers.drf_perm.base import DBManagePermission
from backend.iam_app.handlers.drf_perm.taskflow import TaskFlowPermission
from backend.iam_app.handlers.drf_perm.ticket import CreateTicketOneResourcePermission
from backend.ticket.constants import TicketType

SWAGGER_TAG = "db_services/mysql/sql_import"


class SQLImportViewSet(viewsets.SystemViewSet):
    def _get_custom_permissions(self):
        if self.action == "semantic_check":
            cluster_type = self.request.data["cluster_type"]
            ticket_type = getattr(TicketType, f"{cluster_type.upper()}_IMPORT_SQLFILE")
            return [CreateTicketOneResourcePermission(ticket_type)]
        elif self.action == "revoke_semantic_check":
            return [TaskFlowPermission([ActionEnum.FLOW_DETAIL], ResourceEnum.TASKFLOW)]
        elif self.action == "get_user_semantic_tasks":
            return []
        return [DBManagePermission()]

    def _view_common_handler(
        self,
        request,
        bk_biz_id: int,
        func: str,
    ) -> Response:
        """
        - 视图通用处理函数, 方便统一管理
        :param request: request请求
        :param bk_biz_id: 业务ID
        :param func: handler的回调函数名称
        """

        validated_data = self.params_validate(self.get_serializer_class())
        cluster_type = validated_data.pop("cluster_type", None)
        base_info = {"bk_biz_id": bk_biz_id, "context": {"user": request.user.username}, "cluster_type": cluster_type}
        return Response(getattr(SQLHandler(**base_info), func)(**validated_data))

    @common_swagger_auto_schema(
        operation_summary=_("sql语法检查"),
        request_body=SQLGrammarCheckSerializer(),
        tags=[SWAGGER_TAG],
        responses={status.HTTP_200_OK: SQLGrammarCheckResponseSerializer()},
    )
    @action(methods=["POST"], detail=False, serializer_class=SQLGrammarCheckSerializer)
    def grammar_check(self, request, bk_biz_id):
        return self._view_common_handler(request, bk_biz_id, SQLHandler.grammar_check.__name__)

    @common_swagger_auto_schema(
        operation_summary=_("sql语义检查"),
        request_body=SQLSemanticCheckSerializer(),
        responses={status.HTTP_200_OK: SQLSemanticCheckResponseSerializer()},
        tags=[SWAGGER_TAG],
    )
    @action(methods=["POST"], detail=False, serializer_class=SQLSemanticCheckSerializer)
    def semantic_check(self, request, bk_biz_id):
        return self._view_common_handler(request, bk_biz_id, SQLHandler.semantic_check.__name__)

    @common_swagger_auto_schema(
<<<<<<< HEAD
=======
        operation_summary=_("改变流程配置"),
        request_body=SQLUserConfigSerializer(),
        tags=[SWAGGER_TAG],
    )
    @action(methods=["POST"], detail=False, serializer_class=SQLUserConfigSerializer)
    def deploy_user_config(self, request, bk_biz_id):
        return self._view_common_handler(request, bk_biz_id, SQLHandler.deploy_user_config.__name__)

    @common_swagger_auto_schema(
        operation_summary=_("查询流程配置"),
        query_serializer=QuerySQLUserConfigSerializer(),
        responses={status.HTTP_200_OK: QuerySQLUserConfigResponseSerializer()},
        tags=[SWAGGER_TAG],
    )
    @action(methods=["GET"], detail=False, serializer_class=QuerySQLUserConfigSerializer)
    def query_user_config(self, request, bk_biz_id):
        return self._view_common_handler(request, bk_biz_id, SQLHandler.query_user_config.__name__)

    @common_swagger_auto_schema(
>>>>>>> 344a47a1
        operation_summary=_("获取用户语义检查任务列表"),
        query_serializer=GetUserSemanticListSerializer(),
        responses={status.HTTP_200_OK: GetUserSemanticListResponseSerializer()},
        tags=[SWAGGER_TAG],
    )
    @action(methods=["GET"], detail=False, serializer_class=GetUserSemanticListSerializer)
    def get_user_semantic_tasks(self, request, bk_biz_id):
        return self._view_common_handler(request, bk_biz_id, SQLHandler.get_user_semantic_tasks.__name__)

    @common_swagger_auto_schema(
        operation_summary=_("删除用户语义检查任务列表"),
        request_body=DeleteUserSemanticListSerializer(),
        tags=[SWAGGER_TAG],
    )
    @action(methods=["DELETE"], detail=False, serializer_class=DeleteUserSemanticListSerializer)
    def delete_user_semantic_tasks(self, request, bk_biz_id):
        return self._view_common_handler(request, bk_biz_id, SQLHandler.delete_user_semantic_tasks.__name__)

    @common_swagger_auto_schema(
        operation_summary=_("终止语义检查流程"),
        request_body=RevokeSemanticCheckSerializer(),
        responses={status.HTTP_200_OK: RevokeSemanticCheckResponseSerializer()},
        tags=[SWAGGER_TAG],
    )
    @action(methods=["POST"], detail=False, serializer_class=RevokeSemanticCheckSerializer)
    def revoke_semantic_check(self, request, bk_biz_id):
        return self._view_common_handler(request, bk_biz_id, SQLHandler.revoke_semantic_check.__name__)

    @common_swagger_auto_schema(
        operation_summary=_("根据语义执行id查询语义执行的数据"),
        request_body=QuerySemanticDataSerializer(),
        responses={status.HTTP_200_OK: QuerySemanticDataResponseSerializer()},
        tags=[SWAGGER_TAG],
    )
    @action(methods=["POST"], detail=False, serializer_class=QuerySemanticDataSerializer)
    def query_semantic_data(self, request, bk_biz_id):
        return self._view_common_handler(request, bk_biz_id, SQLHandler.query_semantic_data.__name__)

    @common_swagger_auto_schema(
        operation_summary=_("获取语义执行的结果日志"),
        request_body=GetSemanticCheckResultLogsSerializer(),
        responses={status.HTTP_200_OK: GetSemanticCheckResultLogsResponseSerializer()},
        tags=[SWAGGER_TAG],
    )
    @action(methods=["POST"], detail=False, serializer_class=GetSemanticCheckResultLogsSerializer)
    def get_semantic_check_result_logs(self, request, bk_biz_id):
        return self._view_common_handler(request, bk_biz_id, SQLHandler.get_semantic_check_result_logs.__name__)<|MERGE_RESOLUTION|>--- conflicted
+++ resolved
@@ -93,28 +93,6 @@
         return self._view_common_handler(request, bk_biz_id, SQLHandler.semantic_check.__name__)
 
     @common_swagger_auto_schema(
-<<<<<<< HEAD
-=======
-        operation_summary=_("改变流程配置"),
-        request_body=SQLUserConfigSerializer(),
-        tags=[SWAGGER_TAG],
-    )
-    @action(methods=["POST"], detail=False, serializer_class=SQLUserConfigSerializer)
-    def deploy_user_config(self, request, bk_biz_id):
-        return self._view_common_handler(request, bk_biz_id, SQLHandler.deploy_user_config.__name__)
-
-    @common_swagger_auto_schema(
-        operation_summary=_("查询流程配置"),
-        query_serializer=QuerySQLUserConfigSerializer(),
-        responses={status.HTTP_200_OK: QuerySQLUserConfigResponseSerializer()},
-        tags=[SWAGGER_TAG],
-    )
-    @action(methods=["GET"], detail=False, serializer_class=QuerySQLUserConfigSerializer)
-    def query_user_config(self, request, bk_biz_id):
-        return self._view_common_handler(request, bk_biz_id, SQLHandler.query_user_config.__name__)
-
-    @common_swagger_auto_schema(
->>>>>>> 344a47a1
         operation_summary=_("获取用户语义检查任务列表"),
         query_serializer=GetUserSemanticListSerializer(),
         responses={status.HTTP_200_OK: GetUserSemanticListResponseSerializer()},

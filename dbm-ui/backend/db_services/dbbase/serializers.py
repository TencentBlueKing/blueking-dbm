# -*- coding: utf-8 -*-
"""
TencentBlueKing is pleased to support the open source community by making 蓝鲸智云-DB管理系统(BlueKing-BK-DBM) available.
Copyright (C) 2017-2023 THL A29 Limited, a Tencent company. All rights reserved.
Licensed under the MIT License (the "License"); you may not use this file except in compliance with the License.
You may obtain a copy of the License at https://opensource.org/licenses/MIT
Unless required by applicable law or agreed to in writing, software distributed under the License is distributed on
an "AS IS" BASIS, WITHOUT WARRANTIES OR CONDITIONS OF ANY KIND, either express or implied. See the License for the
specific language governing permissions and limitations under the License.
"""

from django.db.models import Q
from django.utils.translation import gettext_lazy as _
from rest_framework import serializers

from backend.db_meta.enums import ClusterPhase, ClusterType
from backend.db_services.redis.resources.redis_cluster.query import RedisListRetrieveResource


class IsClusterDuplicatedSerializer(serializers.Serializer):
    cluster_type = serializers.ChoiceField(help_text=_("集群类型"), choices=ClusterType.get_choices())
    name = serializers.CharField(help_text=_("集群名"))
    bk_biz_id = serializers.IntegerField(help_text=_("业务ID"))


class IsClusterDuplicatedResponseSerializer(serializers.Serializer):
    class Meta:
        swagger_schema_fields = {"example": {"is_duplicated": True}}


class QueryAllTypeClusterSerializer(serializers.Serializer):
    bk_biz_id = serializers.IntegerField(help_text=_("业务ID"))
    cluster_types = serializers.CharField(help_text=_("集群类型(逗号分隔)"), required=False)
    immute_domain = serializers.CharField(help_text=_("集群域名"), required=False)
    phase = serializers.ChoiceField(help_text=_("集群阶段状态"), required=False, choices=ClusterPhase.get_choices())

    def get_conditions(self, attr):
        conditions = {"bk_biz_id": attr["bk_biz_id"]}
        if attr.get("cluster_types"):
            conditions["cluster_type__in"] = attr["cluster_types"].split(",")
        if attr.get("immute_domain"):
            conditions["immute_domain__icontains"] = attr["immute_domain"]
        if attr.get("phase"):
            conditions["phase"] = attr["phase"]

        return conditions


class QueryAllTypeClusterResponseSerializer(serializers.Serializer):
    class Meta:
        swagger_schema_fields = {"example": [{"id": 47, "immute_domain": "mysql.dba.db.com"}]}


class CommonQueryClusterSerializer(serializers.Serializer):
    bk_biz_id = serializers.IntegerField(help_text=_("业务ID"))
    cluster_types = serializers.CharField(help_text=_("集群类型(逗号分隔)"))
    cluster_ids = serializers.CharField(help_text=_("集群ID(逗号分割)"), required=False, default="")

    def validate(self, attrs):
        attrs["cluster_types"] = attrs["cluster_types"].split(",")
        attrs["cluster_ids"] = attrs["cluster_ids"].split(",") if attrs["cluster_ids"] else []
        return attrs


class CommonQueryClusterResponseSerializer(serializers.Serializer):
    class Meta:
        swagger_schema_fields = {"example": []}


class ClusterFilterSerializer(serializers.Serializer):
    bk_biz_id = serializers.IntegerField(help_text=_("业务ID"))
    exact_domain = serializers.CharField(help_text=_("域名精确查询"), required=False)
<<<<<<< HEAD
=======

>>>>>>> d94b1a83
    # 后续有其他过滤条件可以再加

    def validate(self, attrs):
        filters = Q(bk_biz_id=attrs["bk_biz_id"])
        filters &= Q(immute_domain=attrs["exact_domain"]) if attrs.get("exact_domain") else Q()
        attrs["filters"] = filters
<<<<<<< HEAD
        return attrs
=======
        return attrs


class QueryBizClusterAttrsSerializer(serializers.Serializer):
    bk_biz_id = serializers.IntegerField(help_text=_("业务ID"))
    cluster_type = serializers.ChoiceField(help_text=_("集群类型"), choices=ClusterType.get_choices())
    cluster_attrs = serializers.CharField(help_text=_("查询集群属性字段(逗号分隔)"), default="")
    instances_attrs = serializers.CharField(help_text=_("查询实例属性字段(逗号分隔)"), default="")

    def validate(self, attrs):
        attrs["cluster_attrs"] = attrs["cluster_attrs"].split(",") if attrs["cluster_attrs"] else []
        attrs["instances_attrs"] = attrs["instances_attrs"].split(",") if attrs["instances_attrs"] else []
        if attrs["cluster_type"] == "redis":
            attrs["cluster_type"] = RedisListRetrieveResource.cluster_types
        else:
            attrs["cluster_type"] = attrs["cluster_type"].split(",")

        return attrs


class QueryBizClusterAttrsResponseSerializer(serializers.Serializer):
    class Meta:
        swagger_schema_fields = {"example": {"id": [1, 2, 3], "region": ["sz", "sh"]}}
>>>>>>> d94b1a83
<|MERGE_RESOLUTION|>--- conflicted
+++ resolved
@@ -70,19 +70,12 @@
 class ClusterFilterSerializer(serializers.Serializer):
     bk_biz_id = serializers.IntegerField(help_text=_("业务ID"))
     exact_domain = serializers.CharField(help_text=_("域名精确查询"), required=False)
-<<<<<<< HEAD
-=======
-
->>>>>>> d94b1a83
     # 后续有其他过滤条件可以再加
 
     def validate(self, attrs):
         filters = Q(bk_biz_id=attrs["bk_biz_id"])
         filters &= Q(immute_domain=attrs["exact_domain"]) if attrs.get("exact_domain") else Q()
         attrs["filters"] = filters
-<<<<<<< HEAD
-        return attrs
-=======
         return attrs
 
 
@@ -105,5 +98,4 @@
 
 class QueryBizClusterAttrsResponseSerializer(serializers.Serializer):
     class Meta:
-        swagger_schema_fields = {"example": {"id": [1, 2, 3], "region": ["sz", "sh"]}}
->>>>>>> d94b1a83
+        swagger_schema_fields = {"example": {"id": [1, 2, 3], "region": ["sz", "sh"]}}
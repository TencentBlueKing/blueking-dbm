--- conflicted
+++ resolved
@@ -17,17 +17,6 @@
 
 
 class ListResourceSLZ(serializers.Serializer):
-<<<<<<< HEAD
-    id = serializers.IntegerField(help_text=_("集群ID"), required=False)
-    name = serializers.CharField(help_text=_("集群名"), required=False)
-    ip = serializers.CharField(help_text=_("部署IP"), required=False)
-    domain = serializers.CharField(help_text=_("集群域名"), required=False)
-    creator = serializers.CharField(help_text=_("创建者"), required=False)
-    version = serializers.CharField(help_text=_("集群版本"), required=False)
-    region = serializers.CharField(help_text=_("部署地域"), required=False)
-    cluster_ids = serializers.CharField(help_text=_("集群ID批量查询(逗号分割)"), required=False)
-    exact_domain = serializers.CharField(help_text=_("精确域名查询"), required=False)
-=======
     id = serializers.IntegerField(required=False)
     name = serializers.CharField(required=False)
     ip = serializers.CharField(required=False)
@@ -42,7 +31,6 @@
     status = serializers.CharField(required=False, help_text=_("状态"))
     db_module_id = serializers.CharField(required=False, help_text=_("所属DB模块"))
     bk_cloud_id = serializers.CharField(required=False, help_text=_("管控区域"))
->>>>>>> d94b1a83
 
 
 class ListMySQLResourceSLZ(ListResourceSLZ):
@@ -56,10 +44,6 @@
 class ListMongoDBResourceSLZ(ListResourceSLZ):
     cluster_type = serializers.ChoiceField(required=False, choices=ClusterType.get_choices())
     domains = serializers.CharField(help_text=_("批量域名查询(逗号分割)"), required=False)
-
-
-class ListSQLServerResourceSLZ(ListResourceSLZ):
-    db_module_id = serializers.IntegerField(required=False)
 
 
 class ClusterSLZ(serializers.ModelSerializer):

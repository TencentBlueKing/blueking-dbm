--- conflicted
+++ resolved
@@ -9,12 +9,6 @@
 specific language governing permissions and limitations under the License.
 """
 import abc
-<<<<<<< HEAD
-import operator
-from functools import reduce
-=======
-from collections import defaultdict
->>>>>>> 8d10e32d
 from typing import Any, Callable, Dict, List, Tuple, Union
 
 import attr

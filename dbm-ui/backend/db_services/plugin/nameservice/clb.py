--- conflicted
+++ resolved
@@ -98,37 +98,18 @@
 
     # 进行判断请求结果，如果为0操作删除db数据
     if output["status"] == 0:
-<<<<<<< HEAD
         try:
             delete_clb(domain)
         except Exception as e:
             output["status"] = 1
             output["message"] = "delete clb sucessfully, delete clb:{} info in db fail, error:{}".format(
                 loadbalancerid, str(e))
-=======
-        err = delete_clb(domain)
-        if err is not None:
-            output["status"] = 1
-            output["message"] = "delete clb sucessfully, delete clb:{} info in db fail, error:{}".format(
-                loadbalancerid, err)
->>>>>>> ec23e830
     return output
 
 
 @transaction.atomic
-<<<<<<< HEAD
 def delete_clb(domain: str):
     """删除db中clb数据"""
 
     cluster = Cluster.objects.filter(immute_domain=domain).get()
     cluster.clusterentry_set.filter(cluster_entry_type=ClusterEntryType.CLB).delete()
-=======
-def delete_clb(domain: str) -> str:
-    """删除db中clb数据"""
-
-    try:
-        cluster = Cluster.objects.filter(immute_domain=domain).get()
-        cluster.clusterentry_set.filter(cluster_entry_type=ClusterEntryType.CLB).delete()
-    except Exception as e:
-        return str(e)
->>>>>>> ec23e830

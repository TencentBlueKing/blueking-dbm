--- conflicted
+++ resolved
@@ -75,13 +75,10 @@
     "bk_audit.contrib.bk_audit",
     # apm
     "blueapps.opentelemetry.instrument_app",
-<<<<<<< HEAD
     #apigw
     "apigw_manager.apigw",
-=======
     # DB重连
     "backend.django_dbconn_retry",
->>>>>>> d94b1a83
     # backend
     "backend.core.storages",
     "backend.core.encrypt",

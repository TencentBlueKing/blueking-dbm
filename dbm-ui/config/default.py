# -*- coding: utf-8 -*-
"""
TencentBlueKing is pleased to support the open source community by making 蓝鲸智云-DB管理系统(BlueKing-BK-DBM) available.
Copyright (C) 2017-2023 THL A29 Limited, a Tencent company. All rights reserved.
Licensed under the MIT License (the "License"); you may not use this file except in compliance with the License.
You may obtain a copy of the License at https://opensource.org/licenses/MIT
Unless required by applicable law or agreed to in writing, software distributed under the License is distributed on
an "AS IS" BASIS, WITHOUT WARRANTIES OR CONDITIONS OF ANY KIND, either express or implied. See the License for the
specific language governing permissions and limitations under the License.
"""
from pathlib import Path
from typing import Dict

import pymysql
from bkcrypto import constants
from bkcrypto.symmetric.options import AESSymmetricOptions, SM4SymmetricOptions
from bkcrypto.asymmetric.options import RSAAsymmetricOptions, SM2AsymmetricOptions
from blueapps.conf.default_settings import *  # pylint: disable=wildcard-import
from blueapps.core.celery.celery import app
<<<<<<< HEAD

from backend.core.encrypt.interceptors import SymmetricInterceptor
from config import RUN_VER
=======
>>>>>>> d194a29d

from backend import env

if env.RUN_VER == "open":
    from blueapps.patch.settings_open_saas import *  # pylint: disable=wildcard-import
else:
    from blueapps.patch.settings_paas_services import *  # pylint: disable=wildcard-import

from backend import env

# django 3.2 默认的 default_auto_field 是 BigAutoField，django_celery_beat 在 2.2.1 版本已处理此问题
# 受限于 celery 和 bamboo 的版本，这里暂时这样手动设置 default_auto_field 来处理此问题
from django_celery_beat.apps import AppConfig
AppConfig.default_auto_field = "django.db.models.AutoField"

pymysql.install_as_MySQLdb()

# Build paths inside the project like this: BASE_DIR / 'subdir'.
BASE_DIR = Path(__file__).resolve().parent.parent

APP_CODE = env.APP_CODE
SECRET_KEY = env.SECRET_KEY

CONF_PATH = os.path.abspath(__file__)
PROJECT_ROOT = os.path.dirname(os.path.dirname(CONF_PATH))

# 敏感参数,记录请求参数时需剔除
SENSITIVE_PARAMS = ["app_code", "app_secret", "bk_app_code", "bk_app_secret"]

# SECURITY WARNING: don't run with debug turned on in production!
DEBUG = False

ALLOWED_HOSTS = ["*"]

INSTALLED_APPS += (
    "django_celery_beat",
    "whitenoise.runserver_nostatic",
    "rest_framework",
    "django_comment_migrate",
    "django_extensions",
    "drf_yasg",
    "crispy_forms",
    "django_filters",
    # version log
    "backend.version_log",
    # pipeline
    "pipeline.component_framework",
    "pipeline.eri",
    # bk-iam
    "backend.iam_app",
    "iam.contrib.iam_migration",
    # bk-audit
    "bk_audit.contrib.bk_audit",
    # apm
    # "blueapps.opentelemetry.instrument_app",
    # backend
    "backend.core.storages",
    "backend.core.encrypt",
    "backend.core.translation",
    "backend.db_services.mysql",
    "backend.configuration",
    "backend.ticket",
    "backend.db_package",
    "backend.flow",
    "backend.flow.plugins",
    "backend.db_meta.apps.DBMeta",
    "backend.db_services.mysql.permission.authorize",
    "backend.db_services.mysql.permission.clone",
    "backend.db_services.mysql.open_area",
    "backend.db_services.ipchooser",
    "backend.dbm_init",
    "backend.dbm_tools",
    "backend.db_proxy",
    "backend.db_monitor",
    "backend.db_services.redis.redis_dts",
    "backend.db_services.redis.rollback",
    "backend.db_services.redis.autofix",
    "backend.db_dirty",
    "apigw_manager.apigw",
    "backend.db_periodic_task",
    "backend.db_report",
    "backend.db_services.redis.slots_migrate",
)


MIDDLEWARE = (
    # JWT认证，透传的应用信息，透传的用户信息
    "apigw_manager.apigw.authentication.ApiGatewayJWTGenericMiddleware",
    "apigw_manager.apigw.authentication.ApiGatewayJWTAppMiddleware",
    "apigw_manager.apigw.authentication.ApiGatewayJWTUserMiddleware",
    # request instance provider
    "blueapps.middleware.request_provider.RequestProvider",
    "django.contrib.sessions.middleware.SessionMiddleware",
    "django.middleware.common.CommonMiddleware",
    "django.middleware.csrf.CsrfViewMiddleware",
    "django.contrib.auth.middleware.AuthenticationMiddleware",
    "django.contrib.messages.middleware.MessageMiddleware",
    # 跨域检测中间件， 默认关闭
    # 'django.middleware.clickjacking.XFrameOptionsMiddleware',
    "django.middleware.security.SecurityMiddleware",
    # 蓝鲸静态资源服务
    "whitenoise.middleware.WhiteNoiseMiddleware",
    # Auth middleware
    "blueapps.account.middlewares.RioLoginRequiredMiddleware",
    "blueapps.account.middlewares.WeixinLoginRequiredMiddleware",
    # "blueapps.account.middlewares.LoginRequiredMiddleware",
    "backend.bk_web.middleware.DBMLoginRequiredMiddleware",
    # exception middleware
    "blueapps.core.exceptions.middleware.AppExceptionMiddleware",
    # django国际化中间件
    "django.middleware.locale.LocaleMiddleware",
    "backend.bk_web.middleware.RequestProviderMiddleware",
)

AUTHENTICATION_BACKENDS = [
    *AUTHENTICATION_BACKENDS,
    'apigw_manager.apigw.authentication.UserModelBackend',
]

ROOT_URLCONF = "backend.urls"

TEMPLATES = [
    {
        "BACKEND": "django.template.backends.django.DjangoTemplates",
        "DIRS": [BASE_DIR / "static", BASE_DIR / "staticfiles"],
        "APP_DIRS": True,
        "OPTIONS": {
            "string_if_invalid": "{{%s}}",
            "context_processors": [
                "django.template.context_processors.debug",
                "django.template.context_processors.request",
                "django.contrib.auth.context_processors.auth",
                "django.contrib.messages.context_processors.messages",
            ],
        },
    },
]

WSGI_APPLICATION = "wsgi.application"

# Database
# https://docs.djangoproject.com/en/3.2/ref/settings/#databases

DATABASES = {
    "default": {
        "ENGINE": "django.db.backends.mysql",
        "NAME": os.environ.get("DB_NAME", APP_CODE),
        "USER": os.environ.get("DB_USER", "root"),
        "PASSWORD": os.environ.get("DB_PASSWORD", ""),
        "HOST": os.environ.get("DB_HOST", "127.0.0.1"),
        "PORT": os.environ.get("DB_PORT", "3306"),
        "OPTIONS": {"init_command": "SET default_storage_engine=INNODB", "charset": "utf8mb4"},
        "TEST": {
            "CHARSET": "utf8",
            "COLLATION": "utf8_general_ci",
        },
    },
    "report_db": {
        "ENGINE": "django.db.backends.mysql",
        "NAME": os.environ.get("REPORT_DB_NAME", APP_CODE),
        "USER": os.environ.get("REPORT_DB_USER", "root"),
        "PASSWORD": os.environ.get("REPORT_DB_PASSWORD", ""),
        "HOST": os.environ.get("REPORT_DB_HOST", "127.0.0.1"),
        "PORT": os.environ.get("REPORT_DB_PORT", "3306"),
        "OPTIONS": {"init_command": "SET default_storage_engine=INNODB", "charset": "utf8mb4"},
        "TEST": {
            "CHARSET": "utf8",
            "COLLATION": "utf8_general_ci",
        },
    }
}

DATABASE_ROUTERS = ["backend.db_report.database_router.ReportRouter"]

# Cache - 缓存后端采用redis
# https://docs.djangoproject.com/en/3.2/ref/settings/#cache
CACHES = {
    "default": {
        "BACKEND": "django_redis.cache.RedisCache",
        "LOCATION": env.REDIS_URL,
        "OPTIONS": {
            "CLIENT_CLASS": "django_redis.client.DefaultClient",
            "REDIS_CLIENT_CLASS": "redis.client.StrictRedis",
            "REDIS_CLIENT_KWARGS": {"decode_responses": True},
            "SERIALIZER": "backend.utils.redis.JSONSerializer",
        },
    },
    "login_db": {"BACKEND": "django.core.cache.backends.db.DatabaseCache", "LOCATION": "account_cache"},
}

# blueapps
BK_COMPONENT_API_URL = env.BK_COMPONENT_API_URL
BK_SAAS_HOST = env.BK_SAAS_HOST
IS_AJAX_PLAIN_MODE = True

# init admin list
INIT_SUPERUSER = ["admin"]

DJANGO_REDIS_CONNECTION_FACTORY = "backend.utils.redis.ConnectionFactory"

RUN_VER = env.RUN_VER
BK_PAAS_HOST = os.getenv("BK_PAAS_HOST", "")

# IAM Settings
# https://github.com/TencentBlueKing/iam-python-sdk/blob/master/docs/usage.md
BK_IAM_SKIP = env.BK_IAM_SKIP
BK_IAM_INNER_HOST = env.BK_IAM_INNER_HOST
BK_IAM_SYSTEM_ID = env.BK_IAM_SYSTEM_ID
BK_IAM_USE_APIGATEWAY = env.BK_IAM_USE_APIGATEWAY
BK_IAM_APIGATEWAY_URL = env.BK_IAM_APIGATEWAY
BK_IAM_MIGRATION_APP_NAME = "iam_app"
BK_IAM_MIGRATION_JSON_PATH = "backend/iam_app/migration_json_files"
BK_IAM_RESOURCE_API_HOST = env.BK_IAM_RESOURCE_API_HOST

# BK-AUDIT 审计中心配置，见 https://github.com/TencentBlueKing/bk-audit-python-sdk/tree/master
BK_AUDIT_SETTINGS = {
    "formatter": "bk_audit.contrib.django.formatters.DjangoFormatter",
}

# apm 配置
ENABLE_OTEL_TRACE = env.ENABLE_OTEL_TRACE
BK_APP_OTEL_INSTRUMENT_DB_API = env.BK_APP_OTEL_INSTRUMENT_DB_API  # 是否开启 DB 访问 trace（开启后 span 数量会明显增多）


# BAMBOO PIPELINE 配置
AUTO_UPDATE_COMPONENT_MODELS = False

# APIGW 蓝鲸网关配置
BK_APIGW_STATIC_VERSION = env.BK_APIGW_STATIC_VERSION
BK_APIGW_MANAGER_MAINTAINERS = env.BK_APIGW_MANAGER_MAINTAINERS
BK_APIGW_STAGE_NAME = env.BK_APIGW_STAGE_NAME
BK_API_URL_TMPL = f"{BK_COMPONENT_API_URL}/api/{{api_name}}/"
BK_APIGW_NAME = "bkdbm"
BK_APIGW_GRANT_APPS = env.BK_APIGW_GRANT_APPS
# TODO: apigw文档待补充
BK_APIGW_RESOURCE_DOCS_ARCHIVE_FILE = env.BK_APIGW_RESOURCE_DOCS_ARCHIVE_FILE
# 需将 bkapi.example.com 替换为真实的云 API 域名，在 PaaS 3.0 部署的应用，可从环境变量中获取 BK_API_URL_TMPL

# Password validation
# https://docs.djangoproject.com/en/3.2/ref/settings/#auth-password-validators

AUTH_PASSWORD_VALIDATORS = [
    {
        "NAME": "django.contrib.auth.password_validation.UserAttributeSimilarityValidator",
    },
    {
        "NAME": "django.contrib.auth.password_validation.MinimumLengthValidator",
    },
    {
        "NAME": "django.contrib.auth.password_validation.CommonPasswordValidator",
    },
    {
        "NAME": "django.contrib.auth.password_validation.NumericPasswordValidator",
    },
]

# Internationalization
# https://docs.djangoproject.com/en/3.2/topics/i18n/

# 国际化相关配置
LANGUAGE_CODE = "zh-cn"
USE_I18N = True
USE_L10N = True
LOCALURL_USE_ACCEPT_LANGUAGE = True
LANGUAGE_COOKIE_NAME = "blueking_language"
LANGUAGE_SESSION_KEY = "blueking_language"

# 设定使用根目录的locale
LOCALE_PATHS = (os.path.join(PROJECT_ROOT, "locale"),)

TIME_ZONE = "Etc/GMT-8"

USE_TZ = True

SITE_URL = "/"

# Static storages (CSS, JavaScript, Images)
# https://docs.djangoproject.com/en/3.2/howto/static-files/
SECURE_CONTENT_TYPE_NOSNIFF = False

STATIC_URL = "static/"

STATIC_ROOT = BASE_DIR / "static"

# STATICFILES_DIRS = [os.path.join(BASE_DIR / "staticfiles")]

STATICFILES_STORAGE = "whitenoise.storage.CompressedManifestStaticFilesStorage"

# Default primary key field type
# https://docs.djangoproject.com/en/3.2/ref/settings/#default-auto-field

DEFAULT_AUTO_FIELD = "django.db.models.BigAutoField"

# session 配置
SESSION_COOKIE_NAME = "dbm_sessionid"
CSRF_COOKIE_NAME = "dbm_csrftoken"

SESSION_COOKIE_DOMAIN = env.SESSION_COOKIE_DOMAIN
CSRF_COOKIE_DOMAIN = SESSION_COOKIE_DOMAIN

# request_id 的头
REQUEST_ID_HEADER = "HTTP_X_REQUEST_ID"

APIGW_PUBLIC_KEY = env.APIGW_PUBLIC_KEY

# DRF 配置
REST_FRAMEWORK = {
    "DEFAULT_AUTHENTICATION_CLASSES": [
        # "backend.bk_web.authentication.BKTicketAuthentication",
        "rest_framework.authentication.SessionAuthentication",
    ],
    "DEFAULT_PERMISSION_CLASSES": ["backend.iam_app.handlers.drf_perm.IsAuthenticatedPermission"],
    "DEFAULT_FILTER_BACKENDS": ["django_filters.rest_framework.DjangoFilterBackend"],
    "DEFAULT_RENDERER_CLASSES": [
        "backend.bk_web.renderers.BKAPIRenderer",
        "rest_framework.renderers.BrowsableAPIRenderer",
    ],
    "DEFAULT_PAGINATION_CLASS": "rest_framework.pagination.LimitOffsetPagination",
    "PAGE_SIZE": 10,
    "DATETIME_FORMAT": "%Y-%m-%d %H:%M:%S",
    "TEST_REQUEST_DEFAULT_FORMAT": "json",
    "EXCEPTION_HANDLER": "backend.bk_web.handlers.drf_exception_handler",
}
USE_X_FORWARDED_HOST = True
SECURE_PROXY_SSL_HEADER = ("HTTP_X_FORWARDED_PROTO", "https")

SPECTACULAR_SETTINGS = {"COMPONENT_SPLIT_REQUEST": True}

# DJANGO CELERY BEAT
CELERYBEAT_SCHEDULER = 'django_celery_beat.schedulers.DatabaseScheduler'
# CELERY 配置，申明任务的文件路径，即包含有 @task 装饰器的函数文件
CELERY_IMPORTS = (
    "backend.db_periodic_task.local_tasks",
    # TODO: 等celery service服务正式启动后，开启remote_tasks的注册
    # "backend.db_periodic_task.remote_tasks",
)

# celery 配置
app.conf.enable_utc = False
app.conf.timezone = "Asia/Shanghai"
app.conf.broker_url = env.BROKER_URL

# 版本日志
VERSION_LOG = {"MD_FILES_DIR": os.path.join(PROJECT_ROOT, "release")}


def get_logging_config(log_dir: str, log_level: str = "ERROR") -> Dict:
    return {
        "version": 1,
        "disable_existing_loggers": False,
        "formatters": {
            "verbose": {
                "format": "%(levelname)s [%(asctime)s] [%(request_id)s] %(name)s %(pathname)s %(lineno)d %(funcName)s "
                "%(process)d %(thread)d \n \t %(message)s \n",
                # noqa
                "datefmt": "%Y-%m-%d %H:%M:%S",
            },
            "simple": {"format": "%(levelname)s [%(asctime)s] [%(filename)s:%(lineno)d] %(message)s"},
            "json": {"class": "backend.flow.engine.logger.jsonfmt.JSONFormatter"},
        },
        "filters": {
            "request_id": {"()": "backend.utils.log.RequestIdFilter"},
        },
        "handlers": {
            "null": {
                "level": "DEBUG",
                "class": "logging.NullHandler",
            },
            "console": {
                "level": "DEBUG",
                "class": "logging.StreamHandler",
                "formatter": "verbose",
                "filters": ["request_id"],
            },
            "flow": {
                "level": "DEBUG",
                "class": "logging.StreamHandler",
                "formatter": "json",
                # 'filters': ['node_id'],
            },
            "app": {
                # "class": "logging.handlers.RotatingFileHandler",
                "class": "logging.StreamHandler",
                "level": log_level,
                "formatter": "verbose",
                # "filename": os.path.join(log_dir, f"{APP_CODE}.log"),
                "filters": ["request_id"],
                # "maxBytes": log_max_bytes,
                # "backupCount": log_backup_count,
            },
        },
        "loggers": {
            "root": {"level": "DEBUG", "handlers": ["console"], "propagate": False},
            "flow": {"level": "DEBUG", "handlers": ["flow"], "propagate": False},
        },
    }


LOG_LEVEL = "ERROR"

BK_LOG_DIR = os.getenv("BK_LOG_DIR", "/data/apps/logs/")

# ==============================================================================
# 文件存储
# ==============================================================================
# 用于控制默认的文件存储类型
STORAGE_TYPE = env.STORAGE_TYPE
# 是否覆盖同名文件
FILE_OVERWRITE = env.FILE_OVERWRITE
BKREPO_USERNAME = env.BKREPO_USERNAME
BKREPO_PASSWORD = env.BKREPO_PASSWORD
BKREPO_PROJECT = env.BKREPO_PROJECT
# 默认文件存放仓库
BKREPO_BUCKET = env.BKREPO_BUCKET
# 对象存储平台域名
BKREPO_ENDPOINT_URL = env.BKREPO_ENDPOINT_URL
BKREPO_SSL_PATH = env.BKREPO_SSL_PATH

# 存储类型 - storage class 映射关系
STORAGE_TYPE_IMPORT_PATH_MAP = {
    "FILE_SYSTEM": "backend.core.storages.storage.AdminFileSystemStorage",
    "BLUEKING_ARTIFACTORY": "backend.core.storages.storage.CustomBKRepoStorage",
}

# 对称/非对称加密算法
BKCRYPTO = {
    # 声明项目所使用的非对称加密算法
    "ASYMMETRIC_CIPHER_TYPE": env.ASYMMETRIC_CIPHER_TYPE,
    # 声明项目所使用的对称加密算法
    "SYMMETRIC_CIPHER_TYPE": env.SYMMETRIC_CIPHER_TYPE,
    "SYMMETRIC_CIPHERS": {
        # default - 所配置的对称加密实例，根据项目需要可以配置多个
        "default": {
            # 可选，用于在 settings 没法直接获取 key 的情况
            # "get_key_config": "apps.utils.encrypt.key.get_key_config",
            # 可选，用于 ModelField，加密时携带该前缀入库，解密时分析该前缀并选择相应的解密算法
            # ⚠️ 前缀和 cipher type 必须一一对应，且不能有前缀匹配关系
            # "db_prefix_map": {
            #     SymmetricCipherType.AES.value: "aes_str:::",
            #     SymmetricCipherType.SM4.value: "sm4_str:::"
            # },
            # 公共参数配置，不同 cipher 初始化时共用这部分参数
            "common": {"key": env.SECRET_KEY},
            "cipher_options": {
                # ⚠️这里的配置项为了兼容以前AES的加密模式，如果是新部署的环境可自行修改
                constants.SymmetricCipherType.AES.value: AESSymmetricOptions(
                    key_size=16,
                    iv=env.SECRET_KEY[:16].encode("utf-8"),
                    mode=constants.SymmetricMode.CBC,
                    interceptor=SymmetricInterceptor
                ),
                # 蓝鲸推荐配置
                constants.SymmetricCipherType.SM4.value: SM4SymmetricOptions(
                    mode=constants.SymmetricMode.CTR, key=env.SECRET_KEY
                )
            }
        },
    },
    "ASYMMETRIC_CIPHERS": {
        # 配置同 SYMMETRIC_CIPHERS
        "default": {
            "cipher_options": {
                constants.AsymmetricCipherType.RSA.value: RSAAsymmetricOptions(
                    padding=constants.RSACipherPadding.PKCS1_v1_5
                ),
                constants.AsymmetricCipherType.SM2.value: SM2AsymmetricOptions()
            },
        },
    }
}

# 默认的file storage
DEFAULT_FILE_STORAGE = STORAGE_TYPE_IMPORT_PATH_MAP[STORAGE_TYPE]

# 并发数
CONCURRENT_NUMBER = 10

# grafana代理配置
BACKEND_DIR = os.path.join(BASE_DIR, "backend/bk_dataview")
GRAFANA = {
    "HOST": env.GRAFANA_URL,
    "PREFIX": "/grafana",
    "ADMIN": ("admin", "admin"),
    "AUTHENTICATION_CLASSES": [
        "backend.bk_dataview.grafana.authentication.SessionAuthentication",
        # "backend.bk_web.authentication.BKTicketAuthentication",
    ],
    "PERMISSION_CLASSES": ["backend.bk_dataview.grafana.permissions.IsAuthenticated"],
    "PROVISIONING_CLASSES": ["backend.bk_dataview.grafana.provisioning.SimpleProvisioning"],
    "PROVISIONING_PATH": os.path.join(BASE_DIR, "backend/bk_dataview"),
    # "CODE_INJECTIONS": {
    #     "<head>": """<head>
    #         <style>
    #             .sidemenu {
    #                 display: none !important;
    #             }
    #             .navbar-page-btn .gicon-dashboard {
    #                 display: none !important;
    #             }
    #             .navbar .navbar-buttons--tv {
    #                 display: none !important;
    #             }
    #         </style>
    #     """
    # },
    "BACKEND_CLASS": "backend.bk_dataview.grafana.backends.api.APIHandler",
}<|MERGE_RESOLUTION|>--- conflicted
+++ resolved
@@ -13,16 +13,10 @@
 
 import pymysql
 from bkcrypto import constants
+from bkcrypto.asymmetric.options import RSAAsymmetricOptions, SM2AsymmetricOptions
 from bkcrypto.symmetric.options import AESSymmetricOptions, SM4SymmetricOptions
-from bkcrypto.asymmetric.options import RSAAsymmetricOptions, SM2AsymmetricOptions
 from blueapps.conf.default_settings import *  # pylint: disable=wildcard-import
 from blueapps.core.celery.celery import app
-<<<<<<< HEAD
-
-from backend.core.encrypt.interceptors import SymmetricInterceptor
-from config import RUN_VER
-=======
->>>>>>> d194a29d
 
 from backend import env
 
@@ -31,7 +25,6 @@
 else:
     from blueapps.patch.settings_paas_services import *  # pylint: disable=wildcard-import
 
-from backend import env
 
 # django 3.2 默认的 default_auto_field 是 BigAutoField，django_celery_beat 在 2.2.1 版本已处理此问题
 # 受限于 celery 和 bamboo 的版本，这里暂时这样手动设置 default_auto_field 来处理此问题

# -*- coding: utf-8 -*-
"""
TencentBlueKing is pleased to support the open source community by making 蓝鲸智云-DB管理系统(BlueKing-BK-DBM) available.
Copyright (C) 2017-2023 THL A29 Limited, a Tencent company. All rights reserved.
Licensed under the MIT License (the "License"); you may not use this file except in compliance with the License.
You may obtain a copy of the License at https://opensource.org/licenses/MIT
Unless required by applicable law or agreed to in writing, software distributed under the License is distributed on
an "AS IS" BASIS, WITHOUT WARRANTIES OR CONDITIONS OF ANY KIND, either express or implied. See the License for the
specific language governing permissions and limitations under the License.
"""
from datetime import timedelta
from pathlib import Path
from typing import Dict

import pymysql
from blueapps.conf.default_settings import *  # pylint: disable=wildcard-import
from celery.schedules import crontab
from blueapps.core.celery.celery import app
from config import RUN_VER

if RUN_VER == "open":
    from blueapps.patch.settings_open_saas import *  # pylint: disable=wildcard-import
else:
    from blueapps.patch.settings_paas_services import *  # pylint: disable=wildcard-import

from backend import env

# django 3.2 默认的 default_auto_field 是 BigAutoField，django_celery_beat 在 2.2.1 版本已处理此问题
# 受限于 celery 和 bamboo 的版本，这里暂时这样手动设置 default_auto_field 来处理此问题
from django_celery_beat.apps import AppConfig
AppConfig.default_auto_field = "django.db.models.AutoField"

pymysql.install_as_MySQLdb()

# Build paths inside the project like this: BASE_DIR / 'subdir'.
BASE_DIR = Path(__file__).resolve().parent.parent

APP_CODE = env.APP_CODE
SECRET_KEY = env.SECRET_KEY

CONF_PATH = os.path.abspath(__file__)
PROJECT_ROOT = os.path.dirname(os.path.dirname(CONF_PATH))

# 敏感参数,记录请求参数时需剔除
SENSITIVE_PARAMS = ["app_code", "app_secret", "bk_app_code", "bk_app_secret"]

# SECURITY WARNING: don't run with debug turned on in production!
DEBUG = False

ALLOWED_HOSTS = ["*"]

INSTALLED_APPS += (
    "django_celery_beat",
    "whitenoise.runserver_nostatic",
    "rest_framework",
    "django_comment_migrate",
    "django_extensions",
    "drf_yasg",
    "crispy_forms",
    "django_filters",
    # version log
    "backend.version_log",
    # pipeline
    "pipeline.component_framework",
    "pipeline.eri",
    # backend
    "backend.core.storages",
    "backend.core.encrypt",
    "backend.core.translation",
    "backend.db_services.mysql",
    "backend.configuration",
    "backend.ticket",
    "backend.db_package",
    "backend.flow",
    "backend.flow.plugins",
    "backend.db_meta.apps.DBMeta",
    "backend.iam_app",
    "iam.contrib.iam_migration",
    "backend.db_services.mysql.permission.authorize",
    "backend.db_services.mysql.permission.clone",
    "backend.db_services.ipchooser",
    "backend.dbm_init",
    "backend.db_proxy",
    "backend.db_monitor",
    "backend.db_services.redis.redis_dts",
    "backend.db_services.redis.rollback",
    "backend.db_services.redis.autofix",
    "backend.db_dirty",
    "apigw_manager.apigw",
    "backend.db_periodic_task",
)


MIDDLEWARE = (
    # JWT认证，透传的应用信息，透传的用户信息
    "apigw_manager.apigw.authentication.ApiGatewayJWTGenericMiddleware",
    "apigw_manager.apigw.authentication.ApiGatewayJWTAppMiddleware",
    "apigw_manager.apigw.authentication.ApiGatewayJWTUserMiddleware",
    # request instance provider
    "blueapps.middleware.request_provider.RequestProvider",
    "django.contrib.sessions.middleware.SessionMiddleware",
    "django.middleware.common.CommonMiddleware",
    "django.middleware.csrf.CsrfViewMiddleware",
    "django.contrib.auth.middleware.AuthenticationMiddleware",
    "django.contrib.messages.middleware.MessageMiddleware",
    # 跨域检测中间件， 默认关闭
    # 'django.middleware.clickjacking.XFrameOptionsMiddleware',
    "django.middleware.security.SecurityMiddleware",
    # 蓝鲸静态资源服务
    "whitenoise.middleware.WhiteNoiseMiddleware",
    # Auth middleware
    "blueapps.account.middlewares.RioLoginRequiredMiddleware",
    "blueapps.account.middlewares.WeixinLoginRequiredMiddleware",
    # "blueapps.account.middlewares.LoginRequiredMiddleware",
    "backend.bk_web.middleware.DBMLoginRequiredMiddleware",
    # exception middleware
    "blueapps.core.exceptions.middleware.AppExceptionMiddleware",
    # django国际化中间件
    "django.middleware.locale.LocaleMiddleware",
    "backend.bk_web.middleware.RequestProviderMiddleware",
)

AUTHENTICATION_BACKENDS = [
    *AUTHENTICATION_BACKENDS,
    'apigw_manager.apigw.authentication.UserModelBackend',
]

ROOT_URLCONF = "backend.urls"

TEMPLATES = [
    {
        "BACKEND": "django.template.backends.django.DjangoTemplates",
        "DIRS": [BASE_DIR / "static", BASE_DIR / "staticfiles"],
        "APP_DIRS": True,
        "OPTIONS": {
            "string_if_invalid": "{{%s}}",
            "context_processors": [
                "django.template.context_processors.debug",
                "django.template.context_processors.request",
                "django.contrib.auth.context_processors.auth",
                "django.contrib.messages.context_processors.messages",
            ],
        },
    },
]

WSGI_APPLICATION = "wsgi.application"

# Database
# https://docs.djangoproject.com/en/3.2/ref/settings/#databases

DATABASES = {
    "default": {
        "ENGINE": "django.db.backends.mysql",
        "NAME": os.environ.get("DB_NAME", APP_CODE),
        "USER": os.environ.get("DB_USER", "root"),
        "PASSWORD": os.environ.get("DB_PASSWORD", ""),
        "HOST": os.environ.get("DB_HOST", "127.0.0.1"),
        "PORT": os.environ.get("DB_PORT", "3306"),
        "OPTIONS": {"init_command": "SET default_storage_engine=INNODB", "charset": "utf8mb4"},
        "TEST": {
            "CHARSET": "utf8",
            "COLLATION": "utf8_general_ci",
        },
    }
}

# Cache - 缓存后端采用redis
# https://docs.djangoproject.com/en/3.2/ref/settings/#cache
CACHES = {
    "default": {
        "BACKEND": "django_redis.cache.RedisCache",
        "LOCATION": env.REDIS_URL,
        "OPTIONS": {
            "CLIENT_CLASS": "django_redis.client.DefaultClient",
            "REDIS_CLIENT_CLASS": "redis.client.StrictRedis",
            "REDIS_CLIENT_KWARGS": {"decode_responses": True},
            "SERIALIZER": "backend.utils.redis.JSONSerializer",
        },
    },
    "login_db": {"BACKEND": "django.core.cache.backends.db.DatabaseCache", "LOCATION": "account_cache"},
}

# blueapps
BK_COMPONENT_API_URL = env.BK_COMPONENT_API_URL
BK_SAAS_HOST = env.BK_SAAS_HOST
IS_AJAX_PLAIN_MODE = True

# init admin list
INIT_SUPERUSER = ["admin"]

DJANGO_REDIS_CONNECTION_FACTORY = "backend.utils.redis.ConnectionFactory"

RUN_VER = os.getenv("RUN_VER", "open")
BK_PAAS_HOST = os.getenv("BK_PAAS_HOST", "")

# IAM Settings
# https://github.com/TencentBlueKing/iam-python-sdk/blob/master/docs/usage.md
BK_IAM_SKIP = env.BK_IAM_SKIP
BK_IAM_INNER_HOST = env.BK_IAM_INNER_HOST
BK_IAM_SYSTEM_ID = env.BK_IAM_SYSTEM_ID
BK_IAM_USE_APIGATEWAY = env.BK_IAM_USE_APIGATEWAY
BK_IAM_APIGATEWAY_URL = env.BK_IAM_APIGETEWAY
BK_IAM_MIGRATION_APP_NAME = "iam_app"
BK_IAM_MIGRATION_JSON_PATH = "backend/iam_app/migration_json_files"
BK_IAM_RESOURCE_API_HOST = env.BK_IAM_RESOURCE_API_HOST

# APIGW配置
BK_APIGW_STATIC_VERSION = env.BK_APIGW_STATIC_VERSION
BK_APIGW_MANAGER_MAINTAINERS = env.BK_APIGW_MANAGER_MAINTAINERS
BK_APIGW_STAGE_NAME = env.BK_APIGW_STAGE_NAME
BK_API_URL_TMPL = f"{BK_COMPONENT_API_URL}/api/{{api_name}}/"
BK_APIGW_NAME = "bkdbm"
BK_APIGW_GRANT_APPS = env.BK_APIGW_GRANT_APPS
# TODO: apigw文档待补充
BK_APIGW_RESOURCE_DOCS_ARCHIVE_FILE = ""
# 需将 bkapi.example.com 替换为真实的云 API 域名，在 PaaS 3.0 部署的应用，可从环境变量中获取 BK_API_URL_TMPL

# Password validation
# https://docs.djangoproject.com/en/3.2/ref/settings/#auth-password-validators

AUTH_PASSWORD_VALIDATORS = [
    {
        "NAME": "django.contrib.auth.password_validation.UserAttributeSimilarityValidator",
    },
    {
        "NAME": "django.contrib.auth.password_validation.MinimumLengthValidator",
    },
    {
        "NAME": "django.contrib.auth.password_validation.CommonPasswordValidator",
    },
    {
        "NAME": "django.contrib.auth.password_validation.NumericPasswordValidator",
    },
]

# Internationalization
# https://docs.djangoproject.com/en/3.2/topics/i18n/

# 国际化相关配置
LANGUAGE_CODE = "zh-cn"
USE_I18N = True
USE_L10N = True
LOCALURL_USE_ACCEPT_LANGUAGE = True
LANGUAGE_COOKIE_NAME = "blueking_language"
LANGUAGE_SESSION_KEY = "blueking_language"

# 设定使用根目录的locale
LOCALE_PATHS = (os.path.join(PROJECT_ROOT, "locale"),)

TIME_ZONE = "Etc/GMT-8"

USE_TZ = True

SITE_URL = "/"

# Static storages (CSS, JavaScript, Images)
# https://docs.djangoproject.com/en/3.2/howto/static-files/
SECURE_CONTENT_TYPE_NOSNIFF = False

STATIC_URL = "static/"

STATIC_ROOT = BASE_DIR / "static"

# STATICFILES_DIRS = [os.path.join(BASE_DIR / "staticfiles")]

STATICFILES_STORAGE = "whitenoise.storage.CompressedManifestStaticFilesStorage"

# Default primary key field type
# https://docs.djangoproject.com/en/3.2/ref/settings/#default-auto-field

DEFAULT_AUTO_FIELD = "django.db.models.BigAutoField"

# session 配置
SESSION_COOKIE_NAME = "dbm_sessionid"
CSRF_COOKIE_NAME = "dbm_csrftoken"

SESSION_COOKIE_DOMAIN = env.SESSION_COOKIE_DOMAIN
CSRF_COOKIE_DOMAIN = SESSION_COOKIE_DOMAIN

# request_id 的头
REQUEST_ID_HEADER = "HTTP_X_REQUEST_ID"

APIGW_PUBLIC_KEY = env.APIGW_PUBLIC_KEY

# DRF 配置
REST_FRAMEWORK = {
    "DEFAULT_AUTHENTICATION_CLASSES": [
        # "backend.bk_web.authentication.BKTicketAuthentication",
        "rest_framework.authentication.SessionAuthentication",
    ],
    "DEFAULT_PERMISSION_CLASSES": ["backend.iam_app.handlers.drf_perm.IsAuthenticatedPermission"],
    "DEFAULT_FILTER_BACKENDS": ["django_filters.rest_framework.DjangoFilterBackend"],
    "DEFAULT_RENDERER_CLASSES": [
        "backend.bk_web.renderers.BKAPIRenderer",
        "rest_framework.renderers.BrowsableAPIRenderer",
    ],
    "DEFAULT_PAGINATION_CLASS": "rest_framework.pagination.LimitOffsetPagination",
    "PAGE_SIZE": 10,
    "DATETIME_FORMAT": "%Y-%m-%d %H:%M:%S",
    "TEST_REQUEST_DEFAULT_FORMAT": "json",
    "EXCEPTION_HANDLER": "backend.bk_web.handlers.drf_exception_handler",
}
USE_X_FORWARDED_HOST = True
SECURE_PROXY_SSL_HEADER = ("HTTP_X_FORWARDED_PROTO", "https")

SPECTACULAR_SETTINGS = {"COMPONENT_SPLIT_REQUEST": True}

# DJANGO CELERY BEAT
CELERYBEAT_SCHEDULER = 'django_celery_beat.schedulers.DatabaseScheduler'
# CELERY 配置，申明任务的文件路径，即包含有 @task 装饰器的函数文件
CELERY_IMPORTS = (
    "backend.db_periodic_task.local_tasks",
)

# celery 配置
app.conf.enable_utc = False
app.conf.timezone = "Asia/Shanghai"
app.conf.broker_url = env.BROKER_URL

<<<<<<< HEAD
# Load task modules from all registered Django apps.
app.autodiscover_tasks()

app.conf.beat_schedule = {
    "sync-local-notice-group-every-2min": {
        "task": "backend.db_monitor.tasks.update_local_notice_group",
        "schedule": crontab(minute="*/2"),
    },
    "sync-monitor-notice-group-every-3min": {
        "task": "backend.db_monitor.tasks.update_remote_notice_group",
        "schedule": crontab(minute="*/3"),
    },
    "sync-cc-dbmeta-every-2min": {
        "task": "backend.db_meta.tasks.update_host_dbmeta",
        "schedule": crontab(minute="*/2"),
    },
    "update-app-every-20min": {
        "task": "backend.db_meta.tasks.update_app_cache",
        "schedule": crontab(minute="*/20"),
    },
    "auto-retry-exclusive-inner-flow": {
        "task": "backend.ticket.tasks.ticket_tasks.auto_retry_exclusive_inner_flow",
        "schedule": timedelta(seconds=5),
    },
    "routine-check-every-day": {
        "task": "backend.ticket.tasks.ticket_tasks.auto_create_data_repair_ticket",
        # 默认在2:03自动发起，后续拓展可以在页面配置
        "schedule": crontab(minute=3, hour=2),
    },
    "push-nginx-service-conf-every-5min": {
        "task": "backend.db_proxy.tasks.fill_cluster_service_nginx_conf",
        "schedule": crontab(minute="*/1"),
    },
    "watch-dbha-4-redis-every-30seconds": {
        "task": "backend.db_services.redis.autofix.tasks.watch_dbha_switch",
        "schedule": crontab(minute="*/1"),
    },
    "make-autofix-ticket-every-1min": {
        "task": "backend.db_services.redis.autofix.tasks.start_autofix_flow",
        "schedule": crontab(minute="*/1"),
    },
}

=======
>>>>>>> f0767147
# 版本日志
VERSION_LOG = {"MD_FILES_DIR": os.path.join(PROJECT_ROOT, "release")}


def get_logging_config(log_dir: str, log_level: str = "ERROR") -> Dict:
    return {
        "version": 1,
        "disable_existing_loggers": False,
        "formatters": {
            "verbose": {
                "format": "%(levelname)s [%(asctime)s] [%(request_id)s] %(name)s %(pathname)s %(lineno)d %(funcName)s "
                "%(process)d %(thread)d \n \t %(message)s \n",
                # noqa
                "datefmt": "%Y-%m-%d %H:%M:%S",
            },
            "simple": {"format": "%(levelname)s [%(asctime)s] [%(filename)s:%(lineno)d] %(message)s"},
            "json": {"class": "backend.flow.engine.logger.jsonfmt.JSONFormatter"},
        },
        "filters": {
            "request_id": {"()": "backend.utils.log.RequestIdFilter"},
        },
        "handlers": {
            "null": {
                "level": "DEBUG",
                "class": "logging.NullHandler",
            },
            "console": {
                "level": "DEBUG",
                "class": "logging.StreamHandler",
                "formatter": "verbose",
                "filters": ["request_id"],
            },
            "flow": {
                "level": "DEBUG",
                "class": "logging.StreamHandler",
                "formatter": "json",
                # 'filters': ['node_id'],
            },
            "app": {
                # "class": "logging.handlers.RotatingFileHandler",
                "class": "logging.StreamHandler",
                "level": log_level,
                "formatter": "verbose",
                # "filename": os.path.join(log_dir, f"{APP_CODE}.log"),
                "filters": ["request_id"],
                # "maxBytes": log_max_bytes,
                # "backupCount": log_backup_count,
            },
        },
        "loggers": {
            "root": {"level": "DEBUG", "handlers": ["console"], "propagate": False},
            "flow": {"level": "DEBUG", "handlers": ["flow"], "propagate": False},
        },
    }


LOG_LEVEL = "ERROR"

BK_LOG_DIR = os.getenv("BK_LOG_DIR", "/data/apps/logs/")

# ==============================================================================
# 文件存储
# ==============================================================================
# 用于控制默认的文件存储类型
STORAGE_TYPE = env.STORAGE_TYPE
# 是否覆盖同名文件
FILE_OVERWRITE = env.FILE_OVERWRITE
BKREPO_USERNAME = env.BKREPO_USERNAME
BKREPO_PASSWORD = env.BKREPO_PASSWORD
BKREPO_PROJECT = env.BKREPO_PROJECT
# 默认文件存放仓库
BKREPO_BUCKET = env.BKREPO_BUCKET
# 对象存储平台域名
BKREPO_ENDPOINT_URL = env.BKREPO_ENDPOINT_URL
BKREPO_SSL_PATH = env.BKREPO_SSL_PATH

# 存储类型 - storage class 映射关系
STORAGE_TYPE_IMPORT_PATH_MAP = {
    "FILE_SYSTEM": "backend.core.storages.storage.AdminFileSystemStorage",
    "BLUEKING_ARTIFACTORY": "backend.core.storages.storage.CustomBKRepoStorage",
}

# 默认的file storage
DEFAULT_FILE_STORAGE = STORAGE_TYPE_IMPORT_PATH_MAP[STORAGE_TYPE]

# 并发数
CONCURRENT_NUMBER = 10

# grafana代理配置
BACKEND_DIR = os.path.join(BASE_DIR, "backend/bk_dataview")
GRAFANA = {
    "HOST": env.GRAFANA_URL,
    "PREFIX": "/grafana",
    "ADMIN": ("admin", "admin"),
    "AUTHENTICATION_CLASSES": [
        "backend.bk_dataview.grafana.authentication.SessionAuthentication",
        # "backend.bk_web.authentication.BKTicketAuthentication",
    ],
    "PERMISSION_CLASSES": ["backend.bk_dataview.grafana.permissions.IsAuthenticated"],
    "PROVISIONING_CLASSES": ["backend.bk_dataview.grafana.provisioning.SimpleProvisioning"],
    "PROVISIONING_PATH": os.path.join(BASE_DIR, "backend/bk_dataview"),
    # "CODE_INJECTIONS": {
    #     "<head>": """<head>
    #         <style>
    #             .sidemenu {
    #                 display: none !important;
    #             }
    #             .navbar-page-btn .gicon-dashboard {
    #                 display: none !important;
    #             }
    #             .navbar .navbar-buttons--tv {
    #                 display: none !important;
    #             }
    #         </style>
    #     """
    # },
    "BACKEND_CLASS": "backend.bk_dataview.grafana.backends.api.APIHandler",
}<|MERGE_RESOLUTION|>--- conflicted
+++ resolved
@@ -318,7 +318,6 @@
 app.conf.timezone = "Asia/Shanghai"
 app.conf.broker_url = env.BROKER_URL
 
-<<<<<<< HEAD
 # Load task modules from all registered Django apps.
 app.autodiscover_tasks()
 
@@ -362,8 +361,6 @@
     },
 }
 
-=======
->>>>>>> f0767147
 # 版本日志
 VERSION_LOG = {"MD_FILES_DIR": os.path.join(PROJECT_ROOT, "release")}
 

--- conflicted
+++ resolved
@@ -640,8 +640,4 @@
 }
 .db-icon-cluster-standardize:before {
 	content: "\e1f9";
-<<<<<<< HEAD
-}
-=======
-}
->>>>>>> 2cef04f8
+}
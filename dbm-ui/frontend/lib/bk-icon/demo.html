--- conflicted
+++ resolved
@@ -129,13 +129,10 @@
           <span class="icon bk-dbm-icon db-icon-help"></span>
           <p class="icon-text">help</p>
         </li>
-<<<<<<< HEAD
         <li class="icon-item" title="help-document">
           <span class="icon bk-dbm-icon db-icon-help-document"></span>
           <p class="icon-text">help-document</p>
         </li>
-=======
->>>>>>> 9bb59207
         <li class="icon-item" title="auth">
           <span class="icon bk-dbm-icon db-icon-auth"></span>
           <p class="icon-text">auth</p>
@@ -248,13 +245,10 @@
           <span class="icon bk-dbm-icon db-icon-download-line"></span>
           <p class="icon-text">download-line</p>
         </li>
-<<<<<<< HEAD
         <li class="icon-item" title="variable-manage">
           <span class="icon bk-dbm-icon db-icon-variable-manage"></span>
           <p class="icon-text">variable-manage</p>
         </li>
-=======
->>>>>>> 9bb59207
         <li class="icon-item" title="visible1">
           <span class="icon bk-dbm-icon db-icon-visible1"></span>
           <p class="icon-text">visible1</p>
@@ -984,15 +978,12 @@
         </li>
         <li class="colorful-icon">
           <svg class="icon svg-icon">
-<<<<<<< HEAD
             <use xlink:href="#db-icon-help-document"></use>
           </svg>
           <p class="icon-text">help-document</p>
         </li>
         <li class="colorful-icon">
           <svg class="icon svg-icon">
-=======
->>>>>>> 9bb59207
             <use xlink:href="#db-icon-auth"></use>
           </svg>
           <p class="icon-text">auth</p>
@@ -1161,15 +1152,12 @@
         </li>
         <li class="colorful-icon">
           <svg class="icon svg-icon">
-<<<<<<< HEAD
             <use xlink:href="#db-icon-variable-manage"></use>
           </svg>
           <p class="icon-text">variable-manage</p>
         </li>
         <li class="colorful-icon">
           <svg class="icon svg-icon">
-=======
->>>>>>> 9bb59207
             <use xlink:href="#db-icon-visible1"></use>
           </svg>
           <p class="icon-text">visible1</p>
@@ -2238,7 +2226,7 @@
         })
 
         e.target.classList.add('active')
-        
+
         tabContents.forEach(function (item) {
           const contentType = item.dataset.type
           if (contentType === type) {
@@ -2248,7 +2236,7 @@
           }
         })
       }
-      
+
     })
   </script>
 </body>

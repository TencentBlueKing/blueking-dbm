--- conflicted
+++ resolved
@@ -12,11 +12,7 @@
  */
 import { type ExtractedControllerDataKeys } from '@services/model/function-controller/functionController';
 
-<<<<<<< HEAD
-import { useSystemEnviron, useFunController } from '@stores';
-=======
 import { useFunController, useSystemEnviron } from '@stores';
->>>>>>> 12cb66a9
 
 /**
  * 检查 dbconsole 开关

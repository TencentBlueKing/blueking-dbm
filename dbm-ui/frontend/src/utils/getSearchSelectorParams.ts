/*
 * TencentBlueKing is pleased to support the open source community by making 蓝鲸智云-DB管理系统(BlueKing-BK-DBM) available.
 *
 * Copyright (C) 2017-2023 THL A29 Limited, a Tencent company. All rights reserved.
 *
 * Licensed under the MIT License (the "License"); you may not use this file except in compliance with the License.
 * You may obtain a copy of the License at https://opensource.org/licenses/MIT
 *
 * Unless required by applicable law or agreed to in writing, software distributed under the License is distributed
 * on an "AS IS" BASIS, WITHOUT WARRANTIES OR CONDITIONS OF ANY KIND, either express or implied. See the License for
 * the specific language governing permissions and limitations under the License.
 */

import type { ISearchValue } from 'bkui-vue/lib/search-select/utils';

/**
 * 获取 search selector 参数结果
 * @param data search select 组件选择结果
 * @returns 由每项 id 和 values id 字符串组成的对象
 */
export function getSearchSelectorParams<T extends Record<string, any>>(data: ISearchValue[]): T {
  const params = {};
  data.forEach((value: ISearchValue) => {
<<<<<<< HEAD
    Object.assign(params, { [value.id]: (value.values || []).map((item) => item.id).join(',') });
=======
    Object.assign(params, { [value.id]: (value.values || []).map(item => `${item.id}`.trim().replace(/\s+\|\s+|\s+,\s+/g, ',')).join(',') });
>>>>>>> d94b1a83
  });
  return params as T;
}<|MERGE_RESOLUTION|>--- conflicted
+++ resolved
@@ -21,11 +21,7 @@
 export function getSearchSelectorParams<T extends Record<string, any>>(data: ISearchValue[]): T {
   const params = {};
   data.forEach((value: ISearchValue) => {
-<<<<<<< HEAD
-    Object.assign(params, { [value.id]: (value.values || []).map((item) => item.id).join(',') });
-=======
     Object.assign(params, { [value.id]: (value.values || []).map(item => `${item.id}`.trim().replace(/\s+\|\s+|\s+,\s+/g, ',')).join(',') });
->>>>>>> d94b1a83
   });
   return params as T;
 }
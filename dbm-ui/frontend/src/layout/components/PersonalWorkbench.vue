<template>
  <BkMenu
    ref="menuRef"
    :active-key="currentActiveKey"
    :opened-keys="[parentKey]"
    @click="handleMenuChange">
    <BkMenuGroup :name="t('个人工作台')">
      <BkMenuItem key="serviceApply">
        <template #icon>
          <DbIcon type="ticket" />
        </template>
        <span
          v-overflow-tips.right
          class="text-overflow">
          {{ t("服务申请") }}
        </span>
      </BkMenuItem>
      <BkMenuItem key="SelfServiceMyTickets">
        <template #icon>
          <DbIcon type="ticket" />
        </template>
        <span
          v-overflow-tips.right
          class="text-overflow">
<<<<<<< HEAD
          {{ t('单据') }}
=======
          {{ t("单据") }}
>>>>>>> cbe69482
        </span>
      </BkMenuItem>
      <BkMenuItem key="MyTodos">
        <template #icon>
          <DbIcon type="todos" />
        </template>
        <span
          v-overflow-tips.right
          class="text-overflow">
          {{ t("我的待办") }}
        </span>
      </BkMenuItem>
    </BkMenuGroup>
  </BkMenu>
</template>
<script setup lang="ts">
  import { Menu } from 'bkui-vue';
  import { useI18n } from 'vue-i18n';

  import { useActiveKey } from './hooks/useActiveKey';

  const { t } = useI18n();

  const menuRef = ref<InstanceType<typeof Menu>>();

  const {
    parentKey,
    key: currentActiveKey,
    routeLocation: handleMenuChange,
  } = useActiveKey(menuRef as Ref<InstanceType<typeof Menu>>, 'serviceApply');
</script><|MERGE_RESOLUTION|>--- conflicted
+++ resolved
@@ -22,11 +22,7 @@
         <span
           v-overflow-tips.right
           class="text-overflow">
-<<<<<<< HEAD
-          {{ t('单据') }}
-=======
           {{ t("单据") }}
->>>>>>> cbe69482
         </span>
       </BkMenuItem>
       <BkMenuItem key="MyTodos">

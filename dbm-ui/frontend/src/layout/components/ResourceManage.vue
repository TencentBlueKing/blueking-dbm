<template>
  <BkMenu
    ref="menuRef"
    :active-key="currentActiveKey"
    :opened-keys="[parentKey]"
    @click="handleMenuChange">
    <BkMenuGroup :name="t('资源管理')">
      <BkMenuItem
        key="resourceSpec"
        v-db-console="'resourceManage.resourceSpec'">
        <template #icon>
          <DbIcon type="spec" />
        </template>
        <span
          v-overflow-tips.right
          class="text-overflow">
          {{ t('资源规格管理') }}
        </span>
      </BkMenuItem>
      <BkMenuItem
        key="resourcePool"
        v-db-console="'resourceManage.resourcePool'">
        <template #icon>
          <DbIcon type="list" />
        </template>
        <span
          v-overflow-tips.right
          class="text-overflow">
          {{ t('DB 资源池管理') }}
        </span>
      </BkMenuItem>
<<<<<<< HEAD
      <BkMenuItem
        key="resourcePoolOperationRecord"
        v-db-console="'resourceManage.resourceOperationRecord'">
=======
      <BkMenuItem key="resourcePoolDirtyMachines">
>>>>>>> 344a47a1
        <template #icon>
          <DbIcon type="dirty-host" />
        </template>
        <span
          v-overflow-tips.right
          class="text-overflow">
          {{ t('污点主机处理') }}
        </span>
      </BkMenuItem>
<<<<<<< HEAD
      <BkMenuItem
        key="resourcePoolDirtyMachines"
        v-db-console="'resourceManage.dirtyHostManage'">
=======
      <BkMenuItem key="resourcePoolOperationRecord">
>>>>>>> 344a47a1
        <template #icon>
          <DbIcon type="list" />
        </template>
        <span
          v-overflow-tips.right
          class="text-overflow">
          {{ t('资源操作记录') }}
        </span>
      </BkMenuItem>
    </BkMenuGroup>
  </BkMenu>
</template>
<script setup lang="ts">
  import { Menu } from 'bkui-vue';
  import { useI18n } from 'vue-i18n';

  import { useActiveKey } from './hooks/useActiveKey';

  const { t } = useI18n();

  const menuRef = ref<InstanceType<typeof Menu>>();

  const {
    parentKey,
    key: currentActiveKey,
    routeLocation: handleMenuChange,
  } = useActiveKey(menuRef as Ref<InstanceType<typeof Menu>>, 'resourceSpec');
</script><|MERGE_RESOLUTION|>--- conflicted
+++ resolved
@@ -29,13 +29,7 @@
           {{ t('DB 资源池管理') }}
         </span>
       </BkMenuItem>
-<<<<<<< HEAD
-      <BkMenuItem
-        key="resourcePoolOperationRecord"
-        v-db-console="'resourceManage.resourceOperationRecord'">
-=======
-      <BkMenuItem key="resourcePoolDirtyMachines">
->>>>>>> 344a47a1
+      <BkMenuItem key="resourcePoolDirtyMachines" v-db-console="'resourceManage.dirtyHostManage'">
         <template #icon>
           <DbIcon type="dirty-host" />
         </template>
@@ -45,13 +39,7 @@
           {{ t('污点主机处理') }}
         </span>
       </BkMenuItem>
-<<<<<<< HEAD
-      <BkMenuItem
-        key="resourcePoolDirtyMachines"
-        v-db-console="'resourceManage.dirtyHostManage'">
-=======
-      <BkMenuItem key="resourcePoolOperationRecord">
->>>>>>> 344a47a1
+      <BkMenuItem key="resourcePoolOperationRecord" v-db-console="'resourceManage.resourceOperationRecord'">
         <template #icon>
           <DbIcon type="list" />
         </template>

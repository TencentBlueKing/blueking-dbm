--- conflicted
+++ resolved
@@ -93,16 +93,12 @@
 
   import { useGlobalBizs } from '@stores';
 
-<<<<<<< HEAD
-  import InstanceSelector, { type InstanceSelectorValues } from '@components/instance-selector/Index.vue';
-=======
   import { ClusterTypes } from '@common/const';
 
   import InstanceSelector, {
     type InstanceSelectorValues,
     type PanelListType,
   } from '@components/instance-selector/Index.vue';
->>>>>>> a90fa556
 
   import BatchEntry, { type IValue as IBatchEntryValue } from './components/BatchEntry.vue';
   import RenderData from './components/RenderData/Index.vue';
@@ -135,18 +131,6 @@
     is_check_delay: true,
   });
 
-<<<<<<< HEAD
-  const panelList = [
-    {
-      id: 'tendbha',
-      title: t('目标主库'),
-    },
-    {
-      id: 'manualInput',
-      title: t('手动输入'),
-    },
-  ];
-=======
   const tabListConfig = {
     [ClusterTypes.TENDBHA]: [
       {
@@ -156,7 +140,6 @@
   } as unknown as Record<ClusterTypes, PanelListType>;
 
   let ipMemo = {} as Record<string, boolean>;
->>>>>>> a90fa556
 
   // 批量录入
   const handleShowBatchEntry = () => {
@@ -177,15 +160,9 @@
     isShowMasterInstanceSelector.value = true;
   };
   // Master 批量选择
-<<<<<<< HEAD
-  const handelMasterProxyChange = (data: InstanceSelectorValues) => {
-    const ipMemo = {} as Record<string, boolean>;
-    const newList = [] as IDataRow[];
-=======
   const handelMasterProxyChange = (data: InstanceSelectorValues<TendbhaInstanceModel>) => {
     selectedIps.value = data;
     const newList = [] as IDataRow [];
->>>>>>> a90fa556
     data.tendbha.forEach((proxyData) => {
       const { ip, bk_host_id, bk_cloud_id } = proxyData;
       if (!ipMemo[ip]) {

<!--
 * TencentBlueKing is pleased to support the open source community by making 蓝鲸智云-DB管理系统(BlueKing-BK-DBM) available.
 *
 * Copyright (C) 2017-2023 THL A29 Limited, a Tencent company. All rights reserved.
 *
 * Licensed under the MIT License (the "License"); you may not use this file except in compliance with the License.
 * You may obtain a copy of the License athttps://opensource.org/licenses/MIT
 *
 * Unless required by applicable law or agreed to in writing, software distributed under the License is distributed
 * on an "AS IS" BASIS, WITHOUT WARRANTIES OR CONDITIONS OF ANY KIND, either express or implied. See the License for
 * the specific language governing permissions and limitations under the License.
-->

<template>
  <SuccessView
    v-if="ticketId"
<<<<<<< HEAD
    :steps="[
      {
        title: $t('单据审批'),
        status: 'loading',
      },
      {
        title: $t('清档_执行'),
      },
    ]"
=======
    :steps="[{
      title: t('单据审批'),
      status: 'loading',
    }, {
      title: t('清档_执行'),
    }]"
>>>>>>> d94b1a83
    :ticket-id="ticketId"
    :title="t('清档任务提交成功')"
    @close="handleCloseSuccess" />
  <SmartAction
    v-else
    class="db-clear">
    <BkAlert
      closable
      :title="t('清档_删除目标数据库数据_数据会暂存在不可见的备份库中_只有在执行删除备份库后_才会真正的删除数据')" />
    <div class="db-clear-operations">
      <BkButton
        class="db-clear-batch"
        @click="() => (isShowBatchInput = true)">
        <i class="db-icon-add" />
        {{ t('批量录入') }}
      </BkButton>
    </div>
    <ToolboxTable
      ref="toolboxTableRef"
      class="mb-20"
      :columns="columns"
      :data="tableData"
      :max-height="tableMaxHeight"
      @add="handleAddItem"
      @remove="handleRemoveItem" />
    <BkCheckbox
      v-model="isForce"
      v-bk-tooltips="t('安全模式下_存在业务连接时需要人工确认')"
      class="mb-20"
      :false-label="false">
      <span
        class="inline-block"
<<<<<<< HEAD
        style="margin-top: -2px; border-bottom: 1px dashed #979ba5">
        {{ $t('安全模式') }}
=======
        style=" margin-top: -2px;border-bottom: 1px dashed #979ba5;">
        {{ t('安全模式') }}
>>>>>>> d94b1a83
      </span>
    </BkCheckbox>
    <template #action>
      <BkButton
        class="mr-8 w-88"
        :loading="isSubmitting"
        theme="primary"
        @click="handleSubmit">
        {{ t('提交') }}
      </BkButton>
      <BkButton
        class="w-88"
        :disabled="isSubmitting"
        @click="handleReset">
        {{ t('重置') }}
      </BkButton>
    </template>
  </SmartAction>
  <BatchInput
    v-model:is-show="isShowBatchInput"
    @change="handleBatchInput" />
  <ClusterSelector
    v-model:is-show="isShowBatchSelector"
    :cluster-types="[ClusterTypes.TENDBHA]"
    :selected="selectedClusters"
    @change="handleBatchSelectorChange" />
  <div
    v-show="isShowInputTips"
    ref="popRef"
<<<<<<< HEAD
    style="font-size: 12px; line-height: 24px; color: #63656e">
    <p>{{ $t('匹配任意长度字符串_如a_不允许独立使用') }}</p>
    <p>{{ $t('匹配任意单一字符_如a_d') }}</p>
    <p>{{ $t('专门指代ALL语义_只能独立使用') }}</p>
    <p>{{ $t('注_含通配符的单元格仅支持输入单个对象') }}</p>
    <p>{{ $t('Enter完成内容输入') }}</p>
=======
    style=" font-size: 12px; line-height: 24px;color: #63656e;">
    <p>{{ t('匹配任意长度字符串_如a_不允许独立使用') }}</p>
    <p>{{ t('匹配任意单一字符_如a_d') }}</p>
    <p>{{ t('专门指代ALL语义_只能独立使用') }}</p>
    <p>{{ t('注_含通配符的单元格仅支持输入单个对象') }}</p>
    <p>{{ t('Enter完成内容输入') }}</p>
>>>>>>> d94b1a83
  </div>
</template>

<script setup lang="tsx">
  import type FormItem from 'bkui-vue/lib/form/form-item';
  import _ from 'lodash';
  import type { Instance, SingleTarget } from 'tippy.js';
  import { useI18n } from 'vue-i18n';

  import TendbhaModel from '@services/model/mysql/tendbha';
  import { getClusterInfoByDomains } from '@services/source/mysqlCluster';
  import { getClusterDatabaseNameList } from '@services/source/remoteService';
  import { createTicket } from '@services/source/ticket';

  import {
    useInfo,
    useTableMaxHeight,
  } from '@hooks';

  import {
    ClusterTypes,
    TicketTypes,
  } from '@common/const';
  import { dbTippy } from '@common/tippy';

  import ClusterSelector from '@components/cluster-selector/Index.vue';
  import SuccessView from '@components/mysql-toolbox/Success.vue';
  import ToolboxTable from '@components/mysql-toolbox/ToolboxTable.vue';

  import { generateId } from '@utils';

  import { truncateDataTypes } from './common/const';
  import type { InputItem } from './common/types';
  import BatchInput from './components/BatchInput.vue';

  import { useGlobalBizs } from '@/stores';
  import type { TableProps } from '@/types/bkui-vue';

  type FormItemInstance = InstanceType<typeof FormItem>;

  interface TableItem {
    cluster_domain: string,
    cluster_id: number,
    db_patterns: string[],
    ignore_dbs: string[],
    table_patterns: string[],
    ignore_tables: string[],
    truncate_data_type: string,
    uniqueId: string
  }
  interface TableColumnData {
    index: number,
    data: TableItem
  }

  const { t } = useI18n();
  const globalBizsStore = useGlobalBizs();
  const tableMaxHeight = useTableMaxHeight(334);
  let tippyInst:Instance | undefined;

  const ticketId = ref(0);
  const toolboxTableRef = ref();
  const isShowBatchInput = ref(false);
  const isShowBatchSelector = ref(false);
  const isSubmitting = ref(false);
  const isForce = ref(false);
  const popRef = ref<HTMLDivElement>();
  const isShowInputTips = ref(false);
  const clusterInfoMap: Map<string, TendbhaModel> = reactive(new Map());
  const clusterDBNameMap: Map<number, Array<string>> = reactive(new Map());
  const tableData = ref<Array<TableItem>>([getTableItem()]);

  const selectedClusters = shallowRef<{[key: string]: Array<TendbhaModel>}>({ [ClusterTypes.TENDBHA]: [] });

  const rules = {
    cluster: [
      {
        validator: (value: string) => !!value,
        message: t('请输入xx', [t('集群')]),
        trigger: 'blur',
      },
      {
        validator: verifyCluster,
        message: t('集群不存在'),
        trigger: 'blur',
      },
    ],
    truncate: [
      {
        validator: (value: string) => !!value,
        message: t('请选择'),
        trigger: 'blur',
      },
    ],
  };
  const columns: TableProps['columns'] = [
    {
      label: () => (
        <span class="column-required">
          {t('目标集群')}
          <db-icon type="batch-host-select" onClick={() => isShowBatchSelector.value = true} />
        </span>
      ),
      field: 'cluster_domain',
      render: ({ data, index }: TableColumnData) => (
        <bk-form-item
          key={`${data.uniqueId}_cluster`}
          error-display-type="tooltips"
          rules={rules.cluster}
          property={`${index}.cluster_domain`}>
          <bk-input
            data={data}
            v-model={[data.cluster_domain, ['trim']]}
            placeholder={t('请输入xx', [t('集群域名')])}
            onBlur={hanldeDomainBlur.bind(null, index)}
          />
        </bk-form-item>
      ),
    },
    {
      label: () => t('清档类型'),
      field: 'truncate_data_type',
      render: ({ data, index }: TableColumnData) => (
        <bk-form-item
          key={`${data.uniqueId}_truncate_data_type`}
          error-display-type="tooltips"
          rules={rules.truncate}
          property={`${index}.truncate_data_type`}>
          <bk-select
            v-model={data.truncate_data_type}
            list={truncateDataTypes}
            clearable={false}
            popoverMinWidth={200}
            onChange={handleSelectedTruncate.bind(null, index)}
          />
        </bk-form-item>
      ),
    },
    {
      label: () => (
        <span class="column-required">
          {t('目标DB名')}
        </span>
      ),
      field: 'db_patterns',
      render: ({ data, index }: TableColumnData) => (
        <bk-form-item
          key={`${data.uniqueId}_db_patterns`}
          error-display-type="tooltips"
          rules={getPatterns('db', index)}
          property={`${index}.db_patterns`}>
          <bk-tag-input
            v-model={data.db_patterns}
            allow-auto-match
            allow-create
            clearable={false}
            paste-fn={tagInputPasteFn}
            has-delete-icon
            collapse-tags
            placeholder={t('请输入')}
            onClick={handleShowTips}
            v-clickoutside={handleHideTips}
          />
        </bk-form-item>
      ),
    },
    {
      label: () => (
        <span class="column-required">
          {t('目标表名')}
        </span>
      ),
      field: 'table_patterns',
      render: ({ data, index }: TableColumnData) => (
        <bk-form-item
          ref={setFormItemRefs.bind(null, `${data.uniqueId}_table_patterns_${index}`)}
          key={`${data.uniqueId}_table_patterns`}
          error-display-type="tooltips"
          rules={getPatterns('table', index)}
          property={`${index}.table_patterns`}>
          <bk-tag-input
            v-model={data.table_patterns}
            disabled={data.truncate_data_type === 'drop_database'}
            allow-create
            clearable={false}
            paste-fn={tagInputPasteFn}
            has-delete-icon
            collapse-tags
            placeholder={t('请输入')}
            onClick={handleShowTips}
            v-clickoutside={handleHideTips}
          />
        </bk-form-item>
      ),
    },
    {
      label: t('忽略DB名'),
      field: 'ignore_dbs',
      render: ({ data, index }: TableColumnData) => (
        <bk-form-item
          key={`${data.uniqueId}_ignore_dbs`}
          error-display-type="tooltips"
          rules={getIgnorePatterns('db', index)}
          property={`${index}.ignore_dbs`}>
          <bk-tag-input
            v-model={data.ignore_dbs}
            allow-create
            clearable={false}
            paste-fn={tagInputPasteFn}
            has-delete-icon
            collapse-tags
            placeholder={t('请输入')}
            onClick={handleShowTips}
            v-clickoutside={handleHideTips}
          />
        </bk-form-item>
      ),
    },
    {
      label: t('忽略表名'),
      field: 'ignore_tables',
      render: ({ data, index }: TableColumnData) => (
        <bk-form-item
          ref={setFormItemRefs.bind(null, `${data.uniqueId}_ignore_tables_${index}`)}
          key={`${data.uniqueId}_ignore_tables`}
          error-display-type="tooltips"
          rules={getIgnorePatterns('table', index)}
          property={`${index}.ignore_tables`}>
          <bk-tag-input
            v-model={data.ignore_tables}
            disabled={data.truncate_data_type === 'drop_database'}
            allow-create
            clearable={false}
            paste-fn={tagInputPasteFn}
            has-delete-icon
            collapse-tags
            placeholder={t('请输入')}
            onClick={handleShowTips}
            v-clickoutside={handleHideTips}
          />
        </bk-form-item>
      ),
    },
  ];

  // 集群域名是否已存在表格的映射表
  let domainMemo: Record<string, boolean> = {};

  const tagInputPasteFn = (value: string) => value.split('\n').map(item => ({ id: item }));

  // 设置 target|source form-item
  const formItemRefs: Map<string, FormItemInstance> = reactive(new Map());
  function setFormItemRefs(key: string, vueInstance: FormItemInstance) {
    if (vueInstance) {
      formItemRefs.set(key, vueInstance);
    } else {
      formItemRefs.delete(key);
    }
  }

  /**
   * 获取表格数据
   */
  function getTableItem(): TableItem {
    return {
      cluster_domain: '',
      cluster_id: 0,
      db_patterns: [],
      ignore_dbs: [],
      table_patterns: [],
      ignore_tables: [],
      truncate_data_type: '',
      uniqueId: generateId('SLAVE_ADD_'),
    };
  }

  onBeforeUnmount(() => {
    handleHideTips();
  });

  /**
   * 设置输入框 tips
   */
  function handleShowTips(e: PointerEvent) {
    handleHideTips();

    const target = (e.target as HTMLElement).closest('.bk-tag-input') || e.target;
    tippyInst = dbTippy(target as SingleTarget, {
      content: popRef.value,
      placement: 'top',
      appendTo: () => document.body,
      theme: 'light',
      trigger: 'manual',
      maxWidth: 'none',
      interactive: true,
      arrow: true,
      offset: [0, 8],
      zIndex: 999999,
      hideOnClick: false,
    });
    isShowInputTips.value = true;
    nextTick(() => {
      tippyInst?.show?.();
    });
  }

  /**
   * 隐藏输入框 tips
   */
  function handleHideTips() {
    isShowInputTips.value = false;
    if (tippyInst) {
      tippyInst.hide();
      tippyInst.unmount();
      tippyInst.destroy();
      tippyInst = undefined;
    }
  }

  // 选择清档类型
  function handleSelectedTruncate(index: number, value: string) {
    const data = tableData.value[index];
    // 清档类型为删除数据库，则不需要填写表相关内容
    if (value === 'drop_database') {
      data.table_patterns = [];
      data.ignore_tables = [];
      const tableRef = formItemRefs.get(`${data.uniqueId}_table_patterns_${index}`);
      const ignoreRef = formItemRefs.get(`${data.uniqueId}_ignore_tables_${index}`);
      tableRef && tableRef.clearValidate();
      ignoreRef && ignoreRef.clearValidate();
    }
  }

  /**
   * 设置集群 id
   */
  function hanldeDomainBlur(index: number) {
    const item = tableData.value[index];
    const info = clusterInfoMap.get(item.cluster_domain);
    item.cluster_id = info?.id ?? 0;
  }

  function getDBMessage(index: number, key: 'db_patterns' | 'ignore_dbs') {
    const data = tableData.value[index];
    const value = data[key];
    const clusterDBs = getDBNames(data.cluster_id);
    const values = value.map(val => val.trim()).filter(val => val);
    const notExist: string[] = [];
    for (const val of values) {
      if (!clusterDBs.includes(val)) {
        notExist.push(val);
      }
    }
    return t('集群中不存在xx', [notExist.join('、')]);
  }

  /**
   * 获取 db\table 校验规则
   */
  function getPatterns(type: 'db' | 'table', index: number) {
    const data = tableData.value[index];
    const label = type === 'db' ? t('指定DB名') : t('指定表名');
    const isDBType = data.truncate_data_type === 'drop_database' && type === 'table';
    const extra = type === 'db' ? [
      {
        validator: (value: string[]) => {
          const values = value.map(val => val.trim()).filter(val => val);
          return values.every(val =>  /^[a-zA-Z0-9_%*?-]+$/.test(val));
        },
        message: t('只允许输入通配符_大小写字母_数字_下划线_连接符'),
        trigger: 'blur',
      },
      {
        validator: () => data.cluster_id,
        message: t('请完善集群域名'),
        trigger: 'blur',
      },
      {
        validator: (value: string[]) => (value.some(val => /[%*?]/.test(val)) ? true : verifyDBName(data, value)),
        message: getDBMessage(index, 'db_patterns'),
        trigger: 'blur',
      },
    ] : [];
    return [
      {
        validator: (value: string[]) => (isDBType ? true : value.length !== 0),
        message: t('请输入xx', [label]),
        trigger: 'blur',
      },
      {
        validator: (value: string[]) => (isDBType ? true : value.every(val => val.trim() !== '%')),
        message: t('通配符_不允许单独使用'),
        trigger: 'blur',
      },
      {
        validator: (value: string[]) => {
          if (isDBType) return true;
          return !value.some(val => val.trim().includes('*') && val.length !== 1);
        },
        message: t('通配符_不允许组合使用'),
        trigger: 'blur',
      },
      {
        validator: (value: string[]) => {
          if (isDBType || value.every(val => !/[%*?]/.test(val))) return true;
          return value.length === 1;
        },
        message: t('包含通配符_不允许输入多个对象'),
        trigger: 'blur',
      },
      ...extra,
    ];
  }

  /**
   * 获取 ignore db\table 校验规则
   */
  function getIgnorePatterns(type: 'db' | 'table', index: number) {
    const data = tableData.value[index];
    const extra = type === 'db' ? [
      {
        validator: (value: string[]) => {
          const values = value.map(val => val.trim()).filter(val => val);
          if (value.length === 0 || values.length === 0) return true;
          return values.every(val => /^[a-zA-Z0-9_%*?-]+$/.test(val));
        },
        message: t('只允许输入通配符_大小写字母_数字_下划线_连接符'),
        trigger: 'blur',
      },
      {
        validator: (value: string[]) => value.length === 0 || data.cluster_id,
        message: t('请完善集群域名'),
        trigger: 'blur',
      },
      {
        validator: (value: string[]) => {
          if (value.length === 0) return true;
          return value.some(val => /[%*?]/.test(val)) ? true : verifyDBName(data, value);
        },
        message: getDBMessage(index, 'ignore_dbs'),
        trigger: 'blur',
      },
    ] : [];
    return [
      {
        validator: () => {
          // 清档类型为删除数据库则不需要校验此项
          if (data.truncate_data_type === 'drop_database') {
            return true;
          }
          // 要么同时为空、要么同时填写
          if (
            (data.ignore_dbs.length > 0 && data.ignore_tables.length > 0)
            || (data.ignore_dbs.length === 0 && data.ignore_tables.length === 0)
          ) {
            return true;
          }
          return false;
        },
        message: t('忽略DB名和忽略表名必须同时填写或者同时为空'),
        trigger: 'blur',
      },
      {
        validator: (value: string[]) => value.length === 0 || value.every(val => val.trim() !== '%'),
        message: t('通配符_不允许单独使用'),
        trigger: 'blur',
      },
      {
        validator: (value: string[]) => {
          if (value.length === 0) return true;
          return !value.some(val => val.trim().includes('*') && val.length !== 1);
        },
        message: t('通配符_不允许组合使用'),
        trigger: 'blur',
      },
      {
        validator: (value: string[]) => {
          if (value.length === 0 || value.every(val => !/[%*?]/.test(val))) return true;
          return value.length === 1;
        },
        message: t('包含通配符_不允许输入多个对象'),
        trigger: 'blur',
      },
      ...extra,
    ];
  }

  /**
   * 校验集群域名是否存在
   */
  function verifyCluster(value: string) {
    const clusterInfo = clusterInfoMap.get(value);
    if (clusterInfo?.master_domain) {
      return true;
    }

    return fetchClusterInfoByDomains().then(() => Boolean(clusterInfoMap.get(value)?.id));
  }

  /**
   * 根据集群域名获取集群信息
   */
  function fetchClusterInfoByDomains() {
    const domains: Array<{ immute_domain: string }> = [];
    for (const item of tableData.value) {
      if (item.cluster_domain && !clusterInfoMap.get(item.cluster_domain)) {
        domains.push({ immute_domain: item.cluster_domain });
        continue;
      }

      const clusterInfo = clusterInfoMap.get(item.cluster_domain);
      if (clusterInfo) {
        item.cluster_id = clusterInfo.id;
      }
    }

    if (domains.length === 0) return Promise.resolve();

    return getClusterInfoByDomains({
      bizId: globalBizsStore.currentBizId,
      cluster_filters: _.uniq(domains),
    })
      .then((res) => {
        for (const item of res) {
          clusterInfoMap.set(item.master_domain, item);

          // 设置集群 id
          const list = tableData.value.filter(tableItem => tableItem.cluster_domain === item.master_domain);
          for (const tableItem of list) {
            tableItem.cluster_id = item.id;
          }
        }

        return res;
      });
  }

  /**
   * 获取集群的 DB names
   */
  function getDBNames(clusterId: number) {
    return clusterDBNameMap.get(clusterId) || [];
  }

  /**
   * 校验源 DB 名是否存在于集群中
   */
  function verifyDBName(data: TableItem, value: string[]) {
    const values = value.map(val => val.trim()).filter(val => val);
    if (values.every(val => getDBNames(data.cluster_id).includes(val))) {
      return true;
    }

    return fetchClusterDBNames().then(() => values.every(val => getDBNames(data.cluster_id).includes(val)));
  }

  /**
   * 获取集群 DB 名称
   */
  function fetchClusterDBNames() {
    const ids = tableData.value.map(item => item.cluster_id).filter(id => id);
    return getClusterDatabaseNameList({
      cluster_ids: ids,
    })
      .then((res) => {
        for (const item of res) {
          const { cluster_id, databases } = item;
          clusterDBNameMap.set(cluster_id, databases);
        }
        return res;
      });
  }

  /**
   * 集群选择器批量选择
   */
  function handleBatchSelectorChange(selected: Record<string, Array<TendbhaModel>>) {
    selectedClusters.value = selected;
    const list: Array<TableItem> = [];
    for (const key of Object.keys(selected)) {
      const formatList = selected[key].map((item) => {
        clusterInfoMap.set(item.master_domain, item);
        return {
          ...getTableItem(),
          cluster_domain: item.master_domain,
          cluster_id: item.id,
        };
      });
      list.push(...formatList);
    }

    clearEmptyTableData();
    tableData.value.push(...list);
    window.changeConfirm = true;
  }

  /**
   * 批量添加若只有一行且为空则清空
   */
  function clearEmptyTableData() {
    if (tableData.value.length === 1) {
      const data = tableData.value[0];
      if (Object.values({ ...data, uniqueId: '' }).every(value => (Array.isArray(value) ? !value.length : !value))) {
        tableData.value = [];
      }
    }
  }

  /**
   * 批量录入
   */
  async function handleBatchInput(list: Array<InputItem>) {
    const formatList = list.map(item => ({
      ...getTableItem(),
      cluster_domain: item.cluster,
      db_patterns: item.dbs,
      ignore_dbs: item.ignoreDBs,
      table_patterns: item.tables,
      ignore_tables: item.ignoreTables,
    }));
    clearEmptyTableData();
    tableData.value.push(...formatList);
    window.changeConfirm = true;

    try {
      await fetchClusterInfoByDomains();
      await fetchClusterDBNames();
    } catch (e) {
      console.log(e);
    }

    // 触发表格校验
    toolboxTableRef.value.validate();
  }

  function handleAddItem(index: number) {
    tableData.value.splice(index + 1, 0, getTableItem());
  }

  function handleRemoveItem(index: number) {
    const dataList = [...tableData.value];
    const domain = dataList[index].cluster_domain;
    if (domain) {
      delete domainMemo[domain];
      const clustersArr = selectedClusters.value[ClusterTypes.TENDBHA];
      selectedClusters.value[ClusterTypes.TENDBHA] = clustersArr.filter(item => item.master_domain !== domain);
    }
    tableData.value.splice(index, 1);
  }

  function handleReset() {
    useInfo({
      title: t('确认重置表单内容'),
      content: t('重置后_将会清空当前填写的内容'),
      onConfirm: () => {
        tableData.value = [getTableItem()];
        selectedClusters.value[ClusterTypes.TENDBHA] = [];
        domainMemo = {};
        nextTick(() => {
          window.changeConfirm = false;
        });
        return true;
      },
    });
  }

  function handleSubmit() {
    toolboxTableRef.value.validate()
      .then(() => {
        isSubmitting.value = true;
        const formatList = (values: string[]) => values.map(val => val.trim()).filter(val => val);
        const params = {
          ticket_type: TicketTypes.MYSQL_HA_TRUNCATE_DATA,
          bk_biz_id: globalBizsStore.currentBizId,
          details: {
            infos: tableData.value.map(item => ({
              cluster_id: item.cluster_id,
              truncate_data_type: item.truncate_data_type,
              db_patterns: formatList(item.db_patterns),
              ignore_dbs: formatList(item.ignore_dbs),
              // drop_database 类型默认传 *
              table_patterns: item.truncate_data_type === 'drop_database' ? ['*'] : formatList(item.table_patterns),
              ignore_tables: formatList(item.ignore_tables),
              force: isForce.value,
            })),
          },
        };
        createTicket(params)
          .then((res) => {
            ticketId.value = res.id;
            tableData.value = [getTableItem()];
            nextTick(() => {
              window.changeConfirm = false;
            });
          })
          .finally(() => {
            isSubmitting.value = false;
          });
      });
  }

  function handleCloseSuccess() {
    ticketId.value = 0;
  }
</script>

<style lang="less" scoped>
  .db-clear {
    height: 100%;
    overflow: hidden;

    .db-clear-operations {
      display: flex;
      align-items: center;
      justify-content: space-between;
    }

    .db-clear-batch {
      margin: 16px 0;

      .db-icon-add {
        margin-right: 4px;
        color: @gray-color;
      }
    }
  }
</style><|MERGE_RESOLUTION|>--- conflicted
+++ resolved
@@ -14,24 +14,12 @@
 <template>
   <SuccessView
     v-if="ticketId"
-<<<<<<< HEAD
-    :steps="[
-      {
-        title: $t('单据审批'),
-        status: 'loading',
-      },
-      {
-        title: $t('清档_执行'),
-      },
-    ]"
-=======
     :steps="[{
       title: t('单据审批'),
       status: 'loading',
     }, {
       title: t('清档_执行'),
     }]"
->>>>>>> d94b1a83
     :ticket-id="ticketId"
     :title="t('清档任务提交成功')"
     @close="handleCloseSuccess" />
@@ -64,13 +52,8 @@
       :false-label="false">
       <span
         class="inline-block"
-<<<<<<< HEAD
-        style="margin-top: -2px; border-bottom: 1px dashed #979ba5">
-        {{ $t('安全模式') }}
-=======
         style=" margin-top: -2px;border-bottom: 1px dashed #979ba5;">
         {{ t('安全模式') }}
->>>>>>> d94b1a83
       </span>
     </BkCheckbox>
     <template #action>
@@ -100,21 +83,12 @@
   <div
     v-show="isShowInputTips"
     ref="popRef"
-<<<<<<< HEAD
-    style="font-size: 12px; line-height: 24px; color: #63656e">
-    <p>{{ $t('匹配任意长度字符串_如a_不允许独立使用') }}</p>
-    <p>{{ $t('匹配任意单一字符_如a_d') }}</p>
-    <p>{{ $t('专门指代ALL语义_只能独立使用') }}</p>
-    <p>{{ $t('注_含通配符的单元格仅支持输入单个对象') }}</p>
-    <p>{{ $t('Enter完成内容输入') }}</p>
-=======
     style=" font-size: 12px; line-height: 24px;color: #63656e;">
     <p>{{ t('匹配任意长度字符串_如a_不允许独立使用') }}</p>
     <p>{{ t('匹配任意单一字符_如a_d') }}</p>
     <p>{{ t('专门指代ALL语义_只能独立使用') }}</p>
     <p>{{ t('注_含通配符的单元格仅支持输入单个对象') }}</p>
     <p>{{ t('Enter完成内容输入') }}</p>
->>>>>>> d94b1a83
   </div>
 </template>
 

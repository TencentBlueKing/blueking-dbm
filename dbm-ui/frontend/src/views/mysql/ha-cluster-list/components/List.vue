--- conflicted
+++ resolved
@@ -27,49 +27,6 @@
         }"
         class="inline-block">
         <AuthButton
-<<<<<<< HEAD
-          action-id="mysql_apply"
-          theme="primary"
-          @click="handleApply">
-          {{ t('实例申请') }}
-        </AuthButton>
-        <span
-          v-bk-tooltips="{
-            disabled: hasSelected,
-            content: t('请选择集群'),
-          }"
-          class="inline-block">
-          <BkButton
-            class="ml-8"
-            :disabled="!hasSelected"
-            @click="() => handleShowCreateSubscribeRuleSlider()">
-            {{ t('批量订阅') }}
-          </BkButton>
-        </span>
-        <span
-          v-bk-tooltips="{
-            disabled: hasSelected,
-            content: t('请选择集群'),
-          }"
-          class="inline-block">
-          <BkButton
-            class="ml-8"
-            :disabled="!hasSelected"
-            @click="handleShowAuthorize(state.selected)">
-            {{ t('批量授权') }}
-          </BkButton>
-        </span>
-        <BkButton
-          class="ml-8"
-          @click="handleShowExcelAuthorize">
-          {{ t('导入授权') }}
-        </BkButton>
-        <DropdownExportExcel
-          :has-selected="hasSelected"
-          :ids="selectedIds"
-          type="tendbha" />
-      </div>
-=======
           action-id="mysql_authorize"
           class="ml-8"
           :disabled="!hasSelected"
@@ -100,21 +57,13 @@
         :has-selected="hasSelected"
         :ids="selectedIds"
         type="tendbha" />
->>>>>>> d94b1a83
       <DbSearchSelect
         v-model="searchValue"
         :data="searchSelectData"
         :get-menu-list="getMenuList"
-<<<<<<< HEAD
-        :placeholder="t('域名_IP_模块')"
-        style="width: 320px"
-        unique-select
-        @change="handleSearch" />
-=======
         :placeholder="t('请输入或选择条件搜索')"
         style="width: 320px;"
         unique-select />
->>>>>>> d94b1a83
     </div>
     <div
       class="table-wrapper"
@@ -920,16 +869,13 @@
 </script>
 
 <style lang="less" scoped>
-<<<<<<< HEAD
   @import '@styles/mixins.less';
-=======
-@import "@styles/mixins.less";
-
-.mysql-ha-cluster-list {
-  height: 100%;
-  padding: 24px 0;
-  margin: 0 24px;
-  overflow: hidden;
+
+  .mysql-ha-cluster-list {
+    height: 100%;
+    padding: 24px 0;
+    margin: 0 24px;
+    overflow: hidden;
 
   .operation-box{
     display: flex;
@@ -943,15 +889,29 @@
       margin-left: auto;
     }
   }
->>>>>>> d94b1a83
-
-  .mysql-ha-cluster-list {
-    height: 100%;
-    padding: 24px 0;
-    margin: 0 24px;
-    overflow: hidden;
-
-    .operation-box {
+
+  .table-wrapper {
+    background-color: white;
+
+    .bk-table {
+      height: 100% !important;
+    }
+
+    :deep(.bk-table-body) {
+      max-height: calc(100% - 100px);
+    }
+  }
+
+  .is-shrink-table {
+    :deep(.bk-table-body) {
+      overflow: hidden auto;
+    }
+  }
+
+  :deep(.cell) {
+    line-height: normal !important;
+
+    .domain {
       display: flex;
       flex-wrap: wrap;
 
@@ -1057,4 +1017,5 @@
       }
     }
   }
+}
 </style>
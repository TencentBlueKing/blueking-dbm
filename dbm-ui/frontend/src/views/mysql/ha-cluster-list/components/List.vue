--- conflicted
+++ resolved
@@ -467,11 +467,7 @@
                   <db-icon type="edit" />
                 </auth-button>
               </>
-<<<<<<< HEAD
             )
-=======
-            ),
->>>>>>> cbe69482
           }}
         </TextOverflowLayout>
       ),

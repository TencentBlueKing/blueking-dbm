--- conflicted
+++ resolved
@@ -87,16 +87,12 @@
 
   import { useGlobalBizs } from '@stores';
 
-<<<<<<< HEAD
-  import ProxySelector, { type InstanceSelectorValues } from '@components/instance-selector/Index.vue';
-=======
   import { ClusterTypes } from '@common/const';
 
   import InstanceSelector, {
     type InstanceSelectorValues,
     type PanelListType,
   } from '@components/instance-selector/Index.vue';
->>>>>>> a90fa556
 
   import BatchEntry, { type IValue as IBatchEntryValue } from './components/BatchEntry.vue';
   import RenderData from './components/RenderData/Index.vue';
@@ -122,19 +118,6 @@
   const isSafe = ref(false);
 
   const tableData = shallowRef<Array<IDataRow>>([createRowData({})]);
-<<<<<<< HEAD
-
-  const panelList = [
-    {
-      id: 'tendbha',
-      title: t('目标Proxy'),
-    },
-    {
-      id: 'manualInput',
-      title: t('手动输入'),
-    },
-  ];
-=======
   const selectedIntances = shallowRef<InstanceSelectorValues<TendbhaInstanceModel>>({ [ClusterTypes.TENDBHA]: [] });
 
   const tabListConfig = {
@@ -151,7 +134,6 @@
       },
     ],
   } as unknown as Record<ClusterTypes, PanelListType>;
->>>>>>> a90fa556
 
   // 批量录入
   const handleShowBatchEntry = () => {
@@ -175,20 +157,11 @@
     isShowBatchProxySelector.value = true;
   };
   // 批量选择
-<<<<<<< HEAD
-  const handelProxySelectorChange = (data: InstanceSelectorValues) => {
-    const newList = data.tendbha.map((item) =>
-      createRowData({
-        originProxyIp: item,
-      }),
-    );
-=======
   const handelProxySelectorChange = (data: InstanceSelectorValues<TendbhaInstanceModel>) => {
     selectedIntances.value = data;
     const newList = data.tendbha.map(item => createRowData({
       originProxyIp: item,
     }));
->>>>>>> a90fa556
     tableData.value = newList;
     window.changeConfirm = true;
   };

<!--
 * TencentBlueKing is pleased to support the open source community by making 蓝鲸智云-DB管理系统(BlueKing-BK-DBM) available.
 *
 * Copyright (C) 2017-2023 THL A29 Limited, a Tencent company. All rights reserved.
 *
 * Licensed under the MIT License (the "License"); you may not use this file except in compliance with the License.
 * You may obtain a copy of the License athttps://opensource.org/licenses/MIT
 *
 * Unless required by applicable law or agreed to in writing, software distributed under the License is distributed
 * on an "AS IS" BASIS, WITHOUT WARRANTIES OR CONDITIONS OF ANY KIND, either express or implied. See the License for
 * the specific language governing permissions and limitations under the License.
-->

<template>
  <SmartAction>
    <div class="proxy-replace-page">
      <BkAlert
        closable
        theme="info"
        :title="t('对集群的Proxy实例进行替换')" />
      <div class="page-action-box mt16">
        <BkButton @click="handleShowBatchEntry">
          <DbIcon type="add" />
          {{ t('批量录入') }}
        </BkButton>
      </div>
      <RenderData
        class="mt16"
        @batch-select-cluster="handleShowBatchSelector">
        <RenderDataRow
          v-for="(item, index) in tableData"
          :key="item.rowKey"
          ref="rowRefs"
          :data="item"
          :removeable="tableData.length < 2"
          @add="(payload: Array<IDataRow>) => handleAppend(index, payload)"
          @remove="handleRemove(index)" />
      </RenderData>
      <div class="safe-action">
        <BkCheckbox
          v-model="isSafe"
          v-bk-tooltips="t('如忽略_在有连接的情况下Proxy也会执行替换')"
          :false-label="1"
          :true-label="0">
          <span class="safe-action-text">{{ t('忽略业务连接') }}</span>
        </BkCheckbox>
      </div>
      <InstanceSelector
        v-model:is-show="isShowBatchProxySelector"
        :cluster-types="[ClusterTypes.TENDBHA]"
        :selected="selectedIntances"
        :tab-list-config="tabListConfig"
        @change="handelProxySelectorChange" />
      <BatchEntry
        v-model:is-show="isShowBatchEntry"
        @change="handleBatchEntry" />
    </div>
    <template #action>
      <BkButton
        class="w-88"
        :loading="isSubmitting"
        theme="primary"
        @click="handleSubmit">
        {{ t('提交') }}
      </BkButton>
      <DbPopconfirm
        :confirm-handler="handleReset"
        :content="t('重置将会清空当前填写的所有内容_请谨慎操作')"
        :title="t('确认重置页面')">
        <BkButton
          class="ml8 w-88"
          :disabled="isSubmitting">
          {{ t('重置') }}
        </BkButton>
      </DbPopconfirm>
    </template>
  </SmartAction>
</template>

<script setup lang="tsx">
  import { ref, shallowRef } from 'vue';
  import { useI18n } from 'vue-i18n';
  import { useRouter } from 'vue-router';

  import TendbhaInstanceModel from '@services/model/mysql/tendbha-instance';
  import { createTicket } from '@services/source/ticket';

  import { useGlobalBizs } from '@stores';

  import { ClusterTypes } from '@common/const';

  import InstanceSelector, {
    type InstanceSelectorValues,
    type PanelListType,
  } from '@components/instance-selector/Index.vue';

  import BatchEntry, { type IValue as IBatchEntryValue } from './components/BatchEntry.vue';
  import RenderData from './components/RenderData/Index.vue';
  import RenderDataRow, { createRowData, type IDataRow } from './components/RenderData/Row.vue';

  // 检测列表是否为空
  const checkListEmpty = (list: Array<IDataRow>) => {
    if (list.length > 1) {
      return false;
    }
    const [firstRow] = list;
    return !firstRow.originProxyIp && !firstRow.targetProxyIp;
  };

  const router = useRouter();
  const { currentBizId } = useGlobalBizs();
  const { t } = useI18n();

  const rowRefs = ref();
  const isShowBatchProxySelector = ref(false);
  const isShowBatchEntry = ref(false);
<<<<<<< HEAD
  const isSubmitting = ref(false);
  const isSafe = ref(false);
=======
  const isSubmitting  = ref(false);
  const isSafe = ref(1);
>>>>>>> 332d3695

  const tableData = shallowRef<Array<IDataRow>>([createRowData({})]);
  const selectedIntances = shallowRef<InstanceSelectorValues<TendbhaInstanceModel>>({ [ClusterTypes.TENDBHA]: [] });

  const tabListConfig = {
    [ClusterTypes.TENDBHA]: [
      {
        name: t('目标Proxy'),
        tableConfig: {
          firsrColumn: {
            label: 'proxy',
            field: 'instance_address',
            role: 'proxy',
          },
        },
      },
    ],
  } as unknown as Record<ClusterTypes, PanelListType>;

  // 批量录入
  const handleShowBatchEntry = () => {
    isShowBatchEntry.value = true;
  };
  // 批量录入
  const handleBatchEntry = (list: Array<IBatchEntryValue>) => {
    if (list.length === 0) {
      return;
    }

    const newList = list.map((item) => createRowData(item));
    if (checkListEmpty(tableData.value)) {
      tableData.value = newList;
    } else {
      tableData.value = [...tableData.value, ...newList];
    }
  };
  // 批量选择
  const handleShowBatchSelector = () => {
    isShowBatchProxySelector.value = true;
  };
  // 批量选择
  const handelProxySelectorChange = (data: InstanceSelectorValues<TendbhaInstanceModel>) => {
    selectedIntances.value = data;
    const newList = data.tendbha.map(item => createRowData({
      originProxyIp: item,
    }));
    tableData.value = newList;
    window.changeConfirm = true;
  };

  // 追加一个集群
  const handleAppend = (index: number, appendList: Array<IDataRow>) => {
    const dataList = [...tableData.value];
    dataList.splice(index + 1, 0, ...appendList);
    tableData.value = dataList;
  };
  // 删除一个集群
  const handleRemove = (index: number) => {
    const instanceAddress = tableData.value[index].originProxyIp?.instance_address;
    if (instanceAddress) {
      const clustersArr = selectedIntances.value[ClusterTypes.TENDBHA];
      // eslint-disable-next-line max-len
      selectedIntances.value[ClusterTypes.TENDBHA] = clustersArr.filter(item => item.instance_address !== instanceAddress);
    }
    const dataList = [...tableData.value];
    dataList.splice(index, 1);
    tableData.value = dataList;
  };

  const handleSubmit = () => {
    isSubmitting.value = true;
    Promise.all(rowRefs.value.map((item: { getValue: () => Promise<any> }) => item.getValue()))
<<<<<<< HEAD
      .then((data) =>
        createTicket({
          ticket_type: 'MYSQL_PROXY_SWITCH',
          remark: '',
          details: {
            infos: data,
            is_safe: isSafe.value,
=======
      .then(data => createTicket({
        ticket_type: 'MYSQL_PROXY_SWITCH',
        remark: '',
        details: {
          infos: data,
          is_safe: Boolean(isSafe.value),
        },
        bk_biz_id: currentBizId,
      }).then((data) => {
        window.changeConfirm = false;

        router.push({
          name: 'MySQLProxyReplace',
          params: {
            page: 'success',
          },
          query: {
            ticketId: data.id,
>>>>>>> 332d3695
          },
          bk_biz_id: currentBizId,
        }).then((data) => {
          window.changeConfirm = false;

          router.push({
            name: 'MySQLProxyReplace',
            params: {
              page: 'success',
            },
            query: {
              ticketId: data.id,
            },
          });
        }),
      )
      .finally(() => {
        isSubmitting.value = false;
      });
  };

  const handleReset = () => {
    tableData.value = [createRowData()];
    selectedIntances.value[ClusterTypes.TENDBHA] = [];
    window.changeConfirm = false;
  };
</script>

<style lang="less">
  .proxy-replace-page {
    padding-bottom: 20px;

    .page-action-box {
      display: flex;
      align-items: center;
    }

    .safe-action {
      margin-top: 20px;

      .safe-action-text {
        padding-bottom: 2px;
        border-bottom: 1px dashed #979ba5;
      }
    }
  }
</style><|MERGE_RESOLUTION|>--- conflicted
+++ resolved
@@ -114,13 +114,8 @@
   const rowRefs = ref();
   const isShowBatchProxySelector = ref(false);
   const isShowBatchEntry = ref(false);
-<<<<<<< HEAD
-  const isSubmitting = ref(false);
-  const isSafe = ref(false);
-=======
   const isSubmitting  = ref(false);
   const isSafe = ref(1);
->>>>>>> 332d3695
 
   const tableData = shallowRef<Array<IDataRow>>([createRowData({})]);
   const selectedIntances = shallowRef<InstanceSelectorValues<TendbhaInstanceModel>>({ [ClusterTypes.TENDBHA]: [] });
@@ -193,15 +188,6 @@
   const handleSubmit = () => {
     isSubmitting.value = true;
     Promise.all(rowRefs.value.map((item: { getValue: () => Promise<any> }) => item.getValue()))
-<<<<<<< HEAD
-      .then((data) =>
-        createTicket({
-          ticket_type: 'MYSQL_PROXY_SWITCH',
-          remark: '',
-          details: {
-            infos: data,
-            is_safe: isSafe.value,
-=======
       .then(data => createTicket({
         ticket_type: 'MYSQL_PROXY_SWITCH',
         remark: '',
@@ -212,19 +198,6 @@
         bk_biz_id: currentBizId,
       }).then((data) => {
         window.changeConfirm = false;
-
-        router.push({
-          name: 'MySQLProxyReplace',
-          params: {
-            page: 'success',
-          },
-          query: {
-            ticketId: data.id,
->>>>>>> 332d3695
-          },
-          bk_biz_id: currentBizId,
-        }).then((data) => {
-          window.changeConfirm = false;
 
           router.push({
             name: 'MySQLProxyReplace',

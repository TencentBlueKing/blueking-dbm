--- conflicted
+++ resolved
@@ -12,30 +12,6 @@
 -->
 
 <template>
-<<<<<<< HEAD
-  <tr>
-    <td style="padding: 0">
-      <RenderOriginalProxy
-        ref="targetRef"
-        :model-value="data.originProxyIp"
-        @input-create="handleCreate"
-        @input-finish="handleOriginProxyInputFinish" />
-    </td>
-    <td style="padding: 0">
-      <RenderTargetProxyIp
-        ref="originRef"
-        :cloud-id="data.originProxyIp?.bk_cloud_id ?? null"
-        :disabled="!data.originProxyIp?.instance_address"
-        :model-value="data.targetProxyIp"
-        :target-ip="data.originProxyIp?.ip" />
-    </td>
-    <td>
-      <div class="action-box">
-        <div
-          class="action-btn"
-          @click="handleAppend">
-          <DbIcon type="plus-fill" />
-=======
   <tbody>
     <tr>
       <td style="padding: 0;">
@@ -68,88 +44,63 @@
             @click="handleRemove">
             <DbIcon type="minus-fill" />
           </div>
->>>>>>> a6dfaa14
         </div>
-        <div
-          class="action-btn"
-          :class="{
-            disabled: removeable,
-          }"
-          @click="handleRemove">
-          <DbIcon type="minus-fill" />
-        </div>
-      </div>
-      <div
-        class="action-btn"
-        :class="{
-          disabled: removeable,
-        }"
-        @click="handleRemove">
-        <DbIcon type="minus-fill" />
-      </div>
-    </td>
-  </tr>
+      </td>
+    </tr>
+  </tbody>
 </template>
 <script lang="ts">
-  import { random } from '@utils';
+  import {  random } from '@utils';
 
   export interface IProxyData {
-    cluster_id: number;
-    bk_host_id: number;
-    bk_cloud_id: number | null;
-    port: number;
-    ip: string;
-    instance_address: string;
+    cluster_id: number,
+    bk_host_id: number,
+    bk_cloud_id: number | null,
+    port: number,
+    ip: string,
+    instance_address: string
   }
 
   export interface IHostData {
-    bk_host_id: number;
-    bk_cloud_id: number;
-    ip: string;
+    bk_host_id: number,
+    bk_cloud_id: number,
+    ip: string,
   }
 
   export interface IDataRow {
     rowKey: string;
-    originProxyIp?: IProxyData;
-    targetProxyIp?: IHostData;
+    originProxyIp?: IProxyData,
+    targetProxyIp?: IHostData
   }
 
   // 创建表格数据
   export const createRowData = (data = {} as Partial<IDataRow>) => ({
     rowKey: random(),
-<<<<<<< HEAD
-    originProxyIp: data.originProxyIp ?? ({} as IDataRow['originProxyIp']),
-    targetProxyIp: data.targetProxyIp ?? ({} as IDataRow['targetProxyIp']),
-=======
     originProxyIp: data.originProxyIp ?? {} as IDataRow['originProxyIp'],
     targetProxyIp: data.targetProxyIp ?? {} as IDataRow['targetProxyIp'],
->>>>>>> a6dfaa14
   });
+
 </script>
 <script setup lang="ts">
-  import { ref } from 'vue';
+  import {
+    ref,
+  } from 'vue';
 
   import RenderOriginalProxy from './RenderOriginalProxy.vue';
   import RenderTargetProxyIp from './RenderTargetProxyIp.vue';
 
   interface Props {
-    data: IDataRow;
-    removeable: boolean;
+    data: IDataRow,
+    removeable: boolean,
   }
   interface Emits {
-<<<<<<< HEAD
-    (e: 'add', params: Array<IDataRow>): void;
-    (e: 'remove'): void;
-    (e: 'originProxyInputFinish', value: IProxyData): void;
-=======
     (e: 'add', params: Array<IDataRow>): void,
     (e: 'remove'): void,
     (e: 'originProxyInputFinish', value: IProxyData): void,
->>>>>>> a6dfaa14
   }
 
-  interface Exposes {
-    getValue: () => Promise<any>;
+  interface Exposes{
+    getValue: () => Promise<any>
   }
 
   const props = defineProps<Props>();
@@ -164,21 +115,16 @@
   };
 
   const handleCreate = (list: Array<string>) => {
-    emits(
-      'add',
-      list.map((instanceAddress) =>
-        createRowData({
-          originProxyIp: {
-            cluster_id: 0,
-            bk_host_id: 0,
-            bk_cloud_id: null,
-            port: 0,
-            ip: '',
-            instance_address: instanceAddress,
-          },
-        }),
-      ),
-    );
+    emits('add', list.map(instanceAddress => createRowData({
+      originProxyIp: {
+        cluster_id: 0,
+        bk_host_id: 0,
+        bk_cloud_id: null,
+        port: 0,
+        ip: '',
+        instance_address: instanceAddress,
+      },
+    })));
   };
 
   const handleAppend = () => {
@@ -194,7 +140,10 @@
 
   defineExpose<Exposes>({
     getValue() {
-      return Promise.all([targetRef.value.getValue(), originRef.value.getValue()]).then(([targetData, originData]) => ({
+      return Promise.all([
+        targetRef.value.getValue(),
+        originRef.value.getValue(),
+      ]).then(([targetData, originData]) => ({
         ...targetData,
         ...originData,
       }));

<!--
 * TencentBlueKing is pleased to support the open source community by making 蓝鲸智云-DB管理系统(BlueKing-BK-DBM) available.
 *
 * Copyright (C) 2017-2023 THL A29 Limited, a Tencent company. All rights reserved.
 *
 * Licensed under the MIT License (the "License"); you may not use this file except in compliance with the License.
 * You may obtain a copy of the License athttps://opensource.org/licenses/MIT
 *
 * Unless required by applicable law or agreed to in writing, software distributed under the License is distributed
 * on an "AS IS" BASIS, WITHOUT WARRANTIES OR CONDITIONS OF ANY KIND, either express or implied. See the License for
 * the specific language governing permissions and limitations under the License.
-->

<template>
  <div class="sql-execute-sql-file-list">
    <div class="file-list-title">
      <span>{{ t('文件列表') }}</span>
<<<<<<< HEAD
      <span style="font-size: 12px; font-weight: normal; color: #979ba5">
=======
      <span style="font-size: 12px; font-weight: normal;color: #979ba5;">
>>>>>>> a90fa556
        {{ t('按顺序执行') }}
      </span>
    </div>
    <div class="file-list">
      <Vuedraggable
        v-model="localList"
        item-key="id"
        @end="handleDragEnd">
        <template #item="{ element: fileItemData }">
          <div
            class="file-item"
            :class="{
              active: fileItemData.name === modelValue,
              'is-error':
                fileData[fileItemData.name].isUploadFailed || fileData[fileItemData.name].grammarCheck?.isError,
            }"
            @click="handleClick(fileItemData.name)">
            <div
              v-overflow-tips
              class="file-item-text">
              {{ fileItemData.name }}
            </div>
            <div class="extend-box">
              <div
                v-if="fileData[fileItemData.name].isUploading"
                class="action-btn">
                <div class="uploading-flag">
                  <DbIcon type="sync-pending" />
                </div>
              </div>
              <template v-else>
                <div class="upload-info">
                  <DbIcon
                    v-if="fileData[fileItemData.name].grammarCheck?.isError"
                    style="color: #ea3636"
                    svg
                    type="attention-fill" />
                  <DbIcon
                    v-else-if="fileData[fileItemData.name].isUploadFailed"
                    style="color: #ea3636"
                    type="attention-fill" />
                  <DbIcon
                    v-else
                    style="color: #2dcb56"
                    type="check-circle-fill" />
                </div>
                <div class="drag-flag">
                  <DbIcon
                    style="font-size: 10px; color: #fff"
                    type="drag" />
                </div>
                <div
                  v-bk-tooltips="t('移除')"
                  class="action-btn remove-btn"
                  @click.stop="handleRemove(fileItemData.name)">
                  <DbIcon
                    style="color: #fff"
                    type="delete" />
                </div>
              </template>
            </div>
          </div>
        </template>
      </Vuedraggable>
    </div>
  </div>
</template>
<script lang="ts">
  import Vuedraggable from 'vuedraggable';

  import type GrammarCheckModel from '@services/model/sql-import/grammar-check';

  export interface IFileData {
    isSuccess: boolean;
    isCheckFailded: boolean;
    isUploading: boolean;
    isUploadFailed: boolean;
    uploadErrorMessage: string;
    file: File | null;
    content: string;
    messageList: GrammarCheckModel['messageList'];
    grammarCheck?: GrammarCheckModel;
    realFilePath: string;
  }

  export const createFileData = (data = {} as Partial<IFileData>) => ({
    isSuccess: data.isSuccess || false,
    isCheckFailded: data.isCheckFailded === undefined,
    isUploading: data.isUploading || false,
    isUploadFailed: data.isUploadFailed || false,
    uploadErrorMessage: data.uploadErrorMessage || '',
    file: data.file || null,
    content: data.content || '',
    messageList: data.messageList || [],
    grammarCheck: data.grammarCheck,
    realFilePath: data.realFilePath || '',
  });
</script>
<script setup lang="ts">
  import _ from 'lodash';
  import { ref, watch } from 'vue';
  import { useI18n } from 'vue-i18n';

  interface Props {
    modelValue: string;
    data: Array<string>;
    fileData: Record<string, IFileData>;
  }

  interface Emits {
    (e: 'update:modelValue', value: string): void;
    (e: 'remove', value: string, index: number): void;
    (e: 'sort', value: string[]): void;
  }

  const props = defineProps<Props>();

  const emits = defineEmits<Emits>();

  const { t } = useI18n();
<<<<<<< HEAD
=======

  const localList = ref<Array<Record<'id' | 'name', string>>>([]);
>>>>>>> a90fa556

  const localList = ref<Array<Record<'id' | 'name', string>>>([]);

  watch(
    () => props.data,
    () => {
      localList.value = props.data.map((fileName) => ({
        id: fileName,
        name: fileName,
      }));
    },
    {
      immediate: true,
    },
  );

  const handleClick = (fileName: string) => {
    emits('update:modelValue', fileName);
  };

  const handleDragEnd = () => {
    emits(
      'sort',
      localList.value.map((item) => item.name),
    );
  };

  const handleRemove = (fileName: string) => {
    const index = _.findIndex(localList.value, (item) => item.name === fileName);
    emits('remove', fileName, index);
  };
</script>
<style lang="less">
  @keyframes rotate-loading {
    0% {
      transform: rotateZ(0);
    }

    100% {
      transform: rotateZ(360deg);
    }
  }

  .sql-execute-sql-file-list {
    width: 238px;
    height: 500px;
    padding-top: 18px;
    border-right: 1px solid #3d3d40;

    .file-list-title {
      padding: 0 16px;
      font-weight: bold;
      line-height: 16px;
      color: #fff;
    }

    .file-list {
      display: flex;
      padding: 22px 12px;
      font-size: 12px;
      color: #c4c6cc;
      flex-direction: column;

      .file-item {
        display: flex;
        align-items: center;
        height: 36px;
        padding: 0 8px;
        cursor: pointer;
        background: rgb(255 255 255 / 8%);
        border-radius: 2px;

        &:hover {
          background: rgb(255 255 255 / 20%);

          .extend-box {
            .drag-flag,
            .remove-btn {
              display: flex;
            }

            .upload-info {
              display: none;
            }
          }
        }

        &.active {
          font-weight: bold;
          color: #fff;
          background: #1768ef;
          opacity: 100% !important;
        }

        &.is-error {
          color: rgb(255 86 86 / 100%);
          background: rgb(255 86 86 / 21%);
        }

        & ~ .file-item {
          margin-top: 8px;
        }

        .file-item-text {
          overflow: hidden;
          text-overflow: ellipsis;
          white-space: nowrap;
        }
      }
    }

    .extend-box {
      display: flex;
      margin-left: auto;
      font-size: 12px;
      color: #c4c6cc;
      align-items: center;

      .drag-flag,
      .action-btn,
      .upload-info {
        display: flex;
        align-items: center;
      }

      .action-btn {
        width: 14px;
        padding-left: 4px;
      }

      .remove-btn,
      .drag-flag {
        display: none;
      }

      .drag-flag {
        padding-left: 4px;
      }

      .uploading-flag {
        color: #3a84ff;
        animation: rotate-loading 1s linear infinite;
      }

      .upload-info {
        padding-left: 4px;
      }
    }
  }
</style><|MERGE_RESOLUTION|>--- conflicted
+++ resolved
@@ -15,11 +15,7 @@
   <div class="sql-execute-sql-file-list">
     <div class="file-list-title">
       <span>{{ t('文件列表') }}</span>
-<<<<<<< HEAD
-      <span style="font-size: 12px; font-weight: normal; color: #979ba5">
-=======
       <span style="font-size: 12px; font-weight: normal;color: #979ba5;">
->>>>>>> a90fa556
         {{ t('按顺序执行') }}
       </span>
     </div>
@@ -140,11 +136,6 @@
   const emits = defineEmits<Emits>();
 
   const { t } = useI18n();
-<<<<<<< HEAD
-=======
-
-  const localList = ref<Array<Record<'id' | 'name', string>>>([]);
->>>>>>> a90fa556
 
   const localList = ref<Array<Record<'id' | 'name', string>>>([]);
 

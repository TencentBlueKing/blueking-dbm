<!--
 * TencentBlueKing is pleased to support the open source community by making 蓝鲸智云-DB管理系统(BlueKing-BK-DBM) available.
 *
 * Copyright (C) 2017-2023 THL A29 Limited, a Tencent company. All rights reserved.
 *
 * Licensed under the MIT License (the "License"); you may not use this file except in compliance with the License.
 * You may obtain a copy of the License athttps://opensource.org/licenses/MIT
 *
 * Unless required by applicable law or agreed to in writing, software distributed under the License is distributed
 * on an "AS IS" BASIS, WITHOUT WARRANTIES OR CONDITIONS OF ANY KIND, either express or implied. See the License for
 * the specific language governing permissions and limitations under the License.
-->

<template>
  <BkFormItem
    :label="t('SQL 内容')"
    property="execute_sql_files"
    required
    :rules="rules">
    <template #labelAppend>
<<<<<<< HEAD
      <span style="font-size: 12px; font-weight: normal; color: #8a8f99">
        （{{ $t('最终执行结果以 SQL 内容为准') }}）
=======
      <span style="font-size: 12px; font-weight: normal; color: #8a8f99;">
        （{{ t('最终执行结果以 SQL 内容为准') }}）
>>>>>>> 344a47a1
      </span>
    </template>
    <div class="sql-execute-manual-input">
      <BkLoading :loading="isLoading">
        <Editor
          v-model="content"
          :message-list="inputContentCheckResult.messageList"
          :title="t('SQL编辑器')"
          @change="handleEditorChange" />
        <div
          v-if="!isSubmited"
          class="footer-action">
          <BkButton
            :disabled="!content"
            size="small"
            theme="primary"
            @click="handleGrammarCheck">
            <DbIcon type="right-shape" />
<<<<<<< HEAD
            <span style="margin-left: 4px">{{ $t('语法检测') }}</span>
=======
            <span style="margin-left: 4px;">{{ t('语法检测') }}</span>
>>>>>>> 344a47a1
          </BkButton>
        </div>
        <template v-else>
          <SyntaxChecking
            v-if="isChecking"
            class="syntax-checking" />
          <SyntaxError
            v-else-if="isCheckError"
            class="syntax-error" />
          <SyntaxSuccess
            v-else-if="inputContentCheckResult.messageList.length < 1"
            class="syntax-success" />
        </template>
      </BkLoading>
    </div>
  </BkFormItem>
</template>
<script setup lang="ts">
  import { onActivated, onDeactivated, ref, shallowRef, watch } from 'vue';
  import { useI18n } from 'vue-i18n';

  import type GrammarCheckModel from '@services/model/sql-import/grammar-check';
  import { grammarCheck } from '@services/source/sqlImport';
  import { getFileContent } from '@services/source/storage';

  import { updateFilePath } from '../../../Index.vue';
  import Editor from '../editor/Index.vue';

  import SyntaxChecking from './components/SyntaxChecking.vue';
  import SyntaxError from './components/SyntaxError.vue';
  import SyntaxSuccess from './components/SyntaxSuccess.vue';

  interface Props {
    modelValue: string[];
  }
  interface Emits {
    (e: 'change', value: string[]): void;
    (e: 'grammar-check', doCheck: boolean, checkPass: boolean): void;
  }

  const props = defineProps<Props>();
  const emits = defineEmits<Emits>();

  const { t } = useI18n();

  let isKeepAliveActive = false;

  const isLoading = ref(false);
  const content = ref('');
  const isSubmited = ref(false);
  const isChecking = ref(false);
  const isCheckError = ref(false);

  const inputContentCheckResult = shallowRef({} as GrammarCheckModel);

  let grammarCheckData: Record<string, GrammarCheckModel>;

  const rules = [
    {
      validator: () => {
        if (!isKeepAliveActive) {
          return true;
        }
        const { content, isError } = inputContentCheckResult.value;
        return content && !isError;
      },
      message: t('SQL内容无效'),
      trigger: 'change',
    },
  ];

  // 更具文件路径获取文件内容
  const fetchFileContent = () => {
    if (!updateFilePath.value) {
      return;
    }
    isLoading.value = true;
    getFileContent({
      file_path: `${updateFilePath.value}/${props.modelValue[0]}`,
    })
      .then((data) => {
        content.value = data.content;
      })
      .finally(() => {
        isLoading.value = false;
      });
  };

  watch(content, () => {
    inputContentCheckResult.value = {} as GrammarCheckModel;
  });

  let isInnerChange = false;
  // 内容回填时需要根据文件名获取文件内容
  watch(
    () => props.modelValue,
    () => {
      if (isInnerChange) {
        isInnerChange = false;
        return;
      }
      if (props.modelValue.length < 1) {
        return;
      }
      fetchFileContent();
    },
    {
      immediate: true,
    },
  );

  const triggerChange = () => {
    if (!grammarCheckData) {
      return;
    }
    isInnerChange = true;
    const [fileName] = Object.keys(grammarCheckData);
    const [checkResult] = Object.values(grammarCheckData);
    inputContentCheckResult.value = checkResult;
    emits('change', [fileName]);
    emits('grammar-check', true, !checkResult.isError);
  };

  const handleGrammarCheck = () => {
    isSubmited.value = true;
    isChecking.value = true;
    isCheckError.value = false;
    const params = new FormData();
    params.append('sql_content', content.value);
    grammarCheck(params)
      .then((data) => {
        grammarCheckData = data;
        triggerChange();
      })
      .catch((error) => {
        console.log(error);
        isCheckError.value = true;
        emits('grammar-check', true, false);
      })
      .finally(() => {
        isChecking.value = false;
      });
  };

  const handleEditorChange = () => {
    isSubmited.value = false;
    inputContentCheckResult.value = {} as GrammarCheckModel;
    emits('grammar-check', false, false);
  };

  onActivated(() => {
    isKeepAliveActive = true;
    triggerChange();
  });

  onDeactivated(() => {
    isKeepAliveActive = false;
  });
</script>
<style lang="less">
  .sql-execute-manual-input {
    position: relative;

    .footer-action {
      position: absolute;
      right: 0;
      bottom: 0;
      left: 0;
      z-index: 1;
      display: flex;
      height: 48px;
      padding-left: 16px;
      background: #212121;
      border-radius: 0 0 2px 2px;
      align-items: center;
    }

    .syntax-checking,
    .syntax-success,
    .syntax-error {
      position: absolute;
      right: 0;
      bottom: 0;
      left: 0;
    }
  }
</style><|MERGE_RESOLUTION|>--- conflicted
+++ resolved
@@ -18,13 +18,8 @@
     required
     :rules="rules">
     <template #labelAppend>
-<<<<<<< HEAD
-      <span style="font-size: 12px; font-weight: normal; color: #8a8f99">
-        （{{ $t('最终执行结果以 SQL 内容为准') }}）
-=======
       <span style="font-size: 12px; font-weight: normal; color: #8a8f99;">
         （{{ t('最终执行结果以 SQL 内容为准') }}）
->>>>>>> 344a47a1
       </span>
     </template>
     <div class="sql-execute-manual-input">
@@ -43,11 +38,7 @@
             theme="primary"
             @click="handleGrammarCheck">
             <DbIcon type="right-shape" />
-<<<<<<< HEAD
-            <span style="margin-left: 4px">{{ $t('语法检测') }}</span>
-=======
             <span style="margin-left: 4px;">{{ t('语法检测') }}</span>
->>>>>>> 344a47a1
           </BkButton>
         </div>
         <template v-else>

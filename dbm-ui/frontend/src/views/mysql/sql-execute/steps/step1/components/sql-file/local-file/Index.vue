--- conflicted
+++ resolved
@@ -18,11 +18,7 @@
     required
     :rules="rules">
     <template #labelAppend>
-<<<<<<< HEAD
       <span style="font-size: 12px; font-weight: normal; color: #8a8f99">
-=======
-      <span style="font-size: 12px; font-weight: normal; color: #8a8f99;">
->>>>>>> a90fa556
         （{{ t('最终执行结果以SQL文件内容为准') }}）
       </span>
     </template>
@@ -34,17 +30,12 @@
             type="add" />
           <span>{{ t('添加文件') }}</span>
         </BkButton>
-<<<<<<< HEAD
         <span style="margin-left: 12px; font-size: 12px; color: #8a8f99">
           {{
-            $t(
+            t(
               '仅支持_sql文件_文件名不能包含空格_上传后_SQL执行顺序默认为从上至下_可拖动文件位置_变换文件的执行顺序文件',
             )
           }}
-=======
-        <span style="margin-left: 12px; font-size: 12px; color: #8a8f99;">
-          {{ t('仅支持_sql文件_文件名不能包含空格_上传后_SQL执行顺序默认为从上至下_可拖动文件位置_变换文件的执行顺序文件') }}
->>>>>>> a90fa556
         </span>
       </div>
       <div
@@ -271,10 +262,6 @@
 
 
     Array.from(files).forEach((curFile) => {
-<<<<<<< HEAD
-
-=======
->>>>>>> a90fa556
       fileNameList.push(curFile.name);
       currentFileDataMap[curFile.name] = createFileData({
         file: curFile,
@@ -282,11 +269,7 @@
       });
 
       // 上传文件大小限制 1GB (1024 * 1024 * 1024 = 1073741824)
-<<<<<<< HEAD
       if (curFile.size > 1073741824){
-=======
-      if (curFile.size > 1073741824) {
->>>>>>> a90fa556
         currentFileDataMap[curFile.name] = {
           ...currentFileDataMap[curFile.name],
           realFilePath: '/',
@@ -300,11 +283,7 @@
           grammarCheck: undefined,
 
         };
-<<<<<<< HEAD
-        return
-=======
         return;
->>>>>>> a90fa556
       }
       params.append('sql_files', curFile);
     });

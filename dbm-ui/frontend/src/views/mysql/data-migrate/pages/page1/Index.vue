--- conflicted
+++ resolved
@@ -87,11 +87,7 @@
   useTicketCloneInfo({
     type: TicketTypes.MYSQL_DATA_MIGRATE,
     onSuccess(cloneData) {
-<<<<<<< HEAD
-      const {  tableDataList } = cloneData
-=======
       const { tableDataList } = cloneData;
->>>>>>> 18964e71
       tableData.value = tableDataList;
 
       window.changeConfirm = true;

<!--
 * TencentBlueKing is pleased to support the open source community by making 蓝鲸智云-DB管理系统(BlueKing-BK-DBM) available.
 *
 * Copyright (C) 2017-2023 THL A29 Limited, a Tencent company. All rights reserved.
 *
 * Licensed under the MIT License (the "License"); you may not use this file except in compliance with the License.
 * You may obtain a copy of the License athttps://opensource.org/licenses/MIT
 *
 * Unless required by applicable law or agreed to in writing, software distributed under the License is distributed
 * on an "AS IS" BASIS, WITHOUT WARRANTIES OR CONDITIONS OF ANY KIND, either express or implied. See the License for
 * the specific language governing permissions and limitations under the License.
-->

<template>
  <BkPopover
    :disabled="disabled"
    placement="top"
    :popover-delay="[100, 200]"
    theme="light">
    <slot />
    <template #content>
      <I18nT
        keypath="xx_跳转_单据_查看进度"
        style="font-size: 12px; line-height: 16px; color: #63656e"
        tag="div">
        <span>{{ data.operationBtnTipStatusText }}</span>
        <RouterLink
          target="_blank"
          :to="{
            name: 'bizTicketManage',
            query: {
              id: data.operationTicketId,
            },
          }">
<<<<<<< HEAD
          {{ $t('单据') }}
=======
          {{ $t("单据") }}
>>>>>>> cbe69482
        </RouterLink>
      </I18nT>
    </template>
  </BkPopover>
</template>
<script setup lang="ts">
  interface Props {
    disabled: boolean;
    data: {
      operationBtnTipStatusText: string;
      operationTicketId: number;
    };
  }

  defineProps<Props>();
</script><|MERGE_RESOLUTION|>--- conflicted
+++ resolved
@@ -32,11 +32,7 @@
               id: data.operationTicketId,
             },
           }">
-<<<<<<< HEAD
           {{ $t('单据') }}
-=======
-          {{ $t("单据") }}
->>>>>>> cbe69482
         </RouterLink>
       </I18nT>
     </template>

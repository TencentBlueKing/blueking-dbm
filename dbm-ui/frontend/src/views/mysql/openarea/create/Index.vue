--- conflicted
+++ resolved
@@ -4,7 +4,7 @@
     :offset-target="getSmartActionOffsetTarget">
     <BkLoading :loading="isLoading">
       <DbCard
-        style="margin-bottom: 24px"
+        style="margin-bottom: 24px;"
         :title="t('开区目标')">
         <BkForm v-if="openareaTemplateData">
           <BkFormItem :label="t('模板信息：')">
@@ -17,7 +17,7 @@
             <span>
               <I18nT
                 keypath="(源集群：c，共克隆 n 个 DB)"
-                style="color: #63656e"
+                style="color: #63656E;"
                 tag="span">
                 <span>{{ openareaTemplateData.source_cluster.immute_domain }}</span>
                 <span>{{ openareaTemplateData.config_rules.length }}</span>
@@ -49,7 +49,7 @@
     </template>
     <BkSideslider
       v-model:is-show="isShowTemplateDetail"
-      :title="t('模板详情【templateName配置 】', { name: openareaTemplateData?.config_name })"
+      :title="t('模板详情【templateName配置 】', {name: openareaTemplateData?.config_name})"
       :width="1100">
       <TemplateDetail
         v-if="openareaTemplateData"
@@ -72,10 +72,16 @@
   import _ from 'lodash';
   import { useI18n } from 'vue-i18n';
   import { useRequest } from 'vue-request';
-  import { useRoute, useRouter } from 'vue-router';
+  import {
+    useRoute,
+    useRouter,
+  } from 'vue-router';
 
   import OpenareaTemplateModel from '@services/model/openarea/openareaTemplate';
-  import { getDetail, getPreview } from '@services/openarea';
+  import {
+    getDetail,
+    getPreview,
+  } from '@services/openarea';
 
   import PreviewData from './components/PreviewData.vue';
   import TargetCluster from './components/target-cluster/Index.vue';
@@ -95,11 +101,13 @@
 
   const previewData = shallowRef<ServiceReturnType<typeof getPreview>>();
 
-  const isExistedErrorMsg = computed(() =>
-    previewData.value?.config_data.some((item) => item.execute_objects.some((obj) => obj.error_msg)),
-  );
+  const isExistedErrorMsg = computed(() => previewData.value?.config_data
+    .some(item => item.execute_objects.some(obj => obj.error_msg)));
 
-  const { loading: isLoading, data: openareaTemplateData } = useRequest(getDetail, {
+  const {
+    loading: isLoading,
+    data: openareaTemplateData,
+  } = useRequest(getDetail, {
     defaultParams: [
       {
         id: Number(route.params.id),
@@ -124,17 +132,14 @@
       return;
     }
     isSubmiting.value = true;
-    (targetClusterRef.value as InstanceType<typeof TargetCluster>)
-      .getValue()
-      .then((data) =>
-        getPreview({
-          config_id: (openareaTemplateData.value as OpenareaTemplateModel).id,
-          config_data: data as any,
-        }).then((data) => {
-          isShowPreivew.value = true;
-          previewData.value = data;
-        }),
-      )
+    (targetClusterRef.value as InstanceType<typeof TargetCluster>).getValue()
+      .then(data => getPreview({
+        config_id: (openareaTemplateData.value as OpenareaTemplateModel).id,
+        config_data: data as any,
+      }).then((data) => {
+        isShowPreivew.value = true;
+        previewData.value = data;
+      }))
       .finally(() => {
         isSubmiting.value = false;
       });
@@ -153,8 +158,4 @@
       });
     },
   });
-<<<<<<< HEAD
 </script>
-=======
-</script>
->>>>>>> 344a47a1

<template>
  <SmartAction
    class="mysql-openarea-page"
    :offset-target="getSmartActionOffsetTarget">
    <BkLoading :loading="isLoading">
      <DbCard
        style="margin-bottom: 24px"
        :title="t('开区目标')">
        <BkForm v-if="openareaTemplateData">
          <BkFormItem :label="t('模板信息：')">
            <BkButton
              text
              theme="primary"
              @click="handleShowTemplateDetail">
              {{ openareaTemplateData.config_name }}
            </BkButton>
            <span>
              <I18nT
                keypath="(源集群：c，共克隆 n 个 DB)"
                style="color: #63656e"
                tag="span">
                <span>{{ openareaTemplateData.source_cluster.immute_domain }}</span>
                <span>{{ openareaTemplateData.config_rules.length }}</span>
              </I18nT>
            </span>
          </BkFormItem>
          <BkFormItem
            :label="t('开区目标集群')"
            required>
            <TargetCluster
              ref="targetClusterRef"
              :variable-list="variableList" />
          </BkFormItem>
        </BkForm>
      </DbCard>
    </BkLoading>
    <template #action>
      <BkButton
        class="w-88"
        theme="primary"
        @click="handleSubmit">
        {{ t('提交') }}
      </BkButton>
      <BkButton
        class="ml-8 w-88"
        @click="handleCancel">
        {{ t('取消') }}
      </BkButton>
    </template>
    <BkSideslider
      v-model:is-show="isShowTemplateDetail"
      :title="t('模板详情【templateName配置 】', { name: openareaTemplateData?.config_name })"
      :width="1100">
      <TemplateDetail
        v-if="openareaTemplateData"
        :cluster-id="openareaTemplateData.source_cluster_id"
        :data="openareaTemplateData" />
    </BkSideslider>
    <DbSideslider
      v-model:is-show="isShowPreivew"
      :disabled-confirm="isExistedErrorMsg"
      :title="t('请确认以下开区内容：')"
      :width="1100">
      <PreviewData
        v-if="previewData"
        :data="previewData"
        :source-cluster-id="(openareaTemplateData as OpenareaTemplateModel).source_cluster_id" />
    </DbSideslider>
  </SmartAction>
</template>
<script setup lang="ts">
  import _ from 'lodash';
  import { useI18n } from 'vue-i18n';
  import { useRequest } from 'vue-request';
  import { useRoute, useRouter } from 'vue-router';

  import OpenareaTemplateModel from '@services/model/openarea/openareaTemplate';
  import { getDetail, getPreview } from '@services/openarea';

  import PreviewData from './components/PreviewData.vue';
  import TargetCluster from './components/target-cluster/Index.vue';
  import TemplateDetail from './components/template-detail/Index.vue';

  const { t } = useI18n();
  const route = useRoute();
  const router = useRouter();

  const getSmartActionOffsetTarget = () => document.querySelector('.bk-form-content');

  const targetClusterRef = ref<InstanceType<typeof TargetCluster>>();
  const isSubmiting = ref(false);
  const isShowTemplateDetail = ref(false);
  const isShowPreivew = ref(false);
  const variableList = ref<string[]>([]);

  const previewData = shallowRef<ServiceReturnType<typeof getPreview>>();

<<<<<<< HEAD
  const { loading: isLoading, data: openareaTemplateData } = useRequest(getDetail, {
=======
  const isExistedErrorMsg = computed(() => previewData.value?.config_data
    .some(item => item.execute_objects.some(obj => obj.error_msg)));

  const {
    loading: isLoading,
    data: openareaTemplateData,
  } = useRequest(getDetail, {
>>>>>>> a90fa556
    defaultParams: [
      {
        id: Number(route.params.id),
      },
    ],
    onSuccess(data) {
      const matchVariableList = data.config_rules.reduce((result, item) => {
        const match = item.target_db_pattern.match(/(?<={)[^{}]+(?=})/g) || [];
        return result.concat(match);
      }, [] as string[]);

      variableList.value = _.uniq(matchVariableList);
    },
  });

  const handleShowTemplateDetail = () => {
    isShowTemplateDetail.value = true;
  };

  const handleSubmit = () => {
    if (!openareaTemplateData.value) {
      return;
    }
    isSubmiting.value = true;
    (targetClusterRef.value as InstanceType<typeof TargetCluster>)
      .getValue()
      .then((data) =>
        getPreview({
          config_id: (openareaTemplateData.value as OpenareaTemplateModel).id,
          config_data: data as any,
        }).then((data) => {
          isShowPreivew.value = true;
          previewData.value = data;
        }),
      )
      .finally(() => {
        isSubmiting.value = false;
      });
  };

  const handleCancel = () => {
    router.push({
      name: 'mysqlOpenareaTemplate',
    });
  };
</script><|MERGE_RESOLUTION|>--- conflicted
+++ resolved
@@ -95,17 +95,11 @@
 
   const previewData = shallowRef<ServiceReturnType<typeof getPreview>>();
 
-<<<<<<< HEAD
+  const isExistedErrorMsg = computed(() =>
+    previewData.value?.config_data.some((item) => item.execute_objects.some((obj) => obj.error_msg)),
+  );
+
   const { loading: isLoading, data: openareaTemplateData } = useRequest(getDetail, {
-=======
-  const isExistedErrorMsg = computed(() => previewData.value?.config_data
-    .some(item => item.execute_objects.some(obj => obj.error_msg)));
-
-  const {
-    loading: isLoading,
-    data: openareaTemplateData,
-  } = useRequest(getDetail, {
->>>>>>> a90fa556
     defaultParams: [
       {
         id: Number(route.params.id),

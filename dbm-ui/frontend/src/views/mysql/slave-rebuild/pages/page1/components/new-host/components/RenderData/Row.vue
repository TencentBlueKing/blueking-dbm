--- conflicted
+++ resolved
@@ -12,31 +12,6 @@
 -->
 
 <template>
-<<<<<<< HEAD
-  <tbody>
-    <tr>
-      <td style="padding: 0">
-        <RenderOldSlave
-          ref="slaveRef"
-          v-model="localOldSlave" />
-      </td>
-      <td style="padding: 0">
-        <RenderCluster
-          ref="clusterRef"
-          :old-slave="localOldSlave" />
-      </td>
-      <td style="padding: 0">
-        <RenderNewSlave
-          ref="newSlaveRef"
-          :old-slave="localOldSlave" />
-      </td>
-      <OperateColumn
-        :removeable="removeable"
-        @add="handleAppend"
-        @remove="handleRemove" />
-    </tr>
-  </tbody>
-=======
   <tr>
     <td style="padding: 0;">
       <RenderOldSlave
@@ -58,7 +33,6 @@
       @add="handleAppend"
       @remove="handleRemove" />
   </tr>
->>>>>>> cbe69482
 </template>
 <script lang="ts">
   import OperateColumn from '@components/render-table/columns/operate-column/index.vue';

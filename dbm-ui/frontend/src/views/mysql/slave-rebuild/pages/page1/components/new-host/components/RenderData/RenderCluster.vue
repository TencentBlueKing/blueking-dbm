--- conflicted
+++ resolved
@@ -61,11 +61,7 @@
     if (localRelateClusterList.value?.length < 1) {
       return [];
     }
-<<<<<<< HEAD
-    return localRelateClusterList.value.map((item) => item.master_domain).join('\n');
-=======
     return localRelateClusterList.value.map(item => item.master_domain);
->>>>>>> a90fa556
   });
 
   const { loading: isLoading, run: fetchCheckMysqlInstances } = useRequest(checkMysqlInstances, {

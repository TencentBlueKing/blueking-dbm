--- conflicted
+++ resolved
@@ -32,10 +32,7 @@
   </BkLoading>
 </template>
 <script setup lang="ts">
-<<<<<<< HEAD
   import { computed, shallowRef } from 'vue';
-=======
->>>>>>> cbe69482
   import { useI18n } from 'vue-i18n';
   import { useRequest } from 'vue-request';
 
@@ -52,11 +49,7 @@
   }
 
   interface Exposes {
-<<<<<<< HEAD
-    getValue: () => Promise<Record<string, string>>;
-=======
     getValue: () => Promise<{ cluster_ids: number[] }>
->>>>>>> cbe69482
   }
 
   const props = defineProps<Props>();
@@ -75,9 +68,6 @@
     return localRelateClusterList.value.map(item => item.master_domain);
   });
 
-<<<<<<< HEAD
-  const { loading: isLoading, run: fetchCheckMysqlInstances } = useRequest(checkMysqlInstances, {
-=======
   const rules = [
     {
       validator: (value: string) => !!value,
@@ -89,7 +79,6 @@
     loading: isLoading,
     run: fetchCheckMysqlInstances,
   } = useRequest(checkMysqlInstances, {
->>>>>>> cbe69482
     manual: true,
     onSuccess(data) {
       const [instanceData] = data;
@@ -116,21 +105,11 @@
 
   defineExpose<Exposes>({
     getValue() {
-<<<<<<< HEAD
-      return editInputRef.value.getValue().then(() => {
-        if (localRelateClusterList.value.length < 1) {
-          return Promise.reject();
-        }
-        return {
-          cluster_ids: localRelateClusterList.value.map((item) => item.id),
-        };
-=======
       if (localRelateClusterList.value.length < 1) {
         return displayRef.value.getValue();
       }
       return Promise.resolve({
         cluster_ids: localRelateClusterList.value.map(item => item.id),
->>>>>>> cbe69482
       });
     },
   });

<!--
 * TencentBlueKing is pleased to support the open source community by making 蓝鲸智云-DB管理系统(BlueKing-BK-DBM) available.
 *
 * Copyright (C) 2017-2023 THL A29 Limited, a Tencent company. All rights reserved.
 *
 * Licensed under the MIT License (the "License"); you may not use this file except in compliance with the License.
 * You may obtain a copy of the License athttps://opensource.org/licenses/MIT
 *
 * Unless required by applicable law or agreed to in writing, software distributed under the License is distributed
 * on an "AS IS" BASIS, WITHOUT WARRANTIES OR CONDITIONS OF ANY KIND, either express or implied. See the License for
 * the specific language governing permissions and limitations under the License.
-->

<template>
  <SmartAction>
    <div class="rollback-page">
      <BkAlert
        closable
        theme="info"
<<<<<<< HEAD
        :title="
          $t('新建一个单节点实例_通过全备_binlog的方式_将数据库恢复到过去的某一时间点或者某个指定备份文件的状态')
        " />
=======
        :title="t('新建一个单节点实例_通过全备_binlog的方式_将数据库恢复到过去的某一时间点或者某个指定备份文件的状态')" />
>>>>>>> d94b1a83
      <div
        class="mt16"
        style="display: flex">
        <BkButton @click="handleShowBatchEntry">
          <DbIcon type="add" />
          {{ t('批量录入') }}
        </BkButton>
      </div>
<<<<<<< HEAD
      <div class="title-spot mt-12 mb-10">{{ $t('时区') }}<span class="required" /></div>
      <TimeZonePicker style="width: 450px" />
=======
      <div class="title-spot mt-12 mb-10">
        {{ t('时区') }}<span class="required" />
      </div>
      <TimeZonePicker style="width: 450px;" />
>>>>>>> d94b1a83
      <RenderData
        class="mt16"
        @batch-select-cluster="handleShowBatchSelector">
        <RenderDataRow
          v-for="(item, index) in tableData"
          :key="item.rowKey"
          ref="rowRefs"
          :data="item"
          :removeable="tableData.length < 2"
          @add="(payload: Array<IDataRow>) => handleAppend(index, payload)"
          @remove="handleRemove(index)" />
      </RenderData>
      <ClusterSelector
        v-model:is-show="isShowBatchSelector"
        :cluster-types="[ClusterTypes.TENDBHA]"
        :selected="selectedClusters"
        @change="handelClusterChange" />
      <BatchEntry
        v-model:is-show="isShowBatchEntry"
        @change="handleBatchEntry" />
    </div>
    <template #action>
      <BkButton
        class="w-88"
        :loading="isSubmitting"
        theme="primary"
        @click="handleSubmit">
        {{ t('提交') }}
      </BkButton>
      <DbPopconfirm
        :confirm-handler="handleReset"
        :content="t('重置将会情况当前填写的所有内容_请谨慎操作')"
        :title="t('确认重置页面')">
        <BkButton
          class="ml8 w-88"
          :disabled="isSubmitting">
          {{ t('重置') }}
        </BkButton>
      </DbPopconfirm>
    </template>
  </SmartAction>
</template>

<script setup lang="tsx">
  import { useI18n } from 'vue-i18n';
  import { useRouter } from 'vue-router';

  import TendbhaModel from '@services/model/mysql/tendbha';
  import { createTicket } from '@services/source/ticket';

  import { useGlobalBizs } from '@stores';

  import { ClusterTypes } from '@common/const';

  import ClusterSelector from '@components/cluster-selector/Index.vue';
  import TimeZonePicker from '@components/time-zone-picker/index.vue';

  import BatchEntry, { type IValue as IBatchEntryValue } from './components/BatchEntry.vue';
  import RenderData from './components/RenderData/Index.vue';
  import RenderDataRow, { createRowData, type IDataRow } from './components/RenderData/Row.vue';

<<<<<<< HEAD
  interface IClusterData {
    id: number;
    master_domain: string;
    bk_cloud_id: number;
  }

=======
>>>>>>> d94b1a83
  // 检测列表是否为空
  const checkListEmpty = (list: Array<IDataRow>) => {
    if (list.length > 1) {
      return false;
    }
    const [firstRow] = list;
    return (
      !firstRow.clusterData &&
      !firstRow.rollbackIp &&
      !firstRow.backupid &&
      !firstRow.rollbackTime &&
      !firstRow.databases &&
      !firstRow.databasesIgnore &&
      !firstRow.tables &&
      !firstRow.tablesIgnore
    );
  };

  const router = useRouter();
  const { currentBizId } = useGlobalBizs();
  const { t } = useI18n();

  const rowRefs = ref();
  const isShowBatchSelector = ref(false);
  const isShowBatchEntry = ref(false);
  const isSubmitting = ref(false);

  const tableData = shallowRef<Array<IDataRow>>([createRowData({})]);
  const selectedClusters = shallowRef<{[key: string]: Array<TendbhaModel>}>({ [ClusterTypes.TENDBHA]: [] });

  // 集群域名是否已存在表格的映射表
  let domainMemo: Record<string, boolean> = {};

  // 批量录入
  const handleShowBatchEntry = () => {
    isShowBatchEntry.value = true;
  };
  // 批量录入
  const handleBatchEntry = (list: Array<IBatchEntryValue>) => {
    const newList = list.map((item) => createRowData(item));
    if (checkListEmpty(tableData.value)) {
      tableData.value = newList;
    } else {
      tableData.value = [...tableData.value, ...newList];
    }
    window.changeConfirm = true;
  };
  // 批量选择
  const handleShowBatchSelector = () => {
    isShowBatchSelector.value = true;
  };
  // 批量选择
<<<<<<< HEAD
  const handelClusterChange = (selected: { [key: string]: Array<IClusterData> }) => {
    const newList = selected[ClusterTypes.TENDBHA].map((clusterData) =>
      createRowData({
        clusterData: {
          id: clusterData.id,
          domain: clusterData.master_domain,
          cloudId: clusterData.bk_cloud_id,
        },
      }),
    );
=======
  const handelClusterChange = (selected: Record<string, Array<TendbhaModel>>) => {
    selectedClusters.value = selected;
    const newList = selected[ClusterTypes.TENDBHA].map(clusterData => createRowData({
      clusterData: {
        id: clusterData.id,
        domain: clusterData.master_domain,
        cloudId: clusterData.bk_cloud_id,
      },
    }));
>>>>>>> d94b1a83
    if (checkListEmpty(tableData.value)) {
      tableData.value = newList;
    } else {
      tableData.value = [...tableData.value, ...newList];
    }
    window.changeConfirm = true;
  };

  // 追加一个集群
  const handleAppend = (index: number, appendList: Array<IDataRow>) => {
    const dataList = [...tableData.value];
    dataList.splice(index + 1, 0, ...appendList);
    tableData.value = dataList;
  };

  // 删除一个集群
  const handleRemove = (index: number) => {
    const dataList = [...tableData.value];
    const domain = dataList[index].clusterData?.domain;
    if (domain) {
      delete domainMemo[domain];
      const clustersArr = selectedClusters.value[ClusterTypes.TENDBHA];
      selectedClusters.value[ClusterTypes.TENDBHA] = clustersArr.filter(item => item.master_domain !== domain);
    }
    dataList.splice(index, 1);
    tableData.value = dataList;
  };

  const handleSubmit = () => {
    isSubmitting.value = true;
    Promise.all(rowRefs.value.map((item: { getValue: () => Promise<any> }) => item.getValue()))
      .then((data) =>
        createTicket({
          ticket_type: 'MYSQL_ROLLBACK_CLUSTER',
          remark: '',
          details: {
            infos: data,
          },
          bk_biz_id: currentBizId,
        }).then((data) => {
          window.changeConfirm = false;
          router.push({
            name: 'MySQLDBRollback',
            params: {
              page: 'success',
            },
            query: {
              ticketId: data.id,
            },
          });
        }),
      )
      .finally(() => {
        isSubmitting.value = false;
      });
  };

  const handleReset = () => {
    tableData.value = [createRowData()];
    selectedClusters.value[ClusterTypes.TENDBHA] = [];
    domainMemo = {};
    window.changeConfirm = false;
  };
</script>

<style lang="less">
  .rollback-page {
    padding-bottom: 20px;
  }
</style><|MERGE_RESOLUTION|>--- conflicted
+++ resolved
@@ -17,13 +17,7 @@
       <BkAlert
         closable
         theme="info"
-<<<<<<< HEAD
-        :title="
-          $t('新建一个单节点实例_通过全备_binlog的方式_将数据库恢复到过去的某一时间点或者某个指定备份文件的状态')
-        " />
-=======
         :title="t('新建一个单节点实例_通过全备_binlog的方式_将数据库恢复到过去的某一时间点或者某个指定备份文件的状态')" />
->>>>>>> d94b1a83
       <div
         class="mt16"
         style="display: flex">
@@ -32,15 +26,10 @@
           {{ t('批量录入') }}
         </BkButton>
       </div>
-<<<<<<< HEAD
-      <div class="title-spot mt-12 mb-10">{{ $t('时区') }}<span class="required" /></div>
-      <TimeZonePicker style="width: 450px" />
-=======
       <div class="title-spot mt-12 mb-10">
         {{ t('时区') }}<span class="required" />
       </div>
       <TimeZonePicker style="width: 450px;" />
->>>>>>> d94b1a83
       <RenderData
         class="mt16"
         @batch-select-cluster="handleShowBatchSelector">
@@ -102,15 +91,6 @@
   import RenderData from './components/RenderData/Index.vue';
   import RenderDataRow, { createRowData, type IDataRow } from './components/RenderData/Row.vue';
 
-<<<<<<< HEAD
-  interface IClusterData {
-    id: number;
-    master_domain: string;
-    bk_cloud_id: number;
-  }
-
-=======
->>>>>>> d94b1a83
   // 检测列表是否为空
   const checkListEmpty = (list: Array<IDataRow>) => {
     if (list.length > 1) {
@@ -163,18 +143,6 @@
     isShowBatchSelector.value = true;
   };
   // 批量选择
-<<<<<<< HEAD
-  const handelClusterChange = (selected: { [key: string]: Array<IClusterData> }) => {
-    const newList = selected[ClusterTypes.TENDBHA].map((clusterData) =>
-      createRowData({
-        clusterData: {
-          id: clusterData.id,
-          domain: clusterData.master_domain,
-          cloudId: clusterData.bk_cloud_id,
-        },
-      }),
-    );
-=======
   const handelClusterChange = (selected: Record<string, Array<TendbhaModel>>) => {
     selectedClusters.value = selected;
     const newList = selected[ClusterTypes.TENDBHA].map(clusterData => createRowData({
@@ -184,7 +152,6 @@
         cloudId: clusterData.bk_cloud_id,
       },
     }));
->>>>>>> d94b1a83
     if (checkListEmpty(tableData.value)) {
       tableData.value = newList;
     } else {

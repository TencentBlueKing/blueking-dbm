--- conflicted
+++ resolved
@@ -12,80 +12,6 @@
 -->
 
 <template>
-<<<<<<< HEAD
-  <tbody>
-    <tr>
-      <td style="padding: 0">
-        <RenderCluster
-          ref="clusterRef"
-          :model-value="data.clusterData"
-          @id-change="handleClusterIdChange"
-          @input-create="handleCreate" />
-      </td>
-      <td style="padding: 0">
-        <RenderHost
-          ref="hostRef"
-          :cloud-id="cloudId"
-          :disabled="!localClusterId"
-          :domain="data.clusterData?.domain"
-          :model-value="data.rollbackIp" />
-      </td>
-      <td style="padding: 0">
-        <RenderBackup
-          ref="backupSourceRef"
-          :model-value="localBackupSource"
-          @change="handleBackupSourceChange" />
-      </td>
-      <td style="padding: 0">
-        <RenderMode
-          ref="modeRef"
-          :backup-source="localBackupSource"
-          :backupid="data.backupid"
-          :cluster-id="localClusterId"
-          :rollback-time="data.rollbackTime" />
-      </td>
-      <td style="padding: 0">
-        <RenderDbName
-          ref="databasesRef"
-          :cluster-id="localClusterId"
-          :model-value="data.databases" />
-      </td>
-      <td style="padding: 0">
-        <RenderTableName
-          ref="tablesRef"
-          :cluster-id="localClusterId"
-          :model-value="data.tables" />
-      </td>
-      <td style="padding: 0">
-        <RenderDbName
-          ref="databasesIgnoreRef"
-          :cluster-id="localClusterId"
-          :model-value="data.databasesIgnore"
-          :required="false" />
-      </td>
-      <td style="padding: 0">
-        <RenderTableName
-          ref="tablesIgnoreRef"
-          :cluster-id="localClusterId"
-          :model-value="data.tablesIgnore"
-          :required="false" />
-      </td>
-      <td>
-        <div class="action-box">
-          <div
-            class="action-btn"
-            @click="handleAppend">
-            <DbIcon type="plus-fill" />
-          </div>
-          <div
-            class="action-btn"
-            :class="{
-              disabled: removeable,
-            }"
-            @click="handleRemove">
-            <DbIcon type="minus-fill" />
-          </div>
-=======
   <tr>
     <td style="padding: 0;">
       <RenderCluster
@@ -148,7 +74,6 @@
           class="action-btn"
           @click="handleAppend">
           <DbIcon type="plus-fill" />
->>>>>>> 1908d7af
         </div>
         <div
           class="action-btn"
@@ -237,7 +162,6 @@
   const cloudId = ref<number | null>(null);
   const localBackupSource = ref('');
 
-<<<<<<< HEAD
   watch(
     () => props.data,
     () => {
@@ -251,19 +175,6 @@
       immediate: true,
     },
   );
-=======
-  watch(() => props.data, () => {
-    if (props.data.clusterData) {
-      localClusterId.value = props.data.clusterData.id;
-      cloudId.value = props.data.clusterData.cloudId;
-    }
-
-    localBackupSource.value = props.data.backupSource;
-  }, {
-    immediate: true,
-    deep: true,
-  });
->>>>>>> 1908d7af
 
   const handleClusterIdChange = (idData: { id: number; cloudId: number | null }) => {
     localClusterId.value = idData.id;

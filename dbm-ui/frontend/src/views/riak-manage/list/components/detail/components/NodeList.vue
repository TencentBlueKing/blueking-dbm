--- conflicted
+++ resolved
@@ -93,11 +93,7 @@
               id: operationData?.operationTicketId,
             },
           }">
-<<<<<<< HEAD
           {{ t('单据') }}
-=======
-          {{ t("单据") }}
->>>>>>> cbe69482
         </RouterLink>
       </I18nT>
     </BkAlert>
@@ -487,7 +483,50 @@
   .riak-detail-node-list {
     padding: 24px 0;
 
-    .action-box {
+  .action-box {
+    display: flex;
+    margin-bottom: 16px;
+
+    .action-box-search {
+      width: 360px;
+      margin-left: auto;
+    }
+  }
+
+  .action-copy-icon {
+    margin-left: 6px;
+    color: #979ba5;
+    transform: rotateZ(180deg);
+    transition: all 0.2s;
+
+    &--avtive {
+      transform: rotateZ(0);
+    }
+  }
+
+  :deep(.node-list-table) {
+    .is-new-row {
+      td {
+        background-color: #f3fcf5 !important;
+      }
+    }
+
+    .status-label {
+      width: 38px;
+      height: 16px;
+      margin-right: 4px;
+      flex-shrink: 0;
+    }
+
+    tr .db-icon-copy {
+      display: none;
+    }
+
+    tr:hover .db-icon-copy {
+      display: inline-block;
+    }
+
+    .cpu-use-rate {
       display: flex;
       margin-bottom: 16px;
 
@@ -508,52 +547,17 @@
       }
     }
 
-<<<<<<< HEAD
     :deep(.node-list-table) {
       .is-new-row {
         td {
           background-color: #f3fcf5 !important;
         }
-=======
-  :deep(.node-list-table) {
-    .is-new-row {
-      td {
-        background-color: #f3fcf5 !important;
->>>>>>> cbe69482
       }
 
-      .status-label {
-        width: 38px;
-        height: 16px;
-        margin-right: 4px;
-        flex-shrink: 0;
-      }
-
-      tr .db-icon-copy {
-        display: none;
-      }
-
-      tr:hover .db-icon-copy {
-        display: inline-block;
-      }
-
-      .cpu-use-rate {
-        display: flex;
-        align-items: center;
-
-        .cpu-rate {
-          font-weight: 700;
-        }
-
-<<<<<<< HEAD
-        .cpu-num {
-          color: #979ba5;
-        }
-=======
       .cpu-num {
         color: #979ba5;
->>>>>>> cbe69482
       }
     }
   }
+}
 </style>
--- conflicted
+++ resolved
@@ -36,11 +36,7 @@
   }
 
   interface Emits {
-<<<<<<< HEAD
-    (e: 'onInputFinish', value: string): void;
-=======
     (e: 'inputFinish', value: string): void
->>>>>>> 332d3695
   }
 
   interface Exposes {
@@ -70,11 +66,7 @@
     {
       validator: async (value: string) => {
         const result = await getRedisList({ exact_domain: value });
-<<<<<<< HEAD
         return result.results.filter((item) => item.master_domain === value).length > 0;
-=======
-        return result.results.filter(item => item.master_domain === value).length > 0;
->>>>>>> 332d3695
       },
       message: t('目标集群不存在'),
     },
@@ -84,20 +76,6 @@
     },
   ];
 
-<<<<<<< HEAD
-  watch(
-    () => props.data,
-    (data) => {
-      localValue.value = data;
-      // selectedClusters.value[ClusterTypes.REDIS] = [{
-      //   master_domain: data,
-      // } as RedisModel];
-    },
-    {
-      immediate: true,
-    },
-  );
-=======
   let oldInputValue = '';
 
   watch(() => props.data, (data) => {
@@ -106,7 +84,6 @@
   }, {
     immediate: true,
   });
->>>>>>> 332d3695
 
   const handleInputFinish = (value: string) => {
     if (oldInputValue === value) {
@@ -124,43 +101,14 @@
 </script>
 
 <style lang="less" scoped>
-<<<<<<< HEAD
   .cluster-name-box {
     position: relative;
 
-    // &:hover {
-    //   .edit-btn {
-    //     z-index: 999;
-    //   }
-    // }
-
-    // .is-error {
-    //   :deep(.input-error) {
-    //     justify-content: center;
-    //   }
-    // }
-
-    .edit-btn {
+    .edit-btn{
       position: absolute;
       top: 0;
       right: 5px;
       z-index: -1;
-=======
-.cluster-name-box {
-  position: relative;
-
-  .edit-btn{
-    position: absolute;
-    top: 0;
-    right: 5px;
-    z-index: -1;
-    display: flex;
-    width: 24px;
-    height: 40px;
-    align-items: center;
-
-    .edit-btn-inner {
->>>>>>> 332d3695
       display: flex;
       width: 24px;
       height: 40px;
@@ -169,22 +117,29 @@
       .edit-btn-inner {
         display: flex;
         width: 24px;
-        height: 24px;
-        cursor: pointer;
-        border-radius: 2px;
+        height: 40px;
         align-items: center;
-        justify-content: center;
 
-        .select-icon {
-          font-size: 16px;
-          color: #979ba5;
-        }
-
-        &:hover {
-          background: #f0f1f5;
+        .edit-btn-inner {
+          display: flex;
+          width: 24px;
+          height: 24px;
+          cursor: pointer;
+          border-radius: 2px;
+          align-items: center;
+          justify-content: center;
 
           .select-icon {
-            color: #3a84ff;
+            font-size: 16px;
+            color: #979ba5;
+          }
+
+          &:hover {
+            background: #f0f1f5;
+
+            .select-icon {
+              color: #3a84ff;
+            }
           }
         }
       }

--- conflicted
+++ resolved
@@ -67,11 +67,7 @@
   }
 
   interface Emits {
-<<<<<<< HEAD
-    (e: 'onInputFinish', value: string): void;
-=======
     (e: 'inputFinish', value: string): void
->>>>>>> 332d3695
   }
 
   interface Exposes {

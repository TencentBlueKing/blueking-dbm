<!--
 * TencentBlueKing is pleased to support the open source community by making 蓝鲸智云-DB管理系统(BlueKing-BK-DBM) available.
 *
 * Copyright (C) 2017-2023 THL A29 Limited, a Tencent company. All rights reserved.
 *
 * Licensed under the MIT License (the "License"); you may not use this file except in compliance with the License.
 * You may obtain a copy of the License athttps://opensource.org/licenses/MIT
 *
 * Unless required by applicable law or agreed to in writing, software distributed under the License is distributed
 * on an "AS IS" BASIS, WITHOUT WARRANTIES OR CONDITIONS OF ANY KIND, either express or implied. See the License for
 * the specific language governing permissions and limitations under the License.
-->

<template>
  <SmartAction>
    <div class="version-upgrade-page">
      <BkAlert
        closable
        theme="info"
        :title="t('版本升级：将集群的接入层或存储层，更新到指定版本')" />
      <RenderData
        class="mt16"
        :version-list-params="patchEditVersionListParams"
        @batch-edit="handleBatchEditColumn"
        @show-batch-selector="handleShowBatchSelector">
        <RenderDataRow
          v-for="(item, index) in tableData"
          :key="item.rowKey"
          ref="rowRefs"
          :data="item"
          :inputed-clusters="inputedClusters"
          :removeable="tableData.length < 2"
          @add="(payload: Array<IDataRow>) => handleAppend(index, payload)"
          @clone="(payload: IDataRow) => handleClone(index, payload)"
          @cluster-input-finish="(rowInfo: RedisModel) => handleChangeCluster(index, rowInfo)"
          @node-type-change="(type: string) => handleNodeTypeChange(index, type)"
          @remove="handleRemove(index)" />
      </RenderData>
      <TicketRemark v-model="remark" />
      <ClusterSelector
        v-model:is-show="isShowClusterSelector"
        :cluster-types="[ClusterTypes.REDIS]"
        :selected="selectedClusters"
        @change="handelClusterChange" />
    </div>
    <template #action>
      <BkButton
        class="w-88"
        :disabled="totalNum === 0"
        :loading="isSubmitting"
        theme="primary"
        @click="handleSubmit">
        {{ t('提交') }}
      </BkButton>
      <DbPopconfirm
        :confirm-handler="handleReset"
        :content="t('重置将会清空当前填写的所有内容_请谨慎操作')"
        :title="t('确认重置页面')">
        <BkButton
          class="ml-8 w-88"
          :disabled="isSubmitting">
          {{ t('重置') }}
        </BkButton>
      </DbPopconfirm>
    </template>
  </SmartAction>
</template>

<script setup lang="tsx">
  import { InfoBox } from 'bkui-vue';
  import { useI18n } from 'vue-i18n';
  import { useRouter } from 'vue-router';

  import RedisModel from '@services/model/redis/redis';
  import { createTicket } from '@services/source/ticket';

  import { useGlobalBizs } from '@stores';

  import { ClusterTypes, TicketTypes } from '@common/const';

  import ClusterSelector from '@components/cluster-selector/Index.vue';
  import TicketRemark from '@components/ticket-remark/Index.vue';

  import RenderData from './components/Index.vue';
  import RenderDataRow, {
    createRowData,
    type IDataRow,
    type IDataRowBatchKey,
    type InfoItem
  } from './components/Row.vue';

  const { currentBizId } = useGlobalBizs();
  const { t } = useI18n();
  const router = useRouter();

  const rowRefs = ref();
  const isShowClusterSelector = ref(false);
  const isSubmitting  = ref(false);
  const tableData = ref([createRowData()]);
  const remark = ref('')

  const selectedClusters = shallowRef<{[key: string]: Array<RedisModel>}>({ [ClusterTypes.REDIS]: [] });

  const totalNum = computed(() => tableData.value.filter(item => Boolean(item.cluster)).length);
  const inputedClusters = computed(() => tableData.value.map(item => item.cluster));

  const patchEditVersionListParams = computed(() => {
    const tableDataList = tableData.value
    const params = {
      nodeType: '',
      clusterType: '',
    }
    if (tableDataList.length > 0) {
      const clusterTypeList = []
      for(let i = 0; i < tableDataList.length; i++) {
        const dataItem = tableDataList[i]
        if (!dataItem.clusterType) {
          continue
        }
        clusterTypeList.push(dataItem.clusterType)
        if (clusterTypeList.length > 1) {
          return params
        }
      }
      if (clusterTypeList.length === 1) {
        const {clusterType, nodeType} = tableDataList[0]
        return {
          nodeType,
          clusterType,
        }
      }
      return params
    }
    return params
  })

  // 集群域名是否已存在表格的映射表
  let domainMemo:Record<string, boolean> = {};

  // 检测列表是否为空
  const checkListEmpty = (list: Array<IDataRow>) => {
    if (list.length > 1) {
      return false;
    }
    const [firstRow] = list;
    return !firstRow.cluster;
  };

  // 批量选择
  const handleShowBatchSelector = () => {
    isShowClusterSelector.value = true;
  };

  const handleNodeTypeChange = (index: number, type: string) => {
    tableData.value[index].nodeType = type;
  }

  // 根据集群选择返回的数据加工成table所需的数据
  const generateRowDateFromRequest = (item: RedisModel) => ({
    rowKey: item.master_domain,
    isLoading: false,
    cluster: item.master_domain,
    clusterId: item.id,
    clusterType: item.cluster_spec.spec_cluster_type,
    nodeType: 'Proxy',
  });

  // 批量选择
  const handelClusterChange = async (selected: {[key: string]: Array<RedisModel>}) => {
    selectedClusters.value = selected;
    const list = selected[ClusterTypes.REDIS];
    const newList: IDataRow[] = [];
    for (const item of list) {
      const domain = item.master_domain;
      if (!domainMemo[domain]) {
        const row = generateRowDateFromRequest(item);
        newList.push(row);
        domainMemo[domain] = true;
      }
    }
    if (checkListEmpty(tableData.value)) {
      tableData.value = newList;
    } else {
      tableData.value = [...tableData.value, ...newList];
    }
    window.changeConfirm = true;
  };

  // 输入集群后查询集群信息并填充到table
  const handleChangeCluster = (index: number, rowInfo: RedisModel) => {
    const domain = rowInfo.master_domain;
    if (!domain) {
      const { cluster } = tableData.value[index];
      domainMemo[cluster] = false;
      tableData.value[index].cluster = '';
      return;
    }

    const row = generateRowDateFromRequest(rowInfo);
    tableData.value[index] = row;
    domainMemo[domain] = true;
    selectedClusters.value[ClusterTypes.REDIS].push(rowInfo);
  };

  // 追加一个集群
  const handleAppend = (index: number, appendList: Array<IDataRow>) => {
    tableData.value.splice(index + 1, 0, ...appendList);
  };

  // 删除一个集群
  const handleRemove = (index: number) => {
    const { cluster } = tableData.value[index];
    tableData.value.splice(index, 1);
    delete domainMemo[cluster];
    const clustersArr = selectedClusters.value[ClusterTypes.REDIS];
    selectedClusters.value[ClusterTypes.REDIS] = clustersArr.filter(item => item.master_domain !== cluster);
  };

  // 复制行数据
  const handleClone = (index: number, sourceData: IDataRow) => {
    const dataList = [...tableData.value];
    dataList.splice(index + 1, 0, sourceData);
    tableData.value = dataList;
    setTimeout(() => {
      rowRefs.value[rowRefs.value.length - 1].getValue();
    });
  };

  const handleBatchEditColumn = (value: string | string[], filed: IDataRowBatchKey) => {
    if (!value || checkListEmpty(tableData.value)) {
      return;
    }
    tableData.value.forEach((row) => {
      Object.assign(row, {
        [filed]: value,
      });
    });
  };

  // 点击提交按钮
  const handleSubmit = async () => {
    const infos = await Promise.all(rowRefs.value.map((item: {
      getValue: () => Promise<InfoItem>
    }) => item.getValue()));

    const params = {
      bk_biz_id: currentBizId,
<<<<<<< HEAD
      ticket_type: TicketTypes.REDIS_CLUSTER_VERSION_UPDATE_ONLINE,
      remark: remark.value,
=======
      ticket_type: TicketTypes.REDIS_VERSION_UPDATE_ONLINE,
>>>>>>> c145b9d1
      details: {
        infos,
      },
    };

    InfoBox({
      title: t('确认对n个集群版本升级？', { n: totalNum.value }),
      width: 480,
      onConfirm: () => {
        isSubmitting.value = true;
        createTicket(params).then((data) => {
          window.changeConfirm = false;
          router.push({
            name: 'RedisVersionUpgrade',
            params: {
              page: 'success',
            },
            query: {
              ticketId: data.id,
            },
          });
        })
          .finally(() => {
            isSubmitting.value = false;
          });
      } });
  };

  const handleReset = () => {
    tableData.value = [createRowData()];
    remark.value = ''
    selectedClusters.value[ClusterTypes.REDIS] = [];
    domainMemo = {};
    window.changeConfirm = false;
  };
</script>

<style lang="less" scoped>
  .version-upgrade-page {
    padding-bottom: 20px;

    .page-action-box {
      display: flex;
      align-items: center;
      margin-top: 16px;

      .safe-action {
        margin-left: auto;

        .safe-action-text {
          padding-bottom: 2px;
          border-bottom: 1px dashed #979ba5;
        }
      }
    }
  }
</style><|MERGE_RESOLUTION|>--- conflicted
+++ resolved
@@ -245,12 +245,7 @@
 
     const params = {
       bk_biz_id: currentBizId,
-<<<<<<< HEAD
-      ticket_type: TicketTypes.REDIS_CLUSTER_VERSION_UPDATE_ONLINE,
-      remark: remark.value,
-=======
       ticket_type: TicketTypes.REDIS_VERSION_UPDATE_ONLINE,
->>>>>>> c145b9d1
       details: {
         infos,
       },

<!--
 * TencentBlueKing is pleased to support the open source community by making 蓝鲸智云-DB管理系统(BlueKing-BK-DBM) available.
 *
 * Copyright (C) 2017-2023 THL A29 Limited, a Tencent company. All rights reserved.
 *
 * Licensed under the MIT License (the "License"); you may not use this file except in compliance with the License.
 * You may obtain a copy of the License athttps://opensource.org/licenses/MIT
 *
 * Unless required by applicable law or agreed to in writing, software distributed under the License is distributed
 * on an "AS IS" BASIS, WITHOUT WARRANTIES OR CONDITIONS OF ANY KIND, either express or implied. See the License for
 * the specific language governing permissions and limitations under the License.
-->

<template>
  <span
    v-if="disabled && data?.ticket_id"
    ref="rootRef"
    class="cluster-operation-status-tips">
    <slot :disabled="disabled" />
    <I18nT
      ref="popRef"
      keypath="xx_跳转_单据_查看进度"
      style="font-size: 12px; line-height: 16px; color: #63656e"
      tag="div">
      <span>{{ text }}</span>
      <RouterLink
        target="_blank"
        :to="{
          name: 'bizTicketManage',
          query: {
            id: data.ticket_id,
          },
        }">
<<<<<<< HEAD
        {{ $t('单据') }}
=======
        {{ $t("单据") }}
>>>>>>> cbe69482
      </RouterLink>
    </I18nT>
  </span>
  <slot
    v-else
    :disabled="false" />
</template>

<script setup lang="ts">
  import tippy, { type Instance, type SingleTarget } from 'tippy.js';
  import { ref } from 'vue';
  import { useI18n } from 'vue-i18n';

  import { TicketTypes } from '@common/const';

  interface Props {
    data?: {
      cluster_id: number;
      flow_id: number;
      status: string;
      ticket_id: number;
      ticket_type: string;
      title: string;
    };
    clusterStatus: string;
    disabledList: Array<string>;
  }

  const props = defineProps<Props>();
  const { t } = useI18n();

  const textMap: Record<string, string> = {
    [TicketTypes.REDIS_DESTROY]: t('删除任务执行中'),
    [TicketTypes.REDIS_PROXY_CLOSE]: t('禁用任务执行中'),
    [TicketTypes.REDIS_PROXY_OPEN]: t('启用任务执行中'),
  };

  const text = computed(() => {
    if (props.data?.ticket_type) {
      return textMap[props.data.ticket_type];
    }

    return '';
  });

  const disabled = computed(() => {
    if (props.clusterStatus === 'unavailable') {
      return true;
    }

    const ticketType = props.data?.ticket_type;
    return ticketType && props.disabledList.includes(ticketType);
  });

  const rootRef = ref();
  const popRef = ref();

  let tippyIns: Instance;

  const destroyInst = () => {
    if (tippyIns) {
      tippyIns.hide();
      tippyIns.unmount();
      tippyIns.destroy();
    }
  };

  watch(
    disabled,
    () => {
      if (disabled.value) {
        destroyInst();
        nextTick(() => {
          tippyIns = tippy(rootRef.value as SingleTarget, {
            content: popRef.value.$el,
            placement: 'top',
            appendTo: () => document.body,
            theme: 'light',
            maxWidth: 'none',
            // trigger: 'manual',
            interactive: true,
            arrow: true,
            offset: [0, 8],
            zIndex: 999999,
            hideOnClick: true,
          });
        });
      }
    },
    { immediate: true },
  );

  onBeforeUnmount(() => {
    destroyInst();
  });
</script>
<style lang="less" scoped>
.cluster-operation-status-tips {
  display: inline-block;
}
</style><|MERGE_RESOLUTION|>--- conflicted
+++ resolved
@@ -31,11 +31,7 @@
             id: data.ticket_id,
           },
         }">
-<<<<<<< HEAD
         {{ $t('单据') }}
-=======
-        {{ $t("单据") }}
->>>>>>> cbe69482
       </RouterLink>
     </I18nT>
   </span>

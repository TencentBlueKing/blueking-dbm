<!--
 * TencentBlueKing is pleased to support the open source community by making 蓝鲸智云-DB管理系统(BlueKing-BK-DBM) available.
 *
 * Copyright (C) 2017-2023 THL A29 Limited, a Tencent company. All rights reserved.
 *
 * Licensed under the MIT License (the "License"); you may not use this file except in compliance with the License.
 * You may obtain a copy of the License athttps://opensource.org/licenses/MIT
 *
 * Unless required by applicable law or agreed to in writing, software distributed under the License is distributed
 * on an "AS IS" BASIS, WITHOUT WARRANTIES OR CONDITIONS OF ANY KIND, either express or implied. See the License for
 * the specific language governing permissions and limitations under the License.
-->

<template>
  <div class="redis-struct-ins-page">
    <BkAlert
      closable
      theme="info"
      :title="t('数据复制记录：数据复制记录提供数据复制后相关操作')" />
    <div class="top-operate">
      <BkInput
        v-model="searchValue"
        clearable
        :placeholder="t('请输入集群名称')"
        style="width: 500px; margin-bottom: 16px"
        type="search"
        @clear="handleClickSearch"
        @enter="handleClickSearch" />
      <DatePicker
        v-model="dateTimeRange"
        behavior="normal"
        :disabled="false"
        :version="2"
        @update:model-value="handleValueChange" />
    </div>
    <BkLoading
      :loading="isTableDataLoading"
      :z-index="2">
      <DbOriginalTable
        class="table-box"
        :columns="columns"
        :data="tableData"
        :max-height="tableHeight"
        :pagination="pagination"
        remote-pagination
        :settings="settings"
        @page-limit-change="handeChangeLimit"
        @page-value-change="handleChangePage"
        @refresh="fetchHostNodes" />
    </BkLoading>
    <DataCopyTransferDetail
      :data="currentActiveRow"
      :is-show="isShowDataCopyTransferDetail"
      @on-close="() => (isShowDataCopyTransferDetail = false)" />
    <!-- <BkDialog
      class="recopy-dialog"
      dialog-type="show"
      header-align="center"
      :is-show="showRecopyDialog"
      :title="t('确认重新复制数据？')">
      <div class="content-box">
        <div class="title-spot">
          {{ t('复制类型') }}<span class="required" />
        </div>
        <BkRadioGroup
          v-model="copyType"
          class="radios">
          <BkRadio
            v-for="item in copyTypeList"
            :key="item.value"
            :label="item.value">
            {{ item.label }}
          </BkRadio>
        </BkRadioGroup>
        <div class="btn-box">
          <BkButton
            class="w-88"
            theme="primary"
            @click="handleClickConfirmRecopy">
            重新复制
          </BkButton>
          <BkButton
            class="w-88 ml-8"
            @click="handleClickCancelRecopy">
            取消
          </BkButton>
        </div>
      </div>
    </BkDialog> -->
  </div>
</template>

<script setup lang="tsx">
  import { InfoBox } from 'bkui-vue';
  import { useI18n } from 'vue-i18n';
  import { useRouter } from 'vue-router';

  import RedisDSTHistoryJobModel,
    {
      CopyModes,
      TransmissionTypes,
    } from '@services/model/redis/redis-dst-history-job';
  import {
    getRedisDTSHistoryJobs,
    setJobDisconnectSync,
  } from '@services/source/redisDts';

  import { useDefaultPagination } from '@hooks';

  import { LocalStorageKeys   } from '@common/const';

  import useResetTableHeight from '@views/redis/common/hooks/useResetTableHeight';

  import { utcDisplayTime } from '@utils';

  import DatePicker, { DateRange } from '@blueking/date-picker';

  import DataCopyTransferDetail from './components/DataCopyTransferDetail.vue';
  import ExecuteStatus from './components/ExecuteStatus.vue';
  import KeyTags from './components/KeyTags.vue';

  import '@blueking/date-picker/dist/vue3-full.css';

  const { t } = useI18n();
  const router = useRouter();

  const datePickerFormat = 'YYYY-MM-DDTHH:mm:ssZ';

  // eslint-disable-next-line max-len
  const generateUTCDateTime = (value?: [string, string]) => new DateRange(value ? value : dateTimeRange.value, datePickerFormat)
    .toEmitValue()[1]
    .map(item => item.formatText) as [string, string];

  const tableData = ref<RedisDSTHistoryJobModel[]>([]);
  const isTableDataLoading = ref(false);
  const isShowDataCopyTransferDetail = ref(false);
  const currentActiveRow = ref<RedisDSTHistoryJobModel>();
  const searchValue = ref('');
  const dateTimeRange = ref<[string, string]>(['now-30d/d', 'now']);
  const dateTimeRangeUTC = ref(generateUTCDateTime());
  const timer = ref();
  const tableHeight = ref(500);
  const pagination = ref(useDefaultPagination());
  const searchTimer = ref();

  const settings = {
    fields: [
      {
        label: t('源集群'),
        field: 'src_cluster',
      },
      {
        label: t('目标集群'),
        field: 'dst_cluster',
      },
      {
        label: t('复制类型'),
        field: 'dts_copy_type',
      },
      {
        label: t('包含 key'),
        field: 'key_white_regex',
      },
      {
        label: t('排除 key'),
        field: 'key_black_regex',
      },
      {
        label: t('关联单据'),
        field: 'bill_id',
      },
      {
        label: t('最近一次修复单'),
        field: 'update_time',
      },
      {
        label: t('状态'),
        field: 'status',
      },
      {
        label: t('创建时间'),
        field: 'create_time',
      },
    ],
    checked: ['src_cluster', 'dst_cluster', 'dts_copy_type', 'key_white_regex', 'key_black_regex', 'bill_id', 'update_time', 'status', 'create_time'],
  };

  const copyTypesMap = {
    [CopyModes.CROSS_BISNESS]: t('跨业务'),
    [CopyModes.INTRA_BISNESS]: t('业务内'),
    [CopyModes.INTRA_TO_THIRD]: t('业务内至第三方'),
    [CopyModes.SELFBUILT_TO_INTRA]: t('自建集群至业务内'),
    [CopyModes.COPY_FROM_ROLLBACK_INSTANCE]: t('构造实例至业务内'),
    [CopyModes.COPY_FROM_ROLLBACK_TEMP]: t('从回滚临时环境复制数据'),
    REDIS_CLUSTER_SHARD_NUM_UPDATE: t('集群分片变更'),
    REDIS_CLUSTER_TYPE_UPDATE: t('集群类型变更'),
  };

  // 渲染操作区按钮
  // 1. "断开同步" 按钮: 只要 有处于 running_cnt >0，pending_exec_cnt >0 就代表，还有运行中 or 待执行的 task，"断开同步" 需要显示；
  // 2. "重新复制" 按钮：可以限制只有处于 "传输已完成"、"传输被终止" 状态的 任务，才点亮；
  // 3. "断开同步" 点击  到  "重新复制" 点亮，是有一个时间延迟的，因为是异步操作；
  const renderOperation = (data: RedisDSTHistoryJobModel, index: number) => {
    let showDisconnect = false;
    let showDataCheckAndRepair = false;
    let showRecopy = false;
    if (data.running_cnt > 0 || data.pending_exec_cnt > 0) {
      showDisconnect = true;
    }
    switch (data.status) {
    case TransmissionTypes.INCREMENTAL_TRANSFERING: // 增量传输中
      showDataCheckAndRepair = true;
      break;
    case TransmissionTypes.END_OF_TRANSMISSION: // 传输结束
      showRecopy = true;
      break;
    case TransmissionTypes.TRANSSION_TERMINATE: // 传输终止
      showRecopy = true;
      break;
    default:
      break;
    }

    return (<div style="color:#3A84FF;cursor:pointer;'">
        {showRecopy
          ? <bk-button
              text
              theme="primary"
              onClick={() => handleClickRecopy(data)}>
              {t('重新复制')}
            </bk-button>
          : <>
            <bk-button
              text
              theme="primary"
              style={{ color: showDisconnect ? '#3A84FF' : '#C4C6CC' }}
              onClick={() => handleClickDisconnectSync(data, index, showDisconnect)}>
              {t('断开同步')}
              </bk-button>
            <bk-button
              text
              theme="primary"
              style={{ color: showDataCheckAndRepair ? '#3A84FF' : '#C4C6CC', marginLeft: '10px' }}
              onClick={() => handleClickDataCheckAndRepair(data, showDataCheckAndRepair)}>
              {t('数据校验与修复')}
            </bk-button>
            </>
        }
      </div>);
  };

  const columns = [
    {
      label: t('源集群'),
      field: 'src_cluster',
      minWidth: 220,
      render: ({ data }: {data: RedisDSTHistoryJobModel}) => <span style="color:#3A84FF;cursor:pointer;" onClick={() => handleClickOpenTransferDetail(data)}>{data.src_cluster}</span>,
    },
    {
      label: t('目标集群'),
      field: 'dst_cluster',
      minWidth: 220,
    },
    {
      label: t('复制类型'),
      filter: {
        list: [
          { text: t('业务内'), value: CopyModes.INTRA_BISNESS },
          { text: t('跨业务'), value: CopyModes.CROSS_BISNESS },
          { text: t('业务内至第三方'), value: CopyModes.INTRA_TO_THIRD },
          { text: t('自建集群至业务内'), value: CopyModes.SELFBUILT_TO_INTRA },
        ],
      },
      field: 'dts_copy_type',
      width: 120,
      render: ({ data }: {data: RedisDSTHistoryJobModel}) => <span>{copyTypesMap[data.dts_copy_type]}</span>,
    },
    {
      label: t('包含 key'),
      field: 'key_white_regex',
      showOverflowTooltip: false,
      width: 120,
      render: ({ data }: {data: RedisDSTHistoryJobModel}) => {
        if (data.key_white_regex) {
          const tags = data.key_white_regex.split('\n');
          return <KeyTags maxRow={2} data={tags} />;
        }
        return <span>--</span>;
      },
    },
    {
      label: t('排除 key'),
      field: 'key_black_regex',
      showOverflowTooltip: true,
      width: 120,
      render: ({ data }: {data: RedisDSTHistoryJobModel}) => {
        if (data.key_black_regex) {
          const tags = data.key_black_regex.split('\n');
          return <KeyTags data={tags} />;
        }
        return <span>--</span>;
      },
    },
    {
      label: t('关联单据'),
      field: 'bill_id',
      showOverflowTooltip: true,
      width: 120,
      render: ({ data }: {data: RedisDSTHistoryJobModel}) => (data.bill_id ? (
        <router-link
          target="_blank"
          to={{
            name: 'bizTicketManage',
            query: {
              id: data.bill_id,
            },
          }}>
          {data.bill_id}
        </router-link>
        ) : '--'),
    },
    {
      label: t('最近一次修复单'),
      field: 'update_time',
      showOverflowTooltip: true,
      width: 120,
      render: ({ data }: {data: RedisDSTHistoryJobModel}) => <span>{utcDisplayTime(data.update_time)}</span>,
    },
    {
      label: t('状态'),
      field: 'status',
      showOverflowTooltip: true,
      width: 120,
      render: ({ data }: {data: RedisDSTHistoryJobModel}) => <ExecuteStatus type={data.status} />,
    },
    {
      label: t('创建时间'),
      field: 'create_time',
      showOverflowTooltip: true,
      width: 180,
      render: ({ data }: {data: RedisDSTHistoryJobModel}) => <span>{utcDisplayTime(data.create_time)}</span>,
    },
    {
      label: t('操作'),
      fixed: 'right',
      field: '',
      showOverflowTooltip: true,
      width: 180,
      render: ({ index, data }: {index: number, data: RedisDSTHistoryJobModel}) => renderOperation(data, index),
    },
  ];

  watch(searchValue, () => {
    clearTimeout(searchTimer.value);
    searchTimer.value = setTimeout(() => {
      fetchHostNodes();
    }, 500);
  });

  const { resetTableHeight } = useResetTableHeight(tableHeight, 275);

  onMounted(() => {
    timer.value = setTimeout(() => {
      fetchHostNodes();
    }, 5000);
    resetTableHeight();
  });

  onBeforeUnmount(() => {
    clearTimeout(timer.value);
  });


  // const copyTypeList = [
  //   {
  //     label: t('全量覆盖同名 Key（如：del  $key+ hset $key）'),
  //     value: 0,
  //   },
  //   {
  //     label: t('增量覆盖同名 Key（如：hset $key）'),
  //     value: 1,
  //   },
  //   {
  //     label: t('清空目标集群所有数据'),
  //     value: 2,
  //   },
  // ];

  const handleChangePage = (value: number) => {
    pagination.value.current = value;
    fetchHostNodes();
  };

  const handeChangeLimit = (value: number) => {
    pagination.value.limit = value;
    pagination.value.current = 1;
    fetchHostNodes();
  };

  const handleClickSearch = () => {
    fetchHostNodes();
  };


  const fetchHostNodes = async () => {
    if (!dateTimeRangeUTC.value[0] || !dateTimeRangeUTC.value[0]) {
      return;
    }
    const ret = await getRedisDTSHistoryJobs({
      page: pagination.value.current,
      page_size: pagination.value.limit,
      start_time: dateTimeRangeUTC.value[0],
      end_time: dateTimeRangeUTC.value[1],
      cluster_name: searchValue.value,
    });
    tableData.value = ret.jobs;
    pagination.value.count = ret.total_cnt;
  };

  fetchHostNodes();

  const handleValueChange = (value: number[],  info: { formatText: string }[]) => {
    const [{ formatText: startDate }, { formatText: endDate }] = info;
    dateTimeRangeUTC.value = generateUTCDateTime([startDate, endDate]);
    nextTick(() => {
      fetchHostNodes();
    });
  };

  const handleClickOpenTransferDetail = (row: RedisDSTHistoryJobModel) => {
    currentActiveRow.value = row;
    isShowDataCopyTransferDetail.value = true;
  };

  const handleClickDisconnectSync = (row: RedisDSTHistoryJobModel, index: number, isAvailable: boolean) => {
    if (!isAvailable) {
      return;
    }
    InfoBox({
      title: t('确认断开同步？'),
      subTitle: t('断开后，数据将不会再再自动同步，请谨慎操作！'),
      width: 420,
      confirmText: '断开同步',
      onConfirm: async () => {
        await setJobDisconnectSync({
          bill_id: row.bill_id,
          src_cluster: row.src_cluster,
          dst_cluster: row.dst_cluster,
        });
        if (row.status === TransmissionTypes.INCREMENTAL_TRANSFERING) {
          tableData.value[index].status = TransmissionTypes.END_OF_TRANSMISSION;
        } else {
          tableData.value[index].status = TransmissionTypes.TRANSSION_TERMINATE;
        }
      } });
  };

  const handleClickDataCheckAndRepair = (row: RedisDSTHistoryJobModel, isAvailable: boolean) => {
    if (!isAvailable) {
      return;
    }
    localStorage.setItem(LocalStorageKeys.REDIS_DATA_CHECK_AND_REPAIR, JSON.stringify(row));
    router.push({
      name: 'RedisToolboxDataCheckRepair',
    });
  };


  const handleClickRecopy = (row: RedisDSTHistoryJobModel) => {
    localStorage.setItem(LocalStorageKeys.REDIS_DB_DATA_RECORD_RECOPY, JSON.stringify(row));
    router.push({
      name: 'RedisDBDataCopy',
    });
  };
<<<<<<< HEAD
=======

  // const handleClickConfirmRecopy = () => {
  //   console.log(currentActiveRow.value);
  // };

  // const handleClickCancelRecopy = () => {
  //   showRecopyDialog.value = false;
  // };


>>>>>>> cbe69482
</script>

<style lang="less" scoped>
  .table-box {
    :deep(.key-tag) {
      display: inline-flex;
      height: 22px;
      padding: 0 10px;
      font-size: 12px;
      line-height: 22px;
      color: #63656e;
      text-align: center;
      background: #f0f1f5;
      border-radius: 2px;
    }
  }

  .normal-color {
    td {
      .cell {
        color: #63656e !important;
      }
    }
  }

  .disable-color {
    td {
      .cell {
        color: #c4c6cc !important;
      }
    }
  }

  .operate-box {
    display: flex;
    width: 180px;
    justify-content: space-between;

    span {
      cursor: pointer;
    }
  }

  .redis-struct-ins-page {
    padding-bottom: 20px;

    .top-operate {
      display: flex;
      width: 100%;
      gap: 20px;
      margin-top: 16px;

      .time-picker {
        width: 380px;
      }
    }

    .buttons {
      margin: 16px 0;
    }

    .page-action-box {
      display: flex;
      align-items: center;
      margin-top: 16px;

      .safe-action {
        margin-left: auto;

        .safe-action-text {
          padding-bottom: 2px;
          border-bottom: 1px dashed #979ba5;
        }
      }
    }
  }

  .recopy-dialog {
    :deep(.bk-modal-content) {
      padding: 0 43px 24px;
    }

    :deep(.bk-dialog-header) {
      padding: 48px 24px 18px;
    }
  }

  .content-box {
    display: flex;
    width: 100%;
    flex-direction: column;

    .radios {
      display: flex;
      width: 100%;
      flex-direction: column;

      :deep(.bk-radio) {
        margin: 12px 0;
      }
    }

    .btn-box {
      display: flex;
      width: 100%;
      justify-content: center;
      margin-top: 22px;
    }
  }
</style><|MERGE_RESOLUTION|>--- conflicted
+++ resolved
@@ -472,8 +472,6 @@
       name: 'RedisDBDataCopy',
     });
   };
-<<<<<<< HEAD
-=======
 
   // const handleClickConfirmRecopy = () => {
   //   console.log(currentActiveRow.value);
@@ -484,7 +482,6 @@
   // };
 
 
->>>>>>> cbe69482
 </script>
 
 <style lang="less" scoped>

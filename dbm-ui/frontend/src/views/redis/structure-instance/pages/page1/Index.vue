<!--
 * TencentBlueKing is pleased to support the open source community by making 蓝鲸智云-DB管理系统(BlueKing-BK-DBM) available.
 *
 * Copyright (C) 2017-2023 THL A29 Limited, a Tencent company. All rights reserved.
 *
 * Licensed under the MIT License (the "License"); you may not use this file except in compliance with the License.
 * You may obtain a copy of the License athttps://opensource.org/licenses/MIT
 *
 * Unless required by applicable law or agreed to in writing, software distributed under the License is distributed
 * on an "AS IS" BASIS, WITHOUT WARRANTIES OR CONDITIONS OF ANY KIND, either express or implied. See the License for
 * the specific language governing permissions and limitations under the License.
-->

<template>
  <div class="redis-struct-ins-page">
    <BkAlert
      closable
      theme="info"
      :title="
        t(
          '构造实例：通过定点构造产生的实例，可以将实例数据写回原集群或者直接销毁',
        )
      " />
    <div class="buttons">
      <BkButton
        :disabled="!isIndeterminate"
        @click="handleBatchDestruct">
        {{ t("批量销毁") }}
      </BkButton>
      <BkButton
        class="ml-8"
        :disabled="!isIndeterminate"
        @click="handleBatchDataCopy">
        {{ t("批量回写") }}
      </BkButton>
    </div>
    <BkLoading
      :loading="isTableDataLoading"
      :z-index="2">
      <DbOriginalTable
        class="record-table"
        :columns="columns"
        :data="tableData"
        :max-height="tableHeight"
        :pagination="pagination"
        remote-pagination
        :row-class="setRowClass"
        :settings="settings"
        @page-limit-change="handeChangeLimit"
        @page-value-change="handleChangePage"
        @refresh="fetchHostNodes"
        @row-click.stop="handleRowClick" />
    </BkLoading>
  </div>
</template>

<script setup lang="tsx">
  import { InfoBox } from 'bkui-vue';
  import { useI18n } from 'vue-i18n';
  import { useRouter } from 'vue-router';

  import RedisRollbackModel from '@services/model/redis/redis-rollback';
  import { getRollbackList } from '@services/source/redisRollback';
  import { createTicket } from '@services/source/ticket';
  import type { SubmitTicket } from '@services/types/ticket';

  import { useDefaultPagination, useTicketMessage } from '@hooks';

  import { useGlobalBizs } from '@stores';

  import { LocalStorageKeys, TicketTypes } from '@common/const';

  import useResetTableHeight from '@views/redis/common/hooks/useResetTableHeight';

  interface InfoItem {
    related_rollback_bill_id: number;
    prod_cluster: string;
    bk_cloud_id: number;
  }

  const { currentBizId } = useGlobalBizs();
  const handleDeleteSuccess = useTicketMessage();
  const { t } = useI18n();
  const router = useRouter();
  const tableData = ref<RedisRollbackModel[]>([]);
  const isTableDataLoading = ref(false);
  const pagination = ref(useDefaultPagination());
  const tableHeight = ref(500);
  const checkedMap = shallowRef<Record<number, RedisRollbackModel>>({});
  const timer = ref();

  const isSelectedAll = computed(() => tableData.value.length > 0
    && tableData.value.length
      === tableData.value.filter(item => checkedMap.value[item.id]).length);

  const isIndeterminate = computed(() => Object.keys(checkedMap.value).length > 0);

  const settings = {
    fields: [
      {
        label: t('构造的集群'),
        field: 'prod_cluster',
      },
      {
        label: t('构造实例范围'),
        field: 'prod_instance_range',
      },
      {
        label: t('构造产物访问入口'),
        field: 'temp_cluster_proxy',
      },
      {
        label: t('规格需求'),
        field: 'specification',
      },
      {
        label: t('关联单据'),
        field: 'related_rollback_bill_id',
      },
      {
        label: t('构造的主机数量'),
        field: 'host_count',
      },
      {
        label: t('构造到指定时间'),
        field: 'recovery_time_point',
      },
    ],
    checked: [
      'prod_cluster',
      'prod_instance_range',
      'temp_cluster_proxy',
      'specification',
      'related_rollback_bill_id',
      'host_count',
      'recovery_time_point',
    ],
  };

  const { resetTableHeight } = useResetTableHeight(tableHeight, 275);

  onMounted(() => {
    fetchHostNodes();
    resetTableHeight();
  });

  const handleChangePage = (value: number) => {
    pagination.value.current = value;
    fetchHostNodes();
  };

  const handeChangeLimit = (value: number) => {
    pagination.value.limit = value;
    pagination.value.current = 1;
    fetchHostNodes();
  };

  const fetchHostNodes = async () => {
    const ret = await getRollbackList({
      bk_biz_id: currentBizId,
      limit: pagination.value.limit,
      offset: (pagination.value.current - 1) * pagination.value.limit,
    });
    tableData.value = ret.results;
    pagination.value.count = ret.count;
  };

  // 渲染多选框
  const renderCheckbox = (data: RedisRollbackModel) => (
  <bk-checkbox
    disabled={!data.isNotDestroyed}
    model-value={Boolean(checkedMap.value[data.id])}
    style="margin-right:8px;vertical-align: middle;"
    onClick={(e: Event) => e.stopPropagation()}
    onChange={(value: boolean) => handleTableSelectOne(value, data)}
  />
  );

  const handleControlTip = (data: RedisRollbackModel, isShow: boolean) => {
    clearTimeout(timer.value);
    Object.assign(data, {
      isShowInstancesTip: false,
    });
    timer.value = setTimeout(() => {
      Object.assign(data, {
        isShowInstancesTip: isShow,
      });
    }, 500);
  };

  // 渲染首列
  const renderColumnCluster = (data: RedisRollbackModel) => {
    let tipText = '';
    if (data.isDestroyed) {
      tipText = t('已销毁');
    } else if (data.isDestroying) {
      tipText = t('销毁中');
    }
    return (
    <div class="first-column">
<<<<<<< HEAD
      {data.isDestroying
        ? <bk-popover theme="light" placement="top">
            {{
              default: () => renderCheckbox(data),
              content: () => (<span>{t('销毁任务正在进行中，跳转')} <span style="color:#3A84FF;cursor:pointer;" onClick={() => handleGoTicket(data.related_rollback_bill_id)}>{t('单据')}</span>{t('查看进度')}</span>),
            }}
          </bk-popover>
        : renderCheckbox(data)
      }
=======
      {data.isDestroying ? (
        <bk-popover theme="light" placement="top">
          {{
            default: () => renderCheckbox(data),
            content: () => (
              <span>
                {t('销毁任务正在进行中，跳转')}{' '}
                <router-link
                  to={{
                    name: 'bizTicketManage',
                    query: {
                      id: data.related_rollback_bill_id,
                    },
                  }}
                  target="_blank">
                  {t('单据')}
                </router-link>
                {t('查看进度')}
              </span>
            ),
          }}
        </bk-popover>
      ) : (
        renderCheckbox(data)
      )}
>>>>>>> cbe69482
      <div class="name">{data.prod_cluster}</div>
      {(data.isDestroyed || data.isDestroying) && (
        <bk-tag
          theme={data.isDestroyed ? undefined : 'danger'}
          class="tag-tip"
          style={{ color: data.isDestroyed ? '#63656E' : '#EA3536' }}
        >
          {tipText}
        </bk-tag>
      )}
    </div>
    );
  };

  const renderInstanceRange = (index: number, data: RedisRollbackModel) => {
    const len = data.prod_instance_range.length;
    const showTag = len > 1;
    return showTag ? (
    <bk-popover
      placement="top"
      theme="dark"
      trigger="manual"
      is-show={data.isShowInstancesTip}
    >
      {{
        default: () => (
          <div class="instance-box">
            <div
              class="content"
              onMouseenter={() => handleControlTip(data, true)}
              onMouseleave={() => handleControlTip(data, false)}
            >
              {data.prod_instance_range.toString()}{' '}
              {showTag && (
                <div class="tag-box">
                  <bk-tag>{`+${len - 1}`}</bk-tag>
                </div>
              )}
            </div>
          </div>
        ),
        content: () => data.prod_instance_range.map(item => <div>{item}</div>),
      }}
    </bk-popover>
      ) : (
    <span>{data.prod_instance_range.toString()}</span>
    );
  };

  const columns = [
    {
      label: () => (
      <div class="first-column">
        <bk-checkbox
          label={true}
          indeterminate={isSelectedAll.value ? false : isIndeterminate.value}
          model-value={isSelectedAll.value}
          onClick={(e: Event) => e.stopPropagation()}
          onChange={handleSelectPageAll}
        />
        {t('构造的集群')}
      </div>
    ),
      field: 'prod_cluster',
      showOverflowTooltip: false,
      minWidth: 150,
      render: ({ data }: { data: RedisRollbackModel }) => renderColumnCluster(data),
    },
    {
      label: t('构造实例范围'),
      field: 'prod_instance_range',
      showOverflowTooltip: false,
      minWidth: 150,
      width: 250,
      render: ({ index, data }: { index: number; data: RedisRollbackModel }) => renderInstanceRange(index, data),
    },
    {
      label: t('构造产物访问入口'),
      field: 'temp_cluster_proxy',
      minWidth: 130,
    },
    {
      label: t('规格需求'),
      field: 'specification',
      minWidth: 100,
      render: ({ data }: { data: RedisRollbackModel }) => (
      <span>{data.specification.name}</span>
    ),
    },
    {
      label: t('关联单据'),
      field: 'related_rollback_bill_id',
      showOverflowTooltip: true,
      minWidth: 100,
      width: 110,
      render: ({ data }: {data: RedisRollbackModel}) => (data.related_rollback_bill_id ? (
        <router-link
          target="_blank"
          to={{
            name: 'bizTicketManage',
            query: {
              id: data.related_rollback_bill_id,
            },
          }}>
          {data.related_rollback_bill_id}
        </router-link>
        ) : '--'),
    },
    {
      label: t('构造的主机数量'),
      field: 'host_count',
      showOverflowTooltip: true,
      minWidth: 120,
      width: 120,
    },
    {
      label: t('构造到指定时间'),
      field: 'recovery_time_point',
      showOverflowTooltip: true,
      minWidth: 150,
      render: ({ data }: { data: RedisRollbackModel }) => (
      <span>{data.recoveryTimePointDisplay}</span>
    ),
    },
    {
      label: t('操作'),
      field: '',
      fixed: 'right',
      showOverflowTooltip: true,
      minWidth: 140,
      width: 180,
      render: ({ data }: { data: RedisRollbackModel }) => (
      <div
        class="operate-box"
        style={{ color: data.isNotDestroyed ? '#3A84FF' : '#C4C6CC' }}
      >
        <bk-button
          text
          theme="primary"
          onClick={() => handleClickDestructItem(data)}
        >
          {t('销毁')}
        </bk-button>
        <bk-button
          text
          theme="primary"
          onClick={() => handleClickDataCopy(data)}
          style="margin-left:10px;"
        >
          {t('回写数据')}
        </bk-button>
      </div>
    ),
    },
  ];

  const handleSelectPageAll = (checked: boolean) => {
    const lastCheckMap = { ...checkedMap.value };
    for (const item of tableData.value) {
      if (item.isNotDestroyed) {
        if (checked) {
          lastCheckMap[item.id] = item;
        } else {
          delete lastCheckMap[item.id];
        }
      }
    }
    checkedMap.value = lastCheckMap;
  };

  const handleTableSelectOne = (checked: boolean, data: RedisRollbackModel) => {
    const lastCheckMap = { ...checkedMap.value };
    if (checked) {
      lastCheckMap[data.id] = data;
    } else {
      delete lastCheckMap[data.id];
    }
    checkedMap.value = lastCheckMap;
  };

  const handleRowClick = (key: number, data: RedisRollbackModel) => {
    if (!data.isNotDestroyed) {
      return;
    }
    const checked = checkedMap.value[data.id];
    handleTableSelectOne(!checked, data);
  };

  // 获取有效的选中列表
  const getCheckedValidList = () => {
    const list = Object.values(checkedMap.value);
    return list.filter(item => item.isNotDestroyed);
  };

  // 根据表格数据生成提交单据请求参数
  const generateRequestParam = (rowData?: RedisRollbackModel) => {
    const dataArr = getCheckedValidList();
    if (!rowData) {
      const infos = dataArr.map((item) => {
        const { related_rollback_bill_id, prod_cluster, bk_cloud_id } = item;
        const obj = {
          related_rollback_bill_id,
          prod_cluster,
          bk_cloud_id,
        };
        return obj;
      });
      return infos;
    }
    return [
      {
        related_rollback_bill_id: rowData.related_rollback_bill_id,
        prod_cluster: rowData.prod_cluster,
        bk_cloud_id: rowData.bk_cloud_id,
      },
    ];
  };

  // 设置行样式
  const setRowClass = (row: RedisRollbackModel) => (row.isDestroyed ? 'disable-color' : 'normal-color');

  // 批量销毁
  const handleBatchDestruct = () => {
    const infos = generateRequestParam();
    const params: SubmitTicket<TicketTypes, InfoItem[]> = {
      bk_biz_id: currentBizId,
      ticket_type: TicketTypes.REDIS_DATA_STRUCTURE_TASK_DELETE,
      details: {
        infos,
      },
    };
    InfoBox({
      title: t('确认销毁 n 个集群的构造实例？', { n: infos.length }),
      subTitle: t('销毁后将不可再恢复，请谨慎操作！'),
      width: 480,
      confirmText: t('删除'),
      onConfirm: () => {
        createTicket(params)
          .then((data) => {
            const ticketId = data.id;
            handleDeleteSuccess(ticketId);
          })
          .catch((e) => {
            console.error('destroy instance submit ticket error: ', e);
          });
      },
    });
  };

  // 批量回写
  const handleBatchDataCopy = () => {
    const list = Object.values(checkedMap.value);
    localStorage.setItem(
      LocalStorageKeys.REDIS_ROLLBACK_LIST,
      JSON.stringify(list),
    );
    router.push({
      name: 'RedisRecoverFromInstance',
    });
  };

  // 销毁
  const handleClickDestructItem = (data: RedisRollbackModel) => {
    if (!data.isNotDestroyed) {
      return;
    }
    const infos = generateRequestParam(data);
    const params: SubmitTicket<TicketTypes, InfoItem[]> = {
      bk_biz_id: currentBizId,
      ticket_type: TicketTypes.REDIS_DATA_STRUCTURE_TASK_DELETE,
      details: {
        infos,
      },
    };
    InfoBox({
      title: t('确认销毁 n 个集群的构造实例？', { n: 1 }),
      subTitle: t('销毁后将不可再恢复，请谨慎操作！'),
      width: 480,
      confirmText: t('删除'),
      onConfirm: () => {
        createTicket(params)
          .then((data) => {
            const ticketId = data.id;
            handleDeleteSuccess(ticketId);
          })
          .catch((e) => {
            console.error('destroy instance submit ticket error: ', e);
          });
      },
    });
  };

  // 回写数据
  const handleClickDataCopy = (data: RedisRollbackModel) => {
    if (!data.isNotDestroyed) {
      return;
    }
    localStorage.setItem(
      LocalStorageKeys.REDIS_ROLLBACK_LIST,
      JSON.stringify([data]),
    );
    router.push({
      name: 'RedisRecoverFromInstance',
    });
  };
<<<<<<< HEAD
</script>

<style lang="less" scoped>
  .record-table {
    :deep(.normal-color) {
      .cell {
        color: #63656e;
      }
=======

</script>

<style lang="less" scoped>
.record-table {
  :deep(.normal-color) {
    .cell {
      color: #63656e;
>>>>>>> cbe69482
    }

<<<<<<< HEAD
    :deep(.disable-color) {
      .cell {
        color: #c4c6cc;
      }
=======
  :deep(.disable-color) {
    .cell {
      color: #c4c6cc;
>>>>>>> cbe69482
    }

    :deep(.first-column) {
      display: flex;
      align-items: center;

      .name {
        overflow: hidden;
        text-overflow: ellipsis;
        white-space: nowrap;
      }

<<<<<<< HEAD
      .tag-tip {
        padding: 1px 4px;
        font-weight: 700;
        transform: scale(0.83, 0.83);
      }
=======
    .tag-tip {
      padding: 1px 4px;
      font-weight: 700;
      transform: scale(0.83, 0.83);
>>>>>>> cbe69482
    }

    :deep(.operate-box) {
      cursor: pointer;
    }

    :deep(.instance-box) {
      position: relative;
      width: 100%;
      padding-right: 4px;
      overflow: hidden;

<<<<<<< HEAD
      .content {
        width: 100%;
        padding-right: 20px;
        overflow: hidden;
        text-overflow: ellipsis;
        white-space: nowrap;
      }

      .tag-box {
        position: absolute;
        top: 0;
        right: -10px;
=======
    .tag-box {
      position: absolute;
      top: 0;
      right: -10px;
>>>>>>> cbe69482

        .bk-tag {
          padding: 0 6px;
          font-size: 12px;
          transform: scale(0.83, 0.83);
        }
      }
    }
  }

  .redis-struct-ins-page {
    padding-bottom: 20px;

    .buttons {
      margin: 16px 0;
    }

    .page-action-box {
      display: flex;
      align-items: center;
      margin-top: 16px;

      .safe-action {
        margin-left: auto;

        .safe-action-text {
          padding-bottom: 2px;
          border-bottom: 1px dashed #979ba5;
        }
      }
    }
  }
</style><|MERGE_RESOLUTION|>--- conflicted
+++ resolved
@@ -198,17 +198,6 @@
     }
     return (
     <div class="first-column">
-<<<<<<< HEAD
-      {data.isDestroying
-        ? <bk-popover theme="light" placement="top">
-            {{
-              default: () => renderCheckbox(data),
-              content: () => (<span>{t('销毁任务正在进行中，跳转')} <span style="color:#3A84FF;cursor:pointer;" onClick={() => handleGoTicket(data.related_rollback_bill_id)}>{t('单据')}</span>{t('查看进度')}</span>),
-            }}
-          </bk-popover>
-        : renderCheckbox(data)
-      }
-=======
       {data.isDestroying ? (
         <bk-popover theme="light" placement="top">
           {{
@@ -234,7 +223,6 @@
       ) : (
         renderCheckbox(data)
       )}
->>>>>>> cbe69482
       <div class="name">{data.prod_cluster}</div>
       {(data.isDestroyed || data.isDestroying) && (
         <bk-tag
@@ -540,7 +528,6 @@
       name: 'RedisRecoverFromInstance',
     });
   };
-<<<<<<< HEAD
 </script>
 
 <style lang="less" scoped>
@@ -549,28 +536,12 @@
       .cell {
         color: #63656e;
       }
-=======
-
-</script>
-
-<style lang="less" scoped>
-.record-table {
-  :deep(.normal-color) {
-    .cell {
-      color: #63656e;
->>>>>>> cbe69482
-    }
-
-<<<<<<< HEAD
+    }
+
     :deep(.disable-color) {
       .cell {
         color: #c4c6cc;
       }
-=======
-  :deep(.disable-color) {
-    .cell {
-      color: #c4c6cc;
->>>>>>> cbe69482
     }
 
     :deep(.first-column) {
@@ -583,18 +554,11 @@
         white-space: nowrap;
       }
 
-<<<<<<< HEAD
       .tag-tip {
         padding: 1px 4px;
         font-weight: 700;
         transform: scale(0.83, 0.83);
       }
-=======
-    .tag-tip {
-      padding: 1px 4px;
-      font-weight: 700;
-      transform: scale(0.83, 0.83);
->>>>>>> cbe69482
     }
 
     :deep(.operate-box) {
@@ -607,7 +571,6 @@
       padding-right: 4px;
       overflow: hidden;
 
-<<<<<<< HEAD
       .content {
         width: 100%;
         padding-right: 20px;
@@ -620,12 +583,6 @@
         position: absolute;
         top: 0;
         right: -10px;
-=======
-    .tag-box {
-      position: absolute;
-      top: 0;
-      right: -10px;
->>>>>>> cbe69482
 
         .bk-tag {
           padding: 0 6px;

<!--
 * TencentBlueKing is pleased to support the open source community by making 蓝鲸智云-DB管理系统(BlueKing-BK-DBM) available.
 *
 * Copyright (C) 2017-2023 THL A29 Limited, a Tencent company. All rights reserved.
 *
 * Licensed under the MIT License (the "License"); you may not use this file except in compliance with the License.
 * You may obtain a copy of the License athttps://opensource.org/licenses/MIT
 *
 * Unless required by applicable law or agreed to in writing, software distributed under the License is distributed
 * on an "AS IS" BASIS, WITHOUT WARRANTIES OR CONDITIONS OF ANY KIND, either express or implied. See the License for
 * the specific language governing permissions and limitations under the License.
-->

<template>
  <SmartAction>
    <div class="redis-master-failover-page">
      <BkAlert
        closable
        theme="info"
        :title="title" />
      <BkLoading :loading="isLoading">
        <RenderData
          class="mt16"
          @show-master-batch-selector="handleShowMasterBatchSelector">
          <RenderDataRow
            v-for="(item, index) in tableData"
            :key="item.rowKey"
            ref="rowRefs"
            :data="item"
            :inputed-ips="inputedIps"
            :removeable="tableData.length < 2"
            @add="(payload: Array<IDataRow>) => handleAppend(index, payload)"
            @on-ip-input-finish="(ip: string) => handleChangeHostIp(index, ip)"
            @remove="handleRemove(index)" />
        </RenderData>
      </BkLoading>
      <div class="bottom-opeartion">
        <BkPopover
          :content="t('强制切换，将忽略同步连接')"
          placement="top"
          theme="dark">
          <div class="switch-box">
            <BkCheckbox v-model="isForceSwitch" />
            <span class="ml-6 force-switch">{{ t('强制切换') }}</span>
          </div>
        </BkPopover>
      </div>
    </div>
    <template #action>
      <BkButton
        class="w-88"
        :disabled="totalNum === 0"
        :loading="isSubmitting"
        theme="primary"
        @click="handleSubmit">
        {{ t('提交') }}
      </BkButton>
      <DbPopconfirm
        :confirm-handler="handleReset"
        :content="t('重置将会情况当前填写的所有内容_请谨慎操作')"
        :title="t('确认重置页面')">
        <BkButton
          class="ml-8 w-88"
          :disabled="isSubmitting">
          {{ t('重置') }}
        </BkButton>
      </DbPopconfirm>
    </template>
    <InstanceSelector
      v-model:is-show="isShowMasterInstanceSelector"
      :cluster-types="[ClusterTypes.REDIS]"
      :selected="selected"
      @change="handelMasterProxyChange" />
  </SmartAction>
</template>

<script setup lang="tsx">
  import { InfoBox } from 'bkui-vue';
  import { useI18n } from 'vue-i18n';
  import { useRouter } from 'vue-router';

  import { queryMasterSlaveByIp } from '@services/source/redisToolbox';
  import { createTicket } from '@services/source/ticket';
  import type { SubmitTicket } from '@services/types/ticket';

  import { useGlobalBizs } from '@stores';

  import { ClusterTypes, TicketTypes } from '@common/const';

<<<<<<< HEAD
  import InstanceSelector, { type InstanceSelectorValues } from '@components/instance-selector-new/Index.vue';
=======
  import InstanceSelector, {
    type InstanceSelectorValues,
  } from '@components/instance-selector/Index.vue';
>>>>>>> a90fa556

  import RenderData from './components/Index.vue';
  import RenderDataRow, { createRowData, type IDataRow, type InfoItem } from './components/Row.vue';

  type MasterSlaveByIp = ServiceReturnType<typeof queryMasterSlaveByIp>[number];

  interface ChoosedFailedMasterItem {
    cluster_id: number;
    ip: string;
    role?: string;
  }

  const { currentBizId } = useGlobalBizs();
  const { t } = useI18n();
  const router = useRouter();
  const title = t(
    '主从切换：针对TendisSSD、TendisCache，主从切换是把Slave提升为Master，原Master被剔除，针对Tendisplus集群，主从切换是把Slave和Master互换',
  );

  const rowRefs = ref();
  const isShowMasterInstanceSelector = ref(false);
  const isSubmitting = ref(false);
  const isForceSwitch = ref(false);
  const tableData = ref([createRowData()]);
  const isLoading = ref(false);

  const selected = shallowRef({ redis: [] } as InstanceSelectorValues<ChoosedFailedMasterItem>);

  const totalNum = computed(() => tableData.value.filter((item) => Boolean(item.ip)).length);
  const inputedIps = computed(() => tableData.value.map((item) => item.ip));

  // ip 是否已存在表格的映射表
  let ipMemo = {} as Record<string, boolean>;

  // 检测列表是否为空
  const checkListEmpty = (list: Array<IDataRow>) => {
    if (list.length > 1) {
      return false;
    }
    const [firstRow] = list;
    return !firstRow.ip;
  };

  // Master 批量选择
  const handleShowMasterBatchSelector = () => {
    isShowMasterInstanceSelector.value = true;
  };

  // 批量选择
  const handelMasterProxyChange = async (data: InstanceSelectorValues<ChoosedFailedMasterItem>) => {
    selected.value = data;
    const ips = data.redis.map((item) => item.ip);
    isLoading.value = true;
    const ret = await queryMasterSlaveByIp({ ips }).finally(() => {
      isLoading.value = false;
    });
    const masterIpMap: Record<string, MasterSlaveByIp> = {};
    ret.forEach((item) => {
      masterIpMap[item.master_ip] = item;
    });
    const newList = [] as IDataRow[];
    data.redis.forEach((proxyData) => {
      const { ip } = proxyData;
      if (!ipMemo[ip]) {
        newList.push({
          rowKey: ip,
          isLoading: false,
          ip,
          clusterId: proxyData.cluster_id,
          cluster: masterIpMap[ip]?.cluster?.immute_domain,
          masters: masterIpMap[ip]?.instances.map((item) => item.instance),
          slave: masterIpMap[ip]?.slave_ip,
        });
        ipMemo[ip] = true;
      }
    });
    if (checkListEmpty(tableData.value)) {
      tableData.value = newList;
    } else {
      tableData.value = [...tableData.value, ...newList];
    }
    window.changeConfirm = true;
  };

  // 输入IP后查询详细信息
  const handleChangeHostIp = async (index: number, ip: string) => {
    if (ip === tableData.value[index].ip) {
      return;
    }
    if (!ip) {
      const { ip } = tableData.value[index];
      ipMemo[ip] = false;
      tableData.value[index].ip = '';
      return;
    }
    tableData.value[index].isLoading = true;
    tableData.value[index].ip = ip;
    const ret = await queryMasterSlaveByIp({
      ips: [ip],
    }).finally(() => {
      tableData.value[index].isLoading = false;
    });
    if (ret.length === 0) {
      return;
    }
    const data = ret[0];
    // if (data.instances.filter(item => item.status !== 'running').length > 0) {
    const obj = {
      rowKey: tableData.value[index].rowKey,
      isLoading: false,
      ip,
      clusterId: data.cluster.id,
      cluster: data.cluster?.immute_domain,
      masters: data.instances.map((item) => item.instance),
      slave: data.slave_ip,
    };
    tableData.value[index] = obj;
    ipMemo[ip] = true;
    selected.value.redis.push(
      Object.assign(data, {
        cluster_id: obj.clusterId,
        ip,
      }),
    );
    // } else {
    //   tableData.value[index].ip = '';
    // }
  };

  // 追加一个集群
  const handleAppend = (index: number, appendList: Array<IDataRow>) => {
    tableData.value.splice(index + 1, 0, ...appendList);
  };

  // 删除一个集群
  const handleRemove = (index: number) => {
    const removeItem = tableData.value[index];
    const removeIp = removeItem.ip;
    tableData.value.splice(index, 1);
    delete ipMemo[removeIp];
    const arr = selected.value.redis;
    selected.value.redis = arr.filter((item) => item.ip !== removeIp);
  };

  // 提交
  const handleSubmit = async () => {
    const infos = await Promise.all<InfoItem[]>(
      rowRefs.value.map((item: { getValue: () => Promise<InfoItem> }) => item.getValue()),
    );

    const params: SubmitTicket<TicketTypes, InfoItem[]> & { details: { force: boolean } } = {
      bk_biz_id: currentBizId,
      ticket_type: TicketTypes.REDIS_MASTER_SLAVE_SWITCH,
      details: {
        force: isForceSwitch.value,
        infos,
      },
    };
    InfoBox({
      title: t('确认提交 n 个主从切换任务？', { n: totalNum.value }),
      subTitle: t('从库将会直接替换主库所有信息，请谨慎操作！'),
      width: 480,
      onConfirm: () => {
        isSubmitting.value = true;
        createTicket(params)
          .then((data) => {
            window.changeConfirm = false;
            router.push({
              name: 'RedisMasterFailover',
              params: {
                page: 'success',
              },
              query: {
                ticketId: data.id,
              },
            });
          })
          .catch((e) => {
            // 目前后台还未调通
            console.error('master failover submit ticket error', e);
          })
          .finally(() => {
            isSubmitting.value = false;
          });
      },
    });
  };

  // 重置
  const handleReset = () => {
    tableData.value = [createRowData()];
    selected.value.redis = [];
    ipMemo = {};
    window.changeConfirm = false;
  };
</script>

<style lang="less" scoped>
  .redis-master-failover-page {
    padding-bottom: 20px;

    .bottom-opeartion {
      display: flex;
      width: 100%;
      height: 30px;
      align-items: flex-end;

      .switch-box {
        display: flex;
        align-items: center;

        .force-switch {
          font-size: 12px;
          border-bottom: 1px dashed #63656e;
        }
      }
    }

    .page-action-box {
      display: flex;
      align-items: center;
      margin-top: 16px;
    }
  }
</style><|MERGE_RESOLUTION|>--- conflicted
+++ resolved
@@ -87,13 +87,9 @@
 
   import { ClusterTypes, TicketTypes } from '@common/const';
 
-<<<<<<< HEAD
-  import InstanceSelector, { type InstanceSelectorValues } from '@components/instance-selector-new/Index.vue';
-=======
   import InstanceSelector, {
     type InstanceSelectorValues,
   } from '@components/instance-selector/Index.vue';
->>>>>>> a90fa556
 
   import RenderData from './components/Index.vue';
   import RenderDataRow, { createRowData, type IDataRow, type InfoItem } from './components/Row.vue';

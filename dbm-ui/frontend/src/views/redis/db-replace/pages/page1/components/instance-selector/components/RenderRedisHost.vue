--- conflicted
+++ resolved
@@ -33,14 +33,9 @@
         :pagination="pagination.count < 10 ? false : pagination"
         remote-pagination
         :settings="tableSettings"
-<<<<<<< HEAD
-        style="margin-top: 12px"
-        @clear-search="handleClearSearch"
-=======
         style="margin-top: 12px;"
         @clear-search="clearSearchValue"
         @column-filter="columnFilterChange"
->>>>>>> cbe69482
         @page-limit-change="handlePageLimitChange"
         @page-value-change="handlePageValueChange" />
     </BkLoading>

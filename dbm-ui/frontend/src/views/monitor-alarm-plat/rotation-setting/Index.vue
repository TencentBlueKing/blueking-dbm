--- conflicted
+++ resolved
@@ -12,14 +12,6 @@
 -->
 
 <template>
-<<<<<<< HEAD
-  <div>轮值设置</div>
-</template>
-
-<script setup lang="tsx">
-
-</script>
-=======
   <div class="monitor-alarm-plat-page">
     <BkTab
       v-model:active="activeTab"
@@ -106,5 +98,4 @@
     padding: 24px;
   }
 }
-</style>
->>>>>>> 53b9c985
+</style>
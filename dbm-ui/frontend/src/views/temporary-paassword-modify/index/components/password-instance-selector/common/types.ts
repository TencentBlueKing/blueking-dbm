--- conflicted
+++ resolved
@@ -16,18 +16,6 @@
 export type ClusterTypeOpts = ClusterTypes.TENDBSINGLE | ClusterTypes.TENDBHA | ClusterTypes.TENDBCLUSTER;
 
 export type InstanceSelectorValue = {
-<<<<<<< HEAD
-  bk_host_id: number;
-  bk_cloud_id: number;
-  ip: string;
-  port: number;
-  instance_address: string;
-  cluster_id: number;
-  cluster_type: ClusterTypes;
-  role: string;
-  db_type: DBTypes;
-};
-=======
   bk_host_id: number,
   bk_cloud_id: number,
   ip: string,
@@ -39,7 +27,6 @@
   db_type: DBTypes,
   master_domain: string
 }
->>>>>>> cbe69482
 
 export type InstanceSelectorValues = {
   tendbha: InstanceSelectorValue[];

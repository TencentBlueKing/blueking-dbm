--- conflicted
+++ resolved
@@ -13,27 +13,6 @@
 
 <template>
   <BkTimeline :list="flowTimeline">
-<<<<<<< HEAD
-    <template #content="{ content }">
-      <p v-if="content.flow_type === 'DESCRIBE_TASK'">
-        {{ $t('执行完成_共执行') }}
-        <span class="sql-count">{{ sqlFileTotal }}</span>
-        {{ $t('个SQL文件_成功') }}
-        <span class="sql-count success">{{ counts.success }}</span>
-        {{ $t('个_待执行') }}
-        <span class="sql-count warning">{{ notExecutedCount }}</span>
-        {{ $t('个_失败') }}
-        <span class="sql-count danger">{{ counts.fail }}</span>
-        {{ $t('个') }}
-        <template v-if="content.summary"> ，{{ $t('耗时') }}：{{ getCostTimeDisplay(content.cost_time) }}， </template>
-        <BkButton
-          text
-          theme="primary"
-          @click="handleClickDetails">
-          {{ $t('查看详情') }}
-        </BkButton>
-      </p>
-=======
     <template #content="{content}">
       <template v-if="content.flow_type === 'DELIVERY'">
         <div class="sql-risk-main">
@@ -116,7 +95,6 @@
         </p>
       </template>
 
->>>>>>> 344a47a1
       <FlowContent
         v-else
         :content="content"
@@ -324,14 +302,11 @@
 </script>
 
 <style lang="less" scoped>
-  :deep(.bk-sideslider-content) {
-    padding: 15px;
-  }
-
-<<<<<<< HEAD
-  .sql-count {
-    font-weight: 700;
-=======
+:deep(.bk-modal-content) {
+  height: 100%;
+  padding: 15px;
+}
+
 .sql-risk-main{
   margin-bottom: 10px;
   gap: 8px;
@@ -376,18 +351,17 @@
 
 .sql-count {
   font-weight: 700;
->>>>>>> 344a47a1
-
-    &.success {
-      color: @success-color;
-    }
-
-    &.warning {
-      color: @warning-color;
-    }
-
-    &.danger {
-      color: @danger-color;
-    }
-  }
+
+  &.success {
+    color: @success-color;
+  }
+
+  &.warning {
+    color: @warning-color;
+  }
+
+  &.danger {
+    color: @danger-color;
+  }
+}
 </style>
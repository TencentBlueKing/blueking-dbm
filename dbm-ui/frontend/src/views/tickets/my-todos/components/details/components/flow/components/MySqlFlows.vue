<!--
 * TencentBlueKing is pleased to support the open source community by making 蓝鲸智云-DB管理系统(BlueKing-BK-DBM) available.
 *
 * Copyright (C) 2017-2023 THL A29 Limited, a Tencent company. All rights reserved.
 *
 * Licensed under the MIT License (the "License"); you may not use this file except in compliance with the License.
 * You may obtain a copy of the License athttps://opensource.org/licenses/MIT
 *
 * Unless required by applicable law or agreed to in writing, software distributed under the License is distributed
 * on an "AS IS" BASIS, WITHOUT WARRANTIES OR CONDITIONS OF ANY KIND, either express or implied. See the License for
 * the specific language governing permissions and limitations under the License.
-->

<template>
  <BkTimeline :list="flowTimeline">
    <template #content="{ content }">
      <template v-if="content?.todos?.length > 0">
        <div
          v-for="item in content.todos"
          :key="item.id"
          class="flow-todo">
          <div class="flow-todo__title">
            {{ item.name }}
          </div>
          <div
            v-if="item.status === 'TODO'"
            class="operations">
            <BkPopover
              v-model:is-show="state.confirmTips"
              theme="light"
              trigger="manual"
              :width="320">
              <BkButton
                class="w-88 mr-8"
                :loading="state.isLoading"
                theme="primary"
                @click="handleConfirmToggle(true)">
                {{ getConfirmText(item) }}
              </BkButton>
              <template #content>
                <div class="todos-todos-tips-content">
                  <div class="todos-tips-content__desc">
                    {{ getConfirmTips(item) }}
                  </div>
                  <div class="todos-tips-content__buttons">
                    <BkButton
                      :loading="state.isLoading"
                      size="small"
                      theme="primary"
                      @click="handleConfirm('APPROVE', item)">
                      {{ getConfirmText(item) }}
                    </BkButton>
                    <BkButton
                      :disabled="state.isLoading"
                      size="small"
                      @click="handleConfirmToggle(false)">
                      {{ $t('取消') }}
                    </BkButton>
                  </div>
                </div>
              </template>
            </BkPopover>
            <BkPopover
              v-model:is-show="state.cancelTips"
              theme="light"
              trigger="manual"
              :width="320">
              <BkButton
                class="w-88 mr-8"
                :loading="state.isLoading"
                theme="danger"
                @click="handleCancelToggle(true)">
                {{ $t('终止单据') }}
              </BkButton>
              <template #content>
                <div class="todos-tips-content">
                  <div class="todos-tips-content__desc">
                    {{ $t('是否确认终止单据') }}
                  </div>
                  <div class="todos-tips-content__buttons">
                    <BkButton
                      :loading="state.isLoading"
                      size="small"
                      theme="danger"
                      @click="handleConfirm('TERMINATE', item)">
                      {{ $t('终止单据') }}
                    </BkButton>
                    <BkButton
                      :disabled="state.isLoading"
                      size="small"
                      @click="handleCancelToggle(false)">
                      {{ $t('取消') }}
                    </BkButton>
                  </div>
                </div>
              </template>
            </BkPopover>
          </div>
          <div
            v-else
            class="flow-todo__infos">
            {{ item.done_by }} 处理完成， 操作：
            <span :class="String(item.status).toLowerCase()">
              {{ getOperation(item) }}
            </span>
            ， 耗时：{{ getCostTimeDisplay(item.cost_time) }}
            <template v-if="item.url">
              ，<a :href="item.url">{{ $t('查看详情') }} &gt;</a>
            </template>
            <p
              v-if="item.done_at"
              class="flow-time">
              {{ utcDisplayTime(item.done_at) }}
            </p>
          </div>
        </div>
      </template>
      <template v-if="content.flow_type === 'DELIVERY'">
        <div class="sql-risk-main">
          <I18nT
            keypath="共n个文件，含有m个高危语句"
            tag="div">
            <span style="font-weight: 700;color: #63656E">
              {{ ticketData.details.execute_sql_files.length }}
            </span>
            <span style="font-weight: 700;color: #EA3636">
              {{ totalWarnCount }}
            </span>
          </I18nT>
          <div
            v-for="fileName in sqlFileNames"
            :key="fileName">
            <BkButton
              text
              @click="() => handleClickFile(fileName)">
              <DbIcon
                style="color:#3A84FF"
                type="file" />
              <span>
                <span style="color:#3A84FF">{{ fileName }}</span>，
                <span v-if="ticketData.details.grammar_check_info[fileName].highrisk_warnings?.length > 0">
                  <I18nT
                    keypath="含有n个高危语句"
                    tag="span">
                    <span class="danger-count">
                      {{ ticketData.details.grammar_check_info[fileName].highrisk_warnings.length }}
                    </span>
                  </I18nT>
                </span>
                <span v-else>{{ t('无高危语句') }}</span>
              </span>
            </BkButton>
          </div>
          <div v-if="isShowMore">
            <BkButton
              text
              @click="handleToggleShowMore">
              <span style="color:#3A84FF">
                {{ isShowCollapse ? t('收起') : t('更多') }}
              </span>
              <DbIcon
                class="collapse-dropdown-icon"
                :class="{'collapse-dropdown-icon-active': isShowCollapse}"
                style="color:#3A84FF"
                type="down-big" />
            </BkButton>
          </div>
        </div>
      </template>
      <template v-if="content.flow_type === 'DESCRIBE_TASK'">
        <p>
          <span
            v-if="counts.fail === 0"
            style="color:#2DCB56">{{ t('执行成功') }}</span>
          <span
            v-else
            style="color:#EA3636">{{ t('执行失败') }}</span>
          , {{ t('共执行') }}
          <span class="sql-count">{{ sqlFileTotal }}</span>
          {{ t('个SQL文件_成功') }}
          <span class="sql-count success">{{ counts.success }}</span>
          {{ t('个_待执行') }}
          <span class="sql-count warning">{{ notExecutedCount }}</span>
          {{ t('个_失败') }}
          <span class="sql-count danger">{{ counts.fail }}</span>
<<<<<<< HEAD
          {{ $t('个') }}
          <template v-if="content.summary"> ，耗时：{{ getCostTimeDisplay(content.cost_time) }}， </template>
=======
          {{ t('个') }}
          <template v-if="content.summary">
            ，{{ t('耗时') }}：{{ getCostTimeDisplay(content.cost_time) }}，
          </template>
>>>>>>> 344a47a1
          <BkButton
            text
            theme="primary"
            @click="handleClickDetails">
            {{ t('查看详情') }}
          </BkButton>
        </p>
      </template>
      <template v-if="content.status !== 'RUNNING' && content.flow_type !== 'PAUSE'">
        <p v-if="content.flow_type !== 'DESCRIBE_TASK'">
          {{ content.summary }}
          <template v-if="content.summary">
            ，耗时：
            <CostTimer
              :is-timing="content.status === 'RUNNING'"
              :start-time="utcTimeToSeconds(content.start_time)"
              :value="content.cost_time" />
          </template>
          <template v-if="content.url">
            ，
            <a
              :href="content.url"
              target="_blank">
              {{ $t('任务详情') }} &gt;
            </a>
          </template>
        </p>
        <p
          v-if="content.end_time"
          class="flow-time">
          {{ utcDisplayTime(content.end_time) }}
        </p>
      </template>
    </template>
  </BkTimeline>
  <BkSideslider
    :is-show="isShow"
    render-directive="if"
    :title="$t('模拟执行_日志详情')"
    :width="960"
    @closed="handleClose">
    <SqlFileComponent
      :node-id="nodeId"
      :root-id="rootId" />
  </BkSideslider>
  <BkSideslider
    class="sql-log-sideslider"
    :is-show="isShowSqlFile"
    render-directive="if"
    :title="t('执行SQL变更_内容详情')"
    :width="960"
    :z-index="99999"
    @closed="() => isShowSqlFile = false">
    <div
      v-if="uploadFileList.length > 1"
      class="editor-layout">
      <div class="editor-layout-left">
        <RenderFileList
          v-model="selectFileName"
          :data="uploadFileList"
          @sort="handleFileSortChange" />
      </div>
      <div class="editor-layout-right">
        <RenderFileContent
          :model-value="currentFileContent"
          readonly
          :title="selectFileName" />
      </div>
    </div>
    <template v-else>
      <RenderFileContent
        :model-value="currentFileContent"
        readonly
        :title="uploadFileList.toString()" />
    </template>
  </BkSideslider>
</template>

<script setup lang="tsx">
  import { useI18n } from 'vue-i18n';
  import { useRequest } from 'vue-request';

  import TicketModel from '@services/model/ticket/ticket';
  import { semanticCheckResultLogs } from '@services/source/sqlImport';
  import { batchFetchFile } from '@services/source/storage';
  import { processTicketTodo } from '@services/source/ticket';
  import type {
    FlowItem,
    FlowItemTodo,
    MySQLImportSQLFileDetails,
  } from '@services/types/ticket';

  import { useMenu } from '@stores';

  import CostTimer from '@components/cost-timer/CostTimer.vue';

  import RenderFileContent from '@views/tickets/common/components/demand-factory/mysql/import-sql-file/components/RenderFileContent.vue';
  import RenderFileList from '@views/tickets/common/components/demand-factory/mysql/import-sql-file/components/SqlFileList.vue';
  import SqlFileComponent from '@views/tickets/common/components/demand-factory/mysql/LogDetails.vue';
  import FlowIcon from '@views/tickets/common/components/flow-content/components/FlowIcon.vue';

  import { getCostTimeDisplay, utcDisplayTime, utcTimeToSeconds } from '@utils';

  interface Props {
    ticketData: TicketModel<MySQLImportSQLFileDetails>,
    flows?: FlowItem[]
  }

  interface Emits {
    (e: 'processed'): void
  }

  const props = withDefaults(defineProps<Props>(), {
    flows: () => [],
  });
  const emits = defineEmits<Emits>();

  const { t } = useI18n();
  const menuStore = useMenu();

  const isShow = ref(false);
  const isShowCollapse = ref(false);
  const isShowSqlFile = ref(false);
  const selectFileName = ref('');

  const fileContentMap = shallowRef<Record<string, string>>({});
  const uploadFileList = shallowRef<Array<string>>([]);

  const counts = reactive({
    success: 0,
    fail: 0,
  });

  const isShowMore = computed(() => props.ticketData.details.execute_sql_files.length > 6);

  const sqlFileNames = computed(() => {
    if (isShowMore.value && !isShowCollapse.value) {
      return props.ticketData.details.execute_sql_files.slice(0, 6);
    }
    return props.ticketData.details.execute_sql_files;
  });

  const currentFileContent = computed(() => fileContentMap.value[selectFileName.value] || '');
  const notExecutedCount = computed(() => {
    const count = sqlFileTotal.value - counts.success - counts.fail;
    return count >= 0 ? count : 0;
  });

  const totalWarnCount = computed(() => Object.values(props.ticketData.details.grammar_check_info)
    .reduce((results, item) => {
      const warnCount = item.highrisk_warnings?.length ?? 0;
      return results + warnCount;
    }, 0));

  const state = reactive({
    confirmTips: false,
    cancelTips: false,
    isLoading: false,
  });

  const flowTimeline = computed(() => props.flows.map((flow: FlowItem) => ({
    tag: flow.flow_type_display,
    type: 'default',
    filled: true,
    content: flow,
    // color,
    icon: () => <FlowIcon data={flow} />,
  })));

  const sqlFileTotal = computed(() => props.ticketData.details.execute_sql_files?.length || 0);
  const rootId = computed(() => props.ticketData.details.root_id);
  const nodeId = computed(() => props.ticketData.details.semantic_node_id);

  const { run: fetchSemanticCheckResultLogs } = useRequest(semanticCheckResultLogs, {
    manual: true,
    onSuccess(logData) {
      logData.forEach((item) => {
        if (item.status === 'SUCCEEDED') {
          counts.success += 1;
        }
        if (item.status === 'FAILED') {
          counts.fail += 1;
        }
      });
    },
  });

  watch([rootId, nodeId], ([rootId, nodeId]) => {
    if (rootId && nodeId) {
      fetchSemanticCheckResultLogs({
        cluster_type: 'tendbcluster',
        root_id: rootId,
        node_id: nodeId,
      });
    }
  }, { immediate: true });

  const getConfirmText = (item: FlowItemTodo) => (item.type === 'RESOURCE_REPLENISH' ? t('重试') : t('确认执行'));
  const getConfirmTips = (item: FlowItemTodo) => (item.type === 'RESOURCE_REPLENISH' ? t('是否确认重试') : t('是否确认继续执行单据'));

  const handleToggleShowMore = () => {
    isShowCollapse.value = !isShowCollapse.value;
  };

  const handleFileSortChange = (list: string[]) => {
    uploadFileList.value = list;
  };

  // 查看日志详情
  const handleClickFile = (value: string) => {
    isShowSqlFile.value = true;
    selectFileName.value = value;
  };

  const handleClickDetails = () => {
    isShow.value = true;
  };

  const handleClose = () => {
    isShow.value = false;
  };

  const getOperation = (item: FlowItemTodo) => {
    const text = {
      DONE_SUCCESS: getConfirmText(item),
      DONE_FAILED: t('终止单据'),
      RUNNING: '--',
      TODO: '--',
    };
    return text[item.status];
  };

  const handleConfirmToggle = (show: boolean) => {
    state.confirmTips = show;
    state.cancelTips = false;
  };

  const handleCancelToggle = (show: boolean) => {
    state.cancelTips = show;
    state.confirmTips = false;
  };

  const handleConfirm = (action: 'APPROVE' | 'TERMINATE', item: FlowItemTodo) => {
    state.confirmTips = false;
    state.cancelTips = false;
    state.isLoading = true;
    processTicketTodo({
      action,
      todo_id: item.id,
      ticket_id: item.ticket,
      params: {},
    })
      .then(() => {
        emits('processed');
        menuStore.fetchTodosCount();
      })
      .finally(() => {
        state.isLoading = false;
      });
  };

  onMounted(() => {
    const uploadSQLFileList = props.ticketData.details.execute_objects.map(item => item.sql_file);
    uploadFileList.value = uploadSQLFileList;

    const filePathList = uploadSQLFileList.reduce((result, item) => {
      result.push(`${props.ticketData.details.path}/${item}`);
      return result;
    }, [] as string[]);

    batchFetchFile({
      file_path_list: filePathList,
    }).then((result) => {
      fileContentMap.value = result.reduce((result, fileInfo) => {
        const fileName = fileInfo.path.split('/').pop() as string;
        return Object.assign(result, {
          [fileName]: fileInfo.content,
        });
      }, {} as Record<string, string>);
      // [selectFileName.value] = uploadSQLFileList;
    });
  });
</script>

<style lang="less" scoped>
  :deep(.bk-sideslider-content) {
    padding: 15px;
  }

<<<<<<< HEAD
  .sql-count {
    font-weight: 700;
=======
.sql-risk-main{
  margin-top: 12px;
  gap: 8px;
  display: flex;
  flex-direction: column;

  .danger-count {
    color: #EA3636;
    font-weight: 700;
    display: inline-block;
  }

  .collapse-dropdown-icon {
      transform: rotate(0);
      transition: all 0.5s;

    }

    .collapse-dropdown-icon-active {
      transform: rotate(-180deg);
    }
}

.sql-log-sideslider {
  .editor-layout {
    display: flex;
    width: 100%;
    height: 100%;
    background: #2e2e2e;

    .editor-layout-left {
      width: 238px;
    }

    .editor-layout-right {
      position: relative;
      height: 100%;
      flex: 1;
    }
  }
}

.sql-count {
  font-weight: 700;
>>>>>>> 344a47a1

    &.success {
      color: @success-color;
    }

    &.warning {
      color: @warning-color;
    }

    &.danger {
      color: @danger-color;
    }
  }
</style><|MERGE_RESOLUTION|>--- conflicted
+++ resolved
@@ -13,108 +13,7 @@
 
 <template>
   <BkTimeline :list="flowTimeline">
-    <template #content="{ content }">
-      <template v-if="content?.todos?.length > 0">
-        <div
-          v-for="item in content.todos"
-          :key="item.id"
-          class="flow-todo">
-          <div class="flow-todo__title">
-            {{ item.name }}
-          </div>
-          <div
-            v-if="item.status === 'TODO'"
-            class="operations">
-            <BkPopover
-              v-model:is-show="state.confirmTips"
-              theme="light"
-              trigger="manual"
-              :width="320">
-              <BkButton
-                class="w-88 mr-8"
-                :loading="state.isLoading"
-                theme="primary"
-                @click="handleConfirmToggle(true)">
-                {{ getConfirmText(item) }}
-              </BkButton>
-              <template #content>
-                <div class="todos-todos-tips-content">
-                  <div class="todos-tips-content__desc">
-                    {{ getConfirmTips(item) }}
-                  </div>
-                  <div class="todos-tips-content__buttons">
-                    <BkButton
-                      :loading="state.isLoading"
-                      size="small"
-                      theme="primary"
-                      @click="handleConfirm('APPROVE', item)">
-                      {{ getConfirmText(item) }}
-                    </BkButton>
-                    <BkButton
-                      :disabled="state.isLoading"
-                      size="small"
-                      @click="handleConfirmToggle(false)">
-                      {{ $t('取消') }}
-                    </BkButton>
-                  </div>
-                </div>
-              </template>
-            </BkPopover>
-            <BkPopover
-              v-model:is-show="state.cancelTips"
-              theme="light"
-              trigger="manual"
-              :width="320">
-              <BkButton
-                class="w-88 mr-8"
-                :loading="state.isLoading"
-                theme="danger"
-                @click="handleCancelToggle(true)">
-                {{ $t('终止单据') }}
-              </BkButton>
-              <template #content>
-                <div class="todos-tips-content">
-                  <div class="todos-tips-content__desc">
-                    {{ $t('是否确认终止单据') }}
-                  </div>
-                  <div class="todos-tips-content__buttons">
-                    <BkButton
-                      :loading="state.isLoading"
-                      size="small"
-                      theme="danger"
-                      @click="handleConfirm('TERMINATE', item)">
-                      {{ $t('终止单据') }}
-                    </BkButton>
-                    <BkButton
-                      :disabled="state.isLoading"
-                      size="small"
-                      @click="handleCancelToggle(false)">
-                      {{ $t('取消') }}
-                    </BkButton>
-                  </div>
-                </div>
-              </template>
-            </BkPopover>
-          </div>
-          <div
-            v-else
-            class="flow-todo__infos">
-            {{ item.done_by }} 处理完成， 操作：
-            <span :class="String(item.status).toLowerCase()">
-              {{ getOperation(item) }}
-            </span>
-            ， 耗时：{{ getCostTimeDisplay(item.cost_time) }}
-            <template v-if="item.url">
-              ，<a :href="item.url">{{ $t('查看详情') }} &gt;</a>
-            </template>
-            <p
-              v-if="item.done_at"
-              class="flow-time">
-              {{ utcDisplayTime(item.done_at) }}
-            </p>
-          </div>
-        </div>
-      </template>
+    <template #content="{content}">
       <template v-if="content.flow_type === 'DELIVERY'">
         <div class="sql-risk-main">
           <I18nT
@@ -137,7 +36,7 @@
                 style="color:#3A84FF"
                 type="file" />
               <span>
-                <span style="color:#3A84FF">{{ fileName }}</span>，
+                <span style="color:#3A84FF">{{ fileName.replace(/[^_]+_/, '') }}</span>，
                 <span v-if="ticketData.details.grammar_check_info[fileName].highrisk_warnings?.length > 0">
                   <I18nT
                     keypath="含有n个高危语句"
@@ -183,15 +82,10 @@
           <span class="sql-count warning">{{ notExecutedCount }}</span>
           {{ t('个_失败') }}
           <span class="sql-count danger">{{ counts.fail }}</span>
-<<<<<<< HEAD
-          {{ $t('个') }}
-          <template v-if="content.summary"> ，耗时：{{ getCostTimeDisplay(content.cost_time) }}， </template>
-=======
           {{ t('个') }}
           <template v-if="content.summary">
             ，{{ t('耗时') }}：{{ getCostTimeDisplay(content.cost_time) }}，
           </template>
->>>>>>> 344a47a1
           <BkButton
             text
             theme="primary"
@@ -200,37 +94,19 @@
           </BkButton>
         </p>
       </template>
-      <template v-if="content.status !== 'RUNNING' && content.flow_type !== 'PAUSE'">
-        <p v-if="content.flow_type !== 'DESCRIBE_TASK'">
-          {{ content.summary }}
-          <template v-if="content.summary">
-            ，耗时：
-            <CostTimer
-              :is-timing="content.status === 'RUNNING'"
-              :start-time="utcTimeToSeconds(content.start_time)"
-              :value="content.cost_time" />
-          </template>
-          <template v-if="content.url">
-            ，
-            <a
-              :href="content.url"
-              target="_blank">
-              {{ $t('任务详情') }} &gt;
-            </a>
-          </template>
-        </p>
-        <p
-          v-if="content.end_time"
-          class="flow-time">
-          {{ utcDisplayTime(content.end_time) }}
-        </p>
-      </template>
+
+      <FlowContent
+        v-else
+        :content="content"
+        :flows="flows"
+        :ticket-data="ticketData"
+        @fetch-data="handleFetchData" />
     </template>
   </BkTimeline>
   <BkSideslider
     :is-show="isShow"
     render-directive="if"
-    :title="$t('模拟执行_日志详情')"
+    :title="t('模拟执行_日志详情')"
     :width="960"
     @closed="handleClose">
     <SqlFileComponent
@@ -277,23 +153,15 @@
   import TicketModel from '@services/model/ticket/ticket';
   import { semanticCheckResultLogs } from '@services/source/sqlImport';
   import { batchFetchFile } from '@services/source/storage';
-  import { processTicketTodo } from '@services/source/ticket';
-  import type {
-    FlowItem,
-    FlowItemTodo,
-    MySQLImportSQLFileDetails,
-  } from '@services/types/ticket';
-
-  import { useMenu } from '@stores';
-
-  import CostTimer from '@components/cost-timer/CostTimer.vue';
+  import type { FlowItem, MySQLImportSQLFileDetails } from '@services/types/ticket';
 
   import RenderFileContent from '@views/tickets/common/components/demand-factory/mysql/import-sql-file/components/RenderFileContent.vue';
   import RenderFileList from '@views/tickets/common/components/demand-factory/mysql/import-sql-file/components/SqlFileList.vue';
   import SqlFileComponent from '@views/tickets/common/components/demand-factory/mysql/LogDetails.vue';
   import FlowIcon from '@views/tickets/common/components/flow-content/components/FlowIcon.vue';
-
-  import { getCostTimeDisplay, utcDisplayTime, utcTimeToSeconds } from '@utils';
+  import FlowContent from '@views/tickets/common/components/flow-content/Index.vue';
+
+  import { getCostTimeDisplay } from '@utils';
 
   interface Props {
     ticketData: TicketModel<MySQLImportSQLFileDetails>,
@@ -301,7 +169,7 @@
   }
 
   interface Emits {
-    (e: 'processed'): void
+    (e: 'fetch-data'): void
   }
 
   const props = withDefaults(defineProps<Props>(), {
@@ -310,7 +178,6 @@
   const emits = defineEmits<Emits>();
 
   const { t } = useI18n();
-  const menuStore = useMenu();
 
   const isShow = ref(false);
   const isShowCollapse = ref(false);
@@ -332,12 +199,6 @@
       return props.ticketData.details.execute_sql_files.slice(0, 6);
     }
     return props.ticketData.details.execute_sql_files;
-  });
-
-  const currentFileContent = computed(() => fileContentMap.value[selectFileName.value] || '');
-  const notExecutedCount = computed(() => {
-    const count = sqlFileTotal.value - counts.success - counts.fail;
-    return count >= 0 ? count : 0;
   });
 
   const totalWarnCount = computed(() => Object.values(props.ticketData.details.grammar_check_info)
@@ -346,10 +207,11 @@
       return results + warnCount;
     }, 0));
 
-  const state = reactive({
-    confirmTips: false,
-    cancelTips: false,
-    isLoading: false,
+  const currentFileContent = computed(() => fileContentMap.value[selectFileName.value] || '');
+
+  const notExecutedCount = computed(() => {
+    const count = sqlFileTotal.value - counts.success - counts.fail;
+    return count >= 0 ? count : 0;
   });
 
   const flowTimeline = computed(() => props.flows.map((flow: FlowItem) => ({
@@ -382,22 +244,15 @@
   watch([rootId, nodeId], ([rootId, nodeId]) => {
     if (rootId && nodeId) {
       fetchSemanticCheckResultLogs({
-        cluster_type: 'tendbcluster',
+        cluster_type: 'mysql',
         root_id: rootId,
         node_id: nodeId,
       });
     }
   }, { immediate: true });
 
-  const getConfirmText = (item: FlowItemTodo) => (item.type === 'RESOURCE_REPLENISH' ? t('重试') : t('确认执行'));
-  const getConfirmTips = (item: FlowItemTodo) => (item.type === 'RESOURCE_REPLENISH' ? t('是否确认重试') : t('是否确认继续执行单据'));
-
   const handleToggleShowMore = () => {
     isShowCollapse.value = !isShowCollapse.value;
-  };
-
-  const handleFileSortChange = (list: string[]) => {
-    uploadFileList.value = list;
   };
 
   // 查看日志详情
@@ -406,51 +261,21 @@
     selectFileName.value = value;
   };
 
+
+  const handleFileSortChange = (list: string[]) => {
+    uploadFileList.value = list;
+  };
+
+  const handleFetchData = () => {
+    emits('fetch-data');
+  };
+
   const handleClickDetails = () => {
     isShow.value = true;
   };
 
   const handleClose = () => {
     isShow.value = false;
-  };
-
-  const getOperation = (item: FlowItemTodo) => {
-    const text = {
-      DONE_SUCCESS: getConfirmText(item),
-      DONE_FAILED: t('终止单据'),
-      RUNNING: '--',
-      TODO: '--',
-    };
-    return text[item.status];
-  };
-
-  const handleConfirmToggle = (show: boolean) => {
-    state.confirmTips = show;
-    state.cancelTips = false;
-  };
-
-  const handleCancelToggle = (show: boolean) => {
-    state.cancelTips = show;
-    state.confirmTips = false;
-  };
-
-  const handleConfirm = (action: 'APPROVE' | 'TERMINATE', item: FlowItemTodo) => {
-    state.confirmTips = false;
-    state.cancelTips = false;
-    state.isLoading = true;
-    processTicketTodo({
-      action,
-      todo_id: item.id,
-      ticket_id: item.ticket,
-      params: {},
-    })
-      .then(() => {
-        emits('processed');
-        menuStore.fetchTodosCount();
-      })
-      .finally(() => {
-        state.isLoading = false;
-      });
   };
 
   onMounted(() => {
@@ -477,16 +302,13 @@
 </script>
 
 <style lang="less" scoped>
-  :deep(.bk-sideslider-content) {
-    padding: 15px;
-  }
-
-<<<<<<< HEAD
-  .sql-count {
-    font-weight: 700;
-=======
+:deep(.bk-modal-content) {
+  height: 100%;
+  padding: 15px;
+}
+
 .sql-risk-main{
-  margin-top: 12px;
+  margin-bottom: 10px;
   gap: 8px;
   display: flex;
   flex-direction: column;
@@ -529,18 +351,17 @@
 
 .sql-count {
   font-weight: 700;
->>>>>>> 344a47a1
-
-    &.success {
-      color: @success-color;
-    }
-
-    &.warning {
-      color: @warning-color;
-    }
-
-    &.danger {
-      color: @danger-color;
-    }
-  }
+
+  &.success {
+    color: @success-color;
+  }
+
+  &.warning {
+    color: @warning-color;
+  }
+
+  &.danger {
+    color: @danger-color;
+  }
+}
 </style>
<!--
 * TencentBlueKing is pleased to support the open source community by making 蓝鲸智云-DB管理系统(BlueKing-BK-DBM) available.
 *
 * Copyright (C) 2017-2023 THL A29 Limited, a Tencent company. All rights reserved.
 *
 * Licensed under the MIT License (the "License"); you may not use this file except in compliance with the License.
 * You may obtain a copy of the License athttps://opensource.org/licenses/MIT
 *
 * Unless required by applicable law or agreed to in writing, software distributed under the License is distributed
 * on an "AS IS" BASIS, WITHOUT WARRANTIES OR CONDITIONS OF ANY KIND, either express or implied. See the License for
 * the specific language governing permissions and limitations under the License.
-->

<template>
  <div class="flow-todo__infos">
<<<<<<< HEAD
    {{ data.done_by }} {{ t('处理完成') }}， {{ t('操作') }}：
    <span :class="String(data.status).toLowerCase()">
      {{ getOperation(data) }}
    </span>
    ， {{ t('耗时') }}：{{ getCostTimeDisplay(data.cost_time) }}
=======
    <I18nT keypath="U_已处理_A_耗时_T">
      <span>{{ data.done_by }}</span>
      <span>{{ getOperation(data) }}</span>
      <span>{{ getCostTimeDisplay(data.cost_time) }}</span>
    </I18nT>
>>>>>>> cbe69482
    <template v-if="data.url">
      ，
      <a
        :href="data.url"
        :target="hrefTarget">
<<<<<<< HEAD
        {{ t('查看详情') }} &gt;
=======
        {{ $t('查看详情') }} &gt;
>>>>>>> cbe69482
      </a>
    </template>
    <div
      v-if="data.done_at"
      class="flow-time">
      {{ utcDisplayTime(data.done_at) }}
<<<<<<< HEAD
    </p>
=======
    </div>
>>>>>>> cbe69482
  </div>
</template>

<script setup lang="ts">
  import { useI18n } from 'vue-i18n';

  import type { FlowItemTodo } from '@services/types/ticket';

  import { getCostTimeDisplay, utcDisplayTime } from '@utils';

  interface Props {
    data: FlowItemTodo;
    hrefTarget: string;
  }

  defineProps<Props>();

  const { t } = useI18n();

  const getOperation = (item: FlowItemTodo) => {
    const text = {
      DONE_SUCCESS: item.type === 'RESOURCE_REPLENISH' ? t('重试') : t('确认执行'),
      DONE_FAILED: t('终止单据'),
      RUNNING: '--',
      TODO: '--',
    };
    return text[item.status];
  };
</script>

<style lang="less" scoped>
  .flow-todo__infos {
    margin-bottom: 8px;

    .done_success {
      color: @success-color;
    }

    .done_failed {
      color: @danger-color;
    }
  }
</style><|MERGE_RESOLUTION|>--- conflicted
+++ resolved
@@ -13,40 +13,24 @@
 
 <template>
   <div class="flow-todo__infos">
-<<<<<<< HEAD
-    {{ data.done_by }} {{ t('处理完成') }}， {{ t('操作') }}：
-    <span :class="String(data.status).toLowerCase()">
-      {{ getOperation(data) }}
-    </span>
-    ， {{ t('耗时') }}：{{ getCostTimeDisplay(data.cost_time) }}
-=======
     <I18nT keypath="U_已处理_A_耗时_T">
       <span>{{ data.done_by }}</span>
       <span>{{ getOperation(data) }}</span>
       <span>{{ getCostTimeDisplay(data.cost_time) }}</span>
     </I18nT>
->>>>>>> cbe69482
     <template v-if="data.url">
       ，
       <a
         :href="data.url"
         :target="hrefTarget">
-<<<<<<< HEAD
-        {{ t('查看详情') }} &gt;
-=======
         {{ $t('查看详情') }} &gt;
->>>>>>> cbe69482
       </a>
     </template>
     <div
       v-if="data.done_at"
       class="flow-time">
       {{ utcDisplayTime(data.done_at) }}
-<<<<<<< HEAD
-    </p>
-=======
     </div>
->>>>>>> cbe69482
   </div>
 </template>
 

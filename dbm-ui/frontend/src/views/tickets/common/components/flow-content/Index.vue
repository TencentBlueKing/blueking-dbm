--- conflicted
+++ resolved
@@ -138,11 +138,7 @@
   // import { useUserProfile  } from '@stores';
   import CostTimer from '@components/cost-timer/CostTimer.vue';
 
-<<<<<<< HEAD
-  import { utcDisplayTime } from '@utils';
-=======
-  import { utcTimeToSeconds } from '@utils';
->>>>>>> 1908d7af
+  import { utcDisplayTime, utcTimeToSeconds } from '@utils';
 
   import FlowContentInnerFlow from './components/ContentInnerFlow.vue';
   import FlowContentTodo from './components/ContentTodo.vue';

--- conflicted
+++ resolved
@@ -296,14 +296,6 @@
   }
 </script>
 
-<<<<<<< HEAD
-<style scoped>
-  .resource-apply-exclamation-fill {
-    margin-right: 4px;
-    font-size: 14px;
-    color: #ff9c01;
-  }
-=======
 <style lang="less" scoped>
 .resource-apply-exclamation-fill {
   margin-right: 4px;
@@ -330,5 +322,4 @@
     }
   }
 }
->>>>>>> 344a47a1
 </style>
--- conflicted
+++ resolved
@@ -17,15 +17,6 @@
     :key="item.id">
     <template v-if="item.status === 'TODO' && item.type === 'INNER_APPROVE'">
       <p class="mb-8">
-<<<<<<< HEAD
-        {{ t('请在') }} "
-        <a
-          href="javascript:"
-          @click="handleGoTodos">
-          {{ t('我的待办') }}
-        </a>
-        " {{ t('中确认') }}。
-=======
         {{ $t('请在') }} "
         <RouterLink
           :to="{
@@ -37,7 +28,6 @@
           {{ $t('我的待办') }}
         </RouterLink>
         " {{ $t('中确认') }}。
->>>>>>> cbe69482
       </p>
     </template>
     <FlowContentTodo
@@ -131,12 +121,8 @@
   defineProps<Props>();
   const emits = defineEmits<Emits>();
 
-<<<<<<< HEAD
-  const router = useRouter();
   const { t } = useI18n();
 
-=======
->>>>>>> cbe69482
   const retryButtonRef = ref();
   const state = reactive({
     confirmTips: false,

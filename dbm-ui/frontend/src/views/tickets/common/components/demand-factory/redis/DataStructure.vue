<!--
 * TencentBlueKing is pleased to support the open source community by making 蓝鲸智云-DB管理系统(BlueKing-BK-DBM) available.
 *
 * Copyright (C) 2017-2023 THL A29 Limited, a Tencent company. All rights reserved.
 *
 * Licensed under the MIT License (the "License"); you may not use this file except in compliance with the License.
 * You may obtain a copy of the License athttps://opensource.org/licenses/MIT
 *
 * Unless required by applicable law or agreed to in writing, software distributed under the License is distributed
 * on an "AS IS" BASIS, WITHOUT WARRANTIES OR CONDITIONS OF ANY KIND, either express or implied. See the License for
 * the specific language governing permissions and limitations under the License.
-->

<template>
  <BkLoading :loading="loading">
    <DbOriginalTable
      :columns="columns"
      :data="tableData" />
  </BkLoading>
</template>

<script setup lang="tsx">
  import { useI18n } from 'vue-i18n';
  import { useRequest } from 'vue-request';

  import ResourceSpecModel from '@services/model/resource-spec/resourceSpec';
  import type { RedisDataStructrueDetails } from '@services/model/ticket/details/redis';
  import TicketModel from '@services/model/ticket/ticket';
  import { getResourceSpecList } from '@services/source/dbresourceSpec';
  import { getRedisListByBizId } from '@services/source/redis';

  import { utcDisplayTime } from '@utils';

  interface Props {
    ticketDetails: TicketModel<RedisDataStructrueDetails>
  }

  interface RowData {
    clusterName: string,
    clusterType: string,
    instances: string[],
    time: string,
    sepc: {
      id: number,
      name: string,
    },
    targetNum: number,
  }


  const props = defineProps<Props>();

  const { t } = useI18n();

<<<<<<< HEAD
=======
  const { infos } = props.ticketDetails.details;
>>>>>>> cbe69482
  const tableData = ref<RowData[]>([]);

  const { infos } = props.ticketDetails.details;

  const columns = [
    {
      label: t('待构造的集群'),
      field: 'clusterName',
      showOverflowTooltip: true,
    },
    {
      label: t('待构造的实例'),
      field: 'instances',
      showOverflowTooltip: true,
      render: ({ data }: {data: RowData}) => <span>{data.instances.join(',')}</span>,
    },
    {
      label: t('规格需求'),
      field: 'sepc',
      showOverflowTooltip: true,
      render: ({ data }: {data: RowData}) => <span>{data.sepc.name}</span>,
    },
    {
      label: t('构造主机数量'),
      field: 'targetNum',
    },
    {
      label: t('构造到指定时间'),
      field: 'time',
      showOverflowTooltip: true,
    },
  ];

  const { loading } = useRequest(getRedisListByBizId, {
    defaultParams: [{
      bk_biz_id: props.ticketDetails.bk_biz_id,
      offset: 0,
      limit: -1,
    }],
    onSuccess: async (result) => {
      if (result.results.length < 1) {
        return;
      }
      const clusterMap = result.results.reduce((obj, item) => {
        Object.assign(obj, { [item.id]: {
          clusterName: item.master_domain,
          clusterType: item.cluster_spec.spec_cluster_type,
        } });
        return obj;
      }, {} as Record<number, {clusterName: string, clusterType: string}>);

      // 避免重复查询
      const clusterTypes = [...new Set(Object.values(clusterMap).map(item => item.clusterType))];

      const sepcMap: Record<string, ResourceSpecModel[]> = {};

      await Promise.all(clusterTypes.map(async (type) => {
        const ret = await getResourceSpecList({
          spec_cluster_type: type,
          limit: -1,
          offset: 0,
        });
        sepcMap[type] = ret.results;
      }));
      loading.value = false;
      tableData.value = infos.map((item) => {
        const sepcList = sepcMap[clusterMap[item.cluster_id].clusterType];
        const specInfo = sepcList.find(row => row.spec_id === item.resource_spec.redis.spec_id);
        return {
          clusterName: clusterMap[item.cluster_id].clusterName,
          clusterType: clusterMap[item.cluster_id].clusterType,
          instances: item.master_instances,
          time: utcDisplayTime(item.recovery_time_point),
          sepc: {
            id: item.resource_spec.redis.spec_id,
            name: specInfo ? specInfo.spec_name : '',
          },
          targetNum: item.resource_spec.redis.count,
        };
      });
    },
  });
</script><|MERGE_RESOLUTION|>--- conflicted
+++ resolved
@@ -52,10 +52,6 @@
 
   const { t } = useI18n();
 
-<<<<<<< HEAD
-=======
-  const { infos } = props.ticketDetails.details;
->>>>>>> cbe69482
   const tableData = ref<RowData[]>([]);
 
   const { infos } = props.ticketDetails.details;

<!--
 * TencentBlueKing is pleased to support the open source community by making 蓝鲸智云-DB管理系统(BlueKing-BK-DBM) available.
 *
 * Copyright (C) 2017-2023 THL A29 Limited, a Tencent company. All rights reserved.
 *
 * Licensed under the MIT License (the "License"); you may not use this file except in compliance with the License.
 * You may obtain a copy of the License athttps://opensource.org/licenses/MIT
 *
 * Unless required by applicable law or agreed to in writing, software distributed under the License is distributed
 * on an "AS IS" BASIS, WITHOUT WARRANTIES OR CONDITIONS OF ANY KIND, either express or implied. See the License for
 * the specific language governing permissions and limitations under the License.
-->

<template>
  <div
    ref="rootRef"
    class="ticket-import-sql-file-render">
    <div class="editor-layout-header">
      <span>{{ getSQLFilename(title) }}</span>
      <div class="editro-action-box">
        <DbIcon
          type="arrow-down"
          @click="handleDownload" />
        <DbIcon
          v-if="isFullscreen"
          type="un-full-screen"
          @click="handleExitFullScreen" />
        <DbIcon
          v-else
          type="full-screen"
          @click="handleFullScreen" />
      </div>
    </div>
    <BkResizeLayout
      :border="false"
      class="resize-wrapper"
      :class="{
        'resize-disabled': isMessageListFolded
      }"
      :disabled="isMessageListFolded"
      :initial-divide="resizeLayoutInitialDivide"
      :max="300"
      :min="0"
      placement="bottom">
      <template #main>
        <div
          ref="editorRef"
          style="height: 100%" />
      </template>
      <template #aside>
        <SyntaxChecking
          v-if="isChecking"
          class="syntax-checking" />
        <RenderMessageList
          v-else
          v-model="isMessageListFolded"
          class="editor-error"
          :data="messageList" />
      </template>
    </BkResizeLayout>
  </div>
</template>
<script setup lang="ts">
  import * as monaco from 'monaco-editor';
  import screenfull from 'screenfull';
  import { onBeforeUnmount, onMounted, ref, watch } from 'vue';

  import { grammarCheck } from '@services/source/sqlImport';

  import RenderMessageList, {
    type IMessageList,
  } from '@views/mysql/sql-execute/steps/step1/components/sql-file/editor/MessageList.vue';
  import SyntaxChecking from '@views/mysql/sql-execute/steps/step1/components/sql-file/manual-input/components/SyntaxChecking.vue';

  import { getSQLFilename } from '@utils';

  interface Props {
    modelValue: string;
    title: string;
    readonly?: boolean;
  }

  interface Emits {
    (e: 'update:modelValue', value: string): void;
    (e: 'change', value: string): void;
  }

  const props = withDefaults(defineProps<Props>(), {
    readonly: false,
    messageList: () => [],
    syntaxChecking: false,
  });

  const emits = defineEmits<Emits>();

  const handleGrammarCheck = () => {
    isChecking.value = true;
    const params = new FormData();
    params.append('sql_content', props.modelValue);
    grammarCheck(params)
      .then((data) => {
        const grammarCheckData = data;
        if (!grammarCheckData) {
          return;
        }

        const [checkResult] = Object.values(grammarCheckData);
        messageList.value = checkResult.messageList;
        if (checkResult.messageList.length > 0) {
          isMessageListFolded.value = false;
        }
      })
      .finally(() => {
        isChecking.value = false;
      });
  };

  const rootRef = ref();
  const editorRef = ref();
  const isFullscreen = ref(false);
  const isMessageListFolded = ref(true);
  const isChecking = ref(true);
  const resizeLayoutInitialDivide = ref(0);
  const messageList = ref<IMessageList>([]);

  let editor: monaco.editor.IStandaloneCodeEditor;

<<<<<<< HEAD
  watch(
    () => props.modelValue,
    () => {
      setTimeout(() => {
        if (props.modelValue !== editor.getValue()) {
          editor.setValue(props.modelValue);
        }
      });
    },
    {
      immediate: true,
    },
  );
=======
  watch(() => props.modelValue, () => {
    if (!props.modelValue) {
      return;
    }

    handleGrammarCheck();
    setTimeout(() => {
      if (props.modelValue !== editor.getValue()) {
        editor.setValue(props.modelValue);
        isMessageListFolded.value = true;
      }
    });
  }, {
    immediate: true,
  });
>>>>>>> 344a47a1

  watch(isMessageListFolded, () => {
    if (isMessageListFolded.value && messageList.value.length === 0) {
      resizeLayoutInitialDivide.value = 0;
      return;
    }
    resizeLayoutInitialDivide.value = Math.min(24 + messageList.value.length * 24, 200);
  }, {
    immediate: true,
  });

  const handleToggleScreenfull = () => {
    if (screenfull.isFullscreen) {
      isFullscreen.value = true;
    } else {
      isFullscreen.value = false;
    }
    editor.layout();
  };

  const handleReize = () => {
    editor.layout();
  };

  const handleDownload = () => {
    const link = document.createElement('a');
    link.download = `${props.title.replace(/\s/g, '')}.sql`;
    link.style.display = 'none';
    // 字符内容转变成blob地址
    const blob = new Blob([props.modelValue], { type: 'sql' });
    link.href = URL.createObjectURL(blob);
    document.body.appendChild(link);
    link.click();
    document.body.removeChild(link);
  };

  const handleFullScreen = () => {
    screenfull.toggle(rootRef.value);
  };

  const handleExitFullScreen = () => {
    screenfull.toggle(rootRef.value);
  };

  onMounted(() => {
    editor = monaco.editor.create(editorRef.value, {
      language: 'sql',
      theme: 'vs-dark',
      readOnly: props.readonly,
      minimap: {
        enabled: false,
      },
      wordWrap: 'bounded',
      scrollbar: {
        alwaysConsumeMouseWheel: false,
      },
      automaticLayout: true,
    });
    editor.onDidChangeModelContent(() => {
      const value = editor.getValue();
      emits('update:modelValue', value);
      emits('change', value);
    });
    screenfull.on('change', handleToggleScreenfull);
    window.addEventListener('resize', handleReize);
  });

  onBeforeUnmount(() => {
    editor.dispose();
    screenfull.off('change', handleToggleScreenfull);
    window.removeEventListener('resize', handleReize);
  });
</script>
<style lang="less">
  .ticket-import-sql-file-render {
    position: relative;
    z-index: 0;
    flex: 1;
    height: 100%;

    .editor-layout-header {
      display: flex;
      align-items: center;
      height: 40px;
      padding-right: 16px;
      padding-left: 25px;
      font-size: 14px;
      color: #c4c6cc;
      background: #2e2e2e;

      .editro-action-box {
        margin-left: auto;
        color: #979ba5;

        & > * {
          margin-left: 12px;
          cursor: pointer;
        }
      }
    }

    .resize-wrapper {
      height: calc(100% - 40px);
      background: #212121;

      &.resize-disabled {
        :deep(.bk-resize-layout-aside) {
          &::after {
            display: none;
          }
        }
      }
    }

    .editor-error {
      position: absolute;
      inset: 0;
    }

    .syntax-checking {
      position: absolute;
      right: 0;
      bottom: 0;
      left: 0;
    }
  }
</style><|MERGE_RESOLUTION|>--- conflicted
+++ resolved
@@ -125,21 +125,6 @@
 
   let editor: monaco.editor.IStandaloneCodeEditor;
 
-<<<<<<< HEAD
-  watch(
-    () => props.modelValue,
-    () => {
-      setTimeout(() => {
-        if (props.modelValue !== editor.getValue()) {
-          editor.setValue(props.modelValue);
-        }
-      });
-    },
-    {
-      immediate: true,
-    },
-  );
-=======
   watch(() => props.modelValue, () => {
     if (!props.modelValue) {
       return;
@@ -155,7 +140,6 @@
   }, {
     immediate: true,
   });
->>>>>>> 344a47a1
 
   watch(isMessageListFolded, () => {
     if (isMessageListFolded.value && messageList.value.length === 0) {

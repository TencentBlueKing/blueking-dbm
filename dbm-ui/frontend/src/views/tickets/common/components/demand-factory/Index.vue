<!--
 * TencentBlueKing is pleased to support the open source community by making 蓝鲸智云-DB管理系统(BlueKing-BK-DBM) available.
 *
 * Copyright (C) 2017-2023 THL A29 Limited, a Tencent company. All rights reserved.
 *
 * Licensed under the MIT License (the "License"); you may not use this file except in compliance with the License.
 * You may obtain a copy of the License athttps://opensource.org/licenses/MIT
 *
 * Unless required by applicable law or agreed to in writing, software distributed under the License is distributed
 * on an "AS IS" BASIS, WITHOUT WARRANTIES OR CONDITIONS OF ANY KIND, either express or implied. See the License for
 * the specific language governing permissions and limitations under the License.
-->

<template>
  <Component
    :is="detailsComp"
    :key="data.id"
    :ticket-details="data" />
</template>

<script setup lang="tsx">
  import TicketModel from '@services/model/ticket/ticket';

  import { TicketTypes } from '@common/const';

  import DetailsClusterOperation from './bigdata/DetailsClusterOperation.vue';
  import DetailsES from './bigdata/DetailsES.vue';
  import DetailsHDFS from './bigdata/DetailsHDFS.vue';
  import DetailsInfluxDB from './bigdata/DetailsInfluxDB.vue';
  import DetailsKafka from './bigdata/DetailsKafka.vue';
  import DetailsPulsar from './bigdata/DetailsPulsar.vue';
  import DetailRiak from './bigdata/DetailsRiak.vue';
  import BigDataExpansionCapacity from './bigdata/expansion-capacity/Index.vue';
  import BigDataReboot from './bigdata/Reboot.vue';
  import BigDataReplace from './bigdata/Replace.vue';
  import RiakExpansionCapacity from './bigdata/RiakExpansionCapacity.vue';
  import RiakReboot from './bigdata/RiakReboot.vue';
  import InfluxdbOperations from './influxdb/Operations.vue';
  import InfluxdbReplace from './influxdb/Replace.vue';
  import MongoAuthrizeRules from './mongodb/AuthorizeRules.vue';
  import MongoCapacityChange from './mongodb/CapacityChange.vue';
  import MongoDbBackup from './mongodb/DbBackup.vue';
  import MongoDbClear from './mongodb/DbClear.vue';
  import MongoDBReplace from './mongodb/DBReplace.vue';
  import MongoDbStruct from './mongodb/DbStruct.vue';
  import MongoDbTableBackup from './mongodb/DbTableBackup.vue';
  import MongoDetailsClusterOperation from './mongodb/DetailsClusterOperation.vue';
  import DetailsMongoDBReplicaSet from './mongodb/DetailsMongoDBReplicaSet.vue';
  import DetailsMongoDBSharedCluster from './mongodb/DetailsMongoDBSharedCluster.vue';
  import MongoProxyScaleDown from './mongodb/ProxyScaleDown.vue';
  import MongoProxyScaleUp from './mongodb/ProxyScaleUp.vue';
  import MongoScriptExecute from './mongodb/script-execute/Index.vue';
  import MongoShardScaleDown from './mongodb/ShardScaleDown.vue';
  import MongoShardScaleUp from './mongodb/ShardScaleUp.vue';
  import MongoTemporaryDestrot from './mongodb/TemporaryDestrot.vue';
  import MySQLAuthorizeRule from './mysql/authorize-rule/Index.vue';
  import MySQLChecksum from './mysql/Checksum.vue';
  import MySQLClone from './mysql/Clone.vue';
  import MySQLClusterOperation from './mysql/ClusterOperation.vue';
  import MySQLDataMigrate from './mysql/DataMigrate.vue';
  import DetailsMySQL from './mysql/Details.vue';
  import DumperInstall from './mysql/DumperInstall.vue';
  import DumperNodeStatusUpdate from './mysql/DumperNodeStatusUpdate.vue';
  import DumperSwitchNode from './mysql/DumperSwitchNode.vue';
  import MySQLFlashback from './mysql/Flashback.vue';
  import MySQLFullBackup from './mysql/FullBackup.vue';
  import MySQLHATruncate from './mysql/HATruncate.vue';
  import MySQLImportSQLFile from './mysql/import-sql-file/Index.vue';
  import MySQLMasterFailOver from './mysql/MasterFailOver.vue';
  import MySQLMasterSlaveSwitch from './mysql/MasterSlaveSwitch.vue';
  import MySQLMigrateCluster from './mysql/MigrateCluster.vue';
  import MysqlOpenArea from './mysql/OpenArea.vue';
  import MysqlParition from './mysql/Partition.vue';
  import MySQLProxyAdd from './mysql/ProxyAdd.vue';
  import MySQLProxySwitch from './mysql/ProxySwitch.vue';
  import MySQLRename from './mysql/Rename.vue';
  import MySQLRestoreLocalSlave from './mysql/RestoreLocalSlave.vue';
  import MySQLRestoreSlave from './mysql/RestoreSlave.vue';
  import MySQLRollbackCluster from './mysql/RollbackCluster.vue';
  import MySQLAddSlave from './mysql/SlaveAdd.vue';
  import MySQLTableBackup from './mysql/TableBackup.vue';
  import RedisAddSlave from './redis/AddSlave.vue';
  import CLBDetail from './redis/CLBDetail.vue';
  import RedisClusterCapacityUpdate from './redis/ClusterCapacityUpdate.vue';
  import RedisClusterShardUpdate from './redis/ClusterShardUpdate.vue';
  import RedisClusterTypeUpdate from './redis/ClusterTypeUpdate.vue';
  import RedisDataCheckAndRepair from './redis/DataCheckAndRepair.vue';
  import RedisDataCopy from './redis/DataCopy.vue';
  import RedisDataStructure from './redis/DataStructure.vue';
  import RedisDBReplace from './redis/DBReplace.vue';
  import DetailsRedis from './redis/Details.vue';
  import DetailsRedisHa from './redis/DetailsHa.vue';
  import RedisHaClusterOperation from './redis/HaClusterOperation.vue';
  import RedisMasterFailover from './redis/MasterFailover.vue';
  import RedisOperation from './redis/Operation.vue';
  import RedisProxyScaleDown from './redis/ProxyScaleDown.vue';
  import RedisProxyScaleUp from './redis/ProxyScaleUp.vue';
  import RedisRollbackDataCopy from './redis/RollbackDataCopy.vue';
  import RedisStructureDelete from './redis/StructureDelete.vue';
  import RedisVersionUpgrade from './redis/VersionUpgrade.vue';
  import SpiderAddNodes from './spider/AddNodes.vue';
  import SpiderAuthorizeRules from './spider/AuthorizeRules.vue';
  import SpiderCheckSum from './spider/CheckSum.vue';
  import SpiderDestroy from './spider/Destroy.vue';
  import DetailsSpider from './spider/Details.vue';
  import SpiderDisable from './spider/Disable.vue';
  import SpiderEnable from './spider/Enable.vue';
  import SpiderFlashback from './spider/Flashback.vue';
  import SpiderFullBackup from './spider/FullBackup.vue';
  import SpiderMasterSlaveSwitch from './spider/MasterSlaveSwitch.vue';
  import SpiderMigrateCluster from './spider/MigrateCluster.vue';
  import SpiderMNTApply from './spider/MNTApply.vue';
  import SpiderMNTDestroy from './spider/MNTDestroy.vue';
  import SpiderNodeRebalance from './spider/NodeRebalance.vue';
  import SpiderReduceNodes from './spider/ReduceNodes.vue';
  import SpiderRenameDatabase from './spider/RenameDatabase.vue';
  import SpiderRollback from './spider/Rollback.vue';
  import SpiderSlaveApply from './spider/SlaveApply.vue';
  import SpiderSlaveDestroy from './spider/SlaveDestroy.vue';
  import SpiderSlaveRebuild from './spider/SlaveRebuild.vue';
  import SpiderTableBackup from './spider/TableBackup.vue';
  import SpiderTruncateDatabase from './spider/TruncateDatabase.vue';
  import SqlserverAuthrizeRules from './sqlserver/AuthorizeRules.vue';
  import SqlserverClusterOperation from './sqlserver/ClusterOperation.vue';
  import SqlserverClusterReset from './sqlserver/ClusterReset.vue';
  import SqlserverDbBackup from './sqlserver/DbBackup.vue';
  import SqlserverDetails from './sqlserver/Details.vue';

  interface Props {
    data: TicketModel;
  }

  const props = defineProps<Props>();

  const mysqlTicketType = [
    TicketTypes.MYSQL_AUTHORIZE_RULES,
    TicketTypes.MYSQL_EXCEL_AUTHORIZE_RULES,
  ];

  const mysqlTruncateDataTypes = [
    TicketTypes.MYSQL_HA_TRUNCATE_DATA,
    TicketTypes.MYSQL_SINGLE_TRUNCATE_DATA,
  ];

  const mysqlRenameTypes = [
    TicketTypes.MYSQL_HA_RENAME_DATABASE,
    TicketTypes.MYSQL_SINGLE_RENAME_DATABASE,
  ];

  const mysqlClusterTicketType = [
    TicketTypes.MYSQL_HA_DISABLE,
    TicketTypes.MYSQL_SINGLE_DISABLE,
    TicketTypes.MYSQL_HA_ENABLE,
    TicketTypes.MYSQL_SINGLE_ENABLE,
    TicketTypes.MYSQL_HA_DESTROY,
    TicketTypes.MYSQL_SINGLE_DESTROY,
  ];

  const dumperNodeStatusUpdateType = [
    TicketTypes.TBINLOGDUMPER_DISABLE_NODES,
    TicketTypes.TBINLOGDUMPER_ENABLE_NODES,
  ];

  const redisKeysType = [
    TicketTypes.REDIS_KEYS_EXTRACT,
    TicketTypes.REDIS_KEYS_DELETE,
    TicketTypes.REDIS_BACKUP,
    TicketTypes.REDIS_PURGE,
  ];

  const clusterTicketType = [
    TicketTypes.REDIS_PROXY_CLOSE,
    TicketTypes.REDIS_PROXY_OPEN,
    TicketTypes.REDIS_DESTROY,
    TicketTypes.ES_DISABLE,
    TicketTypes.ES_DESTROY,
    TicketTypes.ES_ENABLE,
    TicketTypes.HDFS_ENABLE,
    TicketTypes.HDFS_DISABLE,
    TicketTypes.HDFS_DESTROY,
    TicketTypes.KAFKA_ENABLE,
    TicketTypes.KAFKA_DISABLE,
    TicketTypes.KAFKA_DESTROY,
    TicketTypes.PULSAR_ENABLE,
    TicketTypes.PULSAR_DISABLE,
    TicketTypes.PULSAR_DESTROY,
    TicketTypes.RIAK_CLUSTER_DISABLE,
    TicketTypes.RIAK_CLUSTER_ENABLE,
    TicketTypes.RIAK_CLUSTER_DESTROY,
  ];

  const sqlserverApplyTiketType = [TicketTypes.SQLSERVER_SINGLE_APPLY, TicketTypes.SQLSERVER_HA_APPLY];

  const sqlserverClusterTicketType = [
    TicketTypes.SQLSERVER_DISABLE,
    TicketTypes.SQLSERVER_DISABLE,
    TicketTypes.SQLSERVER_ENABLE,
    TicketTypes.SQLSERVER_ENABLE,
    TicketTypes.SQLSERVER_DESTROY,
    TicketTypes.SQLSERVER_DESTROY,
  ];

  const bigDataReplaceType = [
    TicketTypes.ES_REPLACE,
    TicketTypes.HDFS_REPLACE,
    TicketTypes.KAFKA_REPLACE,
    TicketTypes.PULSAR_REPLACE,
  ];

  const spiderSlaveType = [TicketTypes.TENDBCLUSTER_RESTORE_LOCAL_SLAVE, TicketTypes.TENDBCLUSTER_RESTORE_SLAVE];

  const bigDataRebootType = [
    TicketTypes.HDFS_REBOOT,
    TicketTypes.ES_REBOOT,
    TicketTypes.KAFKA_REBOOT,
    TicketTypes.PULSAR_REBOOT,
  ];

  const bigDataCapacityType = [
    TicketTypes.ES_SCALE_UP,
    TicketTypes.ES_SHRINK,
    TicketTypes.HDFS_SCALE_UP,
    TicketTypes.HDFS_SHRINK,
    TicketTypes.KAFKA_SCALE_UP,
    TicketTypes.KAFKA_SHRINK,
    TicketTypes.PULSAR_SHRINK,
    TicketTypes.PULSAR_SCALE_UP,
  ];

  const riakCapacityType = [TicketTypes.RIAK_CLUSTER_SCALE_IN, TicketTypes.RIAK_CLUSTER_SCALE_OUT];

  const clones = [
    TicketTypes.MYSQL_CLIENT_CLONE_RULES,
    TicketTypes.MYSQL_INSTANCE_CLONE_RULES,
    TicketTypes.TENDBCLUSTER_CLIENT_CLONE_RULES,
    TicketTypes.TENDBCLUSTER_INSTANCE_CLONE_RULES,
  ];

  const influxdbTypes = [
    TicketTypes.INFLUXDB_DISABLE,
    TicketTypes.INFLUXDB_REBOOT,
    TicketTypes.INFLUXDB_ENABLE,
    TicketTypes.INFLUXDB_DESTROY,
  ];

  const spiderMasterSlaveTypes = [
    TicketTypes.TENDBCLUSTER_MASTER_SLAVE_SWITCH,
    TicketTypes.TENDBCLUSTER_MASTER_FAIL_OVER,
  ];

  const spiderAuthorizeRulesTypes = [
    TicketTypes.TENDBCLUSTER_AUTHORIZE_RULES,
    TicketTypes.TENDBCLUSTER_EXCEL_AUTHORIZE_RULES,
  ];

  const importSQLTypes = [TicketTypes.MYSQL_IMPORT_SQLFILE, TicketTypes.TENDBCLUSTER_IMPORT_SQLFILE];

  const redisCLBTypes = [
    TicketTypes.REDIS_PLUGIN_DNS_BIND_CLB,
    TicketTypes.REDIS_PLUGIN_DNS_UNBIND_CLB,
    TicketTypes.REDIS_PLUGIN_CREATE_CLB,
    TicketTypes.REDIS_PLUGIN_DELETE_CLB,
  ];

  const mongoClusterOprationTypes = [
    TicketTypes.MONGODB_ENABLE,
    TicketTypes.MONGODB_DISABLE,
    TicketTypes.MONGODB_DESTROY,
  ];

  const mongoAuthorizeRulesTypes = [TicketTypes.MONGODB_AUTHORIZE, TicketTypes.MONGODB_EXCEL_AUTHORIZE];

  const sqlserverAuthorizeRulesTypes = [
    TicketTypes.SQLSERVER_AUTHORIZE_RULES,
    TicketTypes.SQLSERVER_EXCEL_AUTHORIZE_RULES,
  ];

  const redisHaOperationTypes = [
    TicketTypes.REDIS_INSTANCE_PROXY_CLOSE,
    TicketTypes.REDIS_INSTANCE_PROXY_OPEN,
    TicketTypes.REDIS_INSTANCE_DESTROY,
  ];

  // 单一情况映射表
  const SingleDemandMap = {
    [TicketTypes.ES_APPLY]: DetailsES,
    [TicketTypes.HDFS_APPLY]: DetailsHDFS,
    [TicketTypes.INFLUXDB_APPLY]: DetailsInfluxDB,
    [TicketTypes.INFLUXDB_REPLACE]: InfluxdbReplace,
    [TicketTypes.KAFKA_APPLY]: DetailsKafka,
    [TicketTypes.MYSQL_PROXY_SWITCH]: MySQLProxySwitch,
    [TicketTypes.MYSQL_HA_DB_TABLE_BACKUP]: MySQLTableBackup,
    [TicketTypes.MYSQL_MIGRATE_CLUSTER]: MySQLMigrateCluster,
    [TicketTypes.MYSQL_MASTER_SLAVE_SWITCH]: MySQLMasterSlaveSwitch,
    [TicketTypes.MYSQL_PROXY_ADD]: MySQLProxyAdd,
    [TicketTypes.MYSQL_MASTER_FAIL_OVER]: MySQLMasterFailOver,
    [TicketTypes.MYSQL_FLASHBACK]: MySQLFlashback,
    [TicketTypes.MYSQL_ROLLBACK_CLUSTER]: MySQLRollbackCluster,
    [TicketTypes.MYSQL_RESTORE_SLAVE]: MySQLRestoreSlave,
    [TicketTypes.MYSQL_RESTORE_LOCAL_SLAVE]: MySQLRestoreLocalSlave,
    [TicketTypes.MYSQL_HA_FULL_BACKUP]: MySQLFullBackup,
    [TicketTypes.MYSQL_CHECKSUM]: MySQLChecksum,
    [TicketTypes.MYSQL_OPEN_AREA]: MysqlOpenArea,
<<<<<<< HEAD
    [TicketTypes.MYSQL_ADD_SLAVE]: MySQLAddSlave,
=======
    [TicketTypes.MYSQL_DATA_MIGRATE]: MySQLDataMigrate,
>>>>>>> 344a47a1
    [TicketTypes.TBINLOGDUMPER_INSTALL]: DumperInstall,
    [TicketTypes.TBINLOGDUMPER_SWITCH_NODES]: DumperSwitchNode,
    [TicketTypes.PULSAR_APPLY]: DetailsPulsar,
    [TicketTypes.REDIS_CLUSTER_APPLY]: DetailsRedis,
    [TicketTypes.REDIS_CLUSTER_CUTOFF]: RedisDBReplace,
    [TicketTypes.REDIS_PROXY_SCALE_UP]: RedisProxyScaleUp,
    [TicketTypes.REDIS_PROXY_SCALE_DOWN]: RedisProxyScaleDown,
    [TicketTypes.REDIS_SCALE_UPDOWN]: RedisClusterCapacityUpdate,
    [TicketTypes.REDIS_MASTER_SLAVE_SWITCH]: RedisMasterFailover,
    [TicketTypes.REDIS_DATA_STRUCTURE]: RedisDataStructure,
    [TicketTypes.REDIS_DATA_STRUCTURE_TASK_DELETE]: RedisStructureDelete,
    [TicketTypes.REDIS_CLUSTER_ADD_SLAVE]: RedisAddSlave,
    [TicketTypes.REDIS_CLUSTER_DATA_COPY]: RedisDataCopy,
    [TicketTypes.REDIS_CLUSTER_SHARD_NUM_UPDATE]: RedisClusterShardUpdate,
    [TicketTypes.REDIS_CLUSTER_TYPE_UPDATE]: RedisClusterTypeUpdate,
    [TicketTypes.REDIS_DATACOPY_CHECK_REPAIR]: RedisDataCheckAndRepair,
    [TicketTypes.REDIS_CLUSTER_ROLLBACK_DATA_COPY]: RedisRollbackDataCopy,
    [TicketTypes.REDIS_CLUSTER_VERSION_UPDATE_ONLINE]: RedisVersionUpgrade,
    [TicketTypes.TENDBCLUSTER_APPLY]: DetailsSpider,
    [TicketTypes.TENDBCLUSTER_SPIDER_ADD_NODES]: SpiderAddNodes,
    [TicketTypes.TENDBCLUSTER_CHECKSUM]: SpiderCheckSum,
    [TicketTypes.TENDBCLUSTER_DESTROY]: SpiderDestroy,
    [TicketTypes.TENDBCLUSTER_DISABLE]: SpiderDisable,
    [TicketTypes.TENDBCLUSTER_ENABLE]: SpiderEnable,
    [TicketTypes.TENDBCLUSTER_FLASHBACK]: SpiderFlashback,
    [TicketTypes.TENDBCLUSTER_FULL_BACKUP]: SpiderFullBackup,
    [TicketTypes.TENDBCLUSTER_SPIDER_MNT_APPLY]: SpiderMNTApply,
    [TicketTypes.TENDBCLUSTER_SPIDER_MNT_DESTROY]: SpiderMNTDestroy,
    [TicketTypes.TENDBCLUSTER_NODE_REBALANCE]: SpiderNodeRebalance,
    [TicketTypes.TENDBCLUSTER_SPIDER_REDUCE_NODES]: SpiderReduceNodes,
    [TicketTypes.TENDBCLUSTER_RENAME_DATABASE]: SpiderRenameDatabase,
    [TicketTypes.TENDBCLUSTER_ROLLBACK_CLUSTER]: SpiderRollback,
    [TicketTypes.TENDBCLUSTER_SPIDER_SLAVE_APPLY]: SpiderSlaveApply,
    [TicketTypes.TENDBCLUSTER_SPIDER_SLAVE_DESTROY]: SpiderSlaveDestroy,
    [TicketTypes.TENDBCLUSTER_DB_TABLE_BACKUP]: SpiderTableBackup,
    [TicketTypes.TENDBCLUSTER_TRUNCATE_DATABASE]: SpiderTruncateDatabase,
    [TicketTypes.RIAK_CLUSTER_APPLY]: DetailRiak,
    [TicketTypes.RIAK_CLUSTER_REBOOT]: RiakReboot,
    [TicketTypes.MONGODB_SHARD_APPLY]: DetailsMongoDBSharedCluster,
    [TicketTypes.MONGODB_REPLICASET_APPLY]: DetailsMongoDBReplicaSet,
    [TicketTypes.MONGODB_EXEC_SCRIPT_APPLY]: MongoScriptExecute,
    [TicketTypes.MONGODB_ADD_SHARD_NODES]: MongoShardScaleUp,
    [TicketTypes.MONGODB_REDUCE_SHARD_NODES]: MongoShardScaleDown,
    [TicketTypes.MONGODB_REDUCE_MONGOS]: MongoProxyScaleDown,
    [TicketTypes.MONGODB_BACKUP]: MongoDbTableBackup,
    [TicketTypes.MONGODB_FULL_BACKUP]: MongoDbBackup,
    [TicketTypes.MONGODB_REMOVE_NS]: MongoDbClear,
    [TicketTypes.MONGODB_RESTORE]: MongoDbStruct,
    [TicketTypes.MONGODB_CUTOFF]: MongoDBReplace,
    [TicketTypes.MONGODB_SCALE_UPDOWN]: MongoCapacityChange,
    [TicketTypes.MONGODB_ADD_MONGOS]: MongoProxyScaleUp,
    [TicketTypes.MONGODB_TEMPORARY_DESTROY]: MongoTemporaryDestrot,
    [TicketTypes.SQLSERVER_RESET]: SqlserverClusterReset,
    [TicketTypes.SQLSERVER_BACKUP_DBS]: SqlserverDbBackup,
    [TicketTypes.TENDBCLUSTER_MIGRATE_CLUSTER]: SpiderMigrateCluster,
    [TicketTypes.REDIS_INS_APPLY]: DetailsRedisHa,
  };

  // 不同集群详情组件
  const detailsComp = computed(() => {
    const ticketType = props.data.ticket_type;
    // M权限克隆
    if (clones.includes(ticketType)) {
      return MySQLClone;
    }
    // MySQL 清档
    if (mysqlTruncateDataTypes.includes(ticketType)) {
      return MySQLHATruncate;
    }
    // MySQL 重命名
    if (mysqlRenameTypes.includes(ticketType)) {
      return MySQLRename;
    }
    // Redis、大数据启停删单据
    if (clusterTicketType.includes(ticketType)) {
      return DetailsClusterOperation;
    }
    // 大数据替换单据
    if (bigDataReplaceType.includes(ticketType)) {
      return BigDataReplace;
    }
    if (redisKeysType.includes(ticketType)) {
      return RedisOperation;
    }
    if (mysqlTicketType.includes(ticketType)) {
      return MySQLAuthorizeRule;
    }
    // influxdb 禁用/重启/启用/删除
    if (influxdbTypes.includes(ticketType)) {
      return InfluxdbOperations;
    }
    // 大数据实例重启
    if (bigDataRebootType.includes(ticketType)) {
      return BigDataReboot;
    }
    // MySQL 启停删
    if (mysqlClusterTicketType.includes(ticketType)) {
      return MySQLClusterOperation;
    }
    // 大数据扩缩容
    if (bigDataCapacityType.includes(ticketType)) {
      return BigDataExpansionCapacity;
    }
    // Riak 扩缩容
    if (riakCapacityType.includes(ticketType)) {
      return RiakExpansionCapacity;
    }
    // Spider 主从相关
    if (spiderMasterSlaveTypes.includes(ticketType)) {
      return SpiderMasterSlaveSwitch;
    }
    // spider 授权规则
    if (spiderAuthorizeRulesTypes.includes(ticketType)) {
      return SpiderAuthorizeRules;
    }
    // SQL执行
    if (importSQLTypes.includes(ticketType)) {
      return MySQLImportSQLFile;
    }
    // redis CLB 相关
    if (redisCLBTypes.includes(ticketType)) {
      return CLBDetail;
    }
    // dumper 节点状态变更
    if (dumperNodeStatusUpdateType.includes(ticketType)) {
      return DumperNodeStatusUpdate;
    }
    // mongo 启停删
    if (mongoClusterOprationTypes.includes(ticketType)) {
      return MongoDetailsClusterOperation;
    }
    // mongo 授权
    if (mongoAuthorizeRulesTypes.includes(ticketType)) {
      return MongoAuthrizeRules;
    }
    // SQLServer 申请
    if (sqlserverApplyTiketType.includes(ticketType)) {
      return SqlserverDetails;
    }
    // SQLServer 启停删
    if (sqlserverClusterTicketType.includes(ticketType)) {
      return SqlserverClusterOperation;
    }
    // SQLServer 授权
    if (sqlserverAuthorizeRulesTypes.includes(ticketType)) {
      return SqlserverAuthrizeRules;
    }
    // Spider 重建从库
    if (spiderSlaveType.includes(ticketType)) {
      return SpiderSlaveRebuild;
    }
    // Redis 主从集群启停删
    if (redisHaOperationTypes.includes(ticketType)) {
      return RedisHaClusterOperation;
    }
    if (ticketType in SingleDemandMap) {
      return SingleDemandMap[ticketType as keyof typeof SingleDemandMap];
    }
    if ([TicketTypes.MYSQL_PARTITION, TicketTypes.TENDBCLUSTER_PARTITION].includes(ticketType)) {
      return MysqlParition;
    }
    return DetailsMySQL;
  });
</script>

<style lang="less" scoped>
  .ticket-details {
    padding: 24px;

    .db-card {
      margin-bottom: 16px;

      .is-fullscreen {
        position: fixed;
        top: 0;
        right: 0;
        z-index: 9999;
        width: 100%;
        height: 100%;
      }
    }
  }
</style><|MERGE_RESOLUTION|>--- conflicted
+++ resolved
@@ -301,11 +301,8 @@
     [TicketTypes.MYSQL_HA_FULL_BACKUP]: MySQLFullBackup,
     [TicketTypes.MYSQL_CHECKSUM]: MySQLChecksum,
     [TicketTypes.MYSQL_OPEN_AREA]: MysqlOpenArea,
-<<<<<<< HEAD
     [TicketTypes.MYSQL_ADD_SLAVE]: MySQLAddSlave,
-=======
     [TicketTypes.MYSQL_DATA_MIGRATE]: MySQLDataMigrate,
->>>>>>> 344a47a1
     [TicketTypes.TBINLOGDUMPER_INSTALL]: DumperInstall,
     [TicketTypes.TBINLOGDUMPER_SWITCH_NODES]: DumperSwitchNode,
     [TicketTypes.PULSAR_APPLY]: DetailsPulsar,

<!--
 * TencentBlueKing is pleased to support the open source community by making 蓝鲸智云-DB管理系统(BlueKing-BK-DBM) available.
 *
 * Copyright (C) 2017-2023 THL A29 Limited, a Tencent company. All rights reserved.
 *
 * Licensed under the MIT License (the "License"); you may not use this file except in compliance with the License.
 * You may obtain a copy of the License athttps://opensource.org/licenses/MIT
 *
 * Unless required by applicable law or agreed to in writing, software distributed under the License is distributed
 * on an "AS IS" BASIS, WITHOUT WARRANTIES OR CONDITIONS OF ANY KIND, either express or implied. See the License for
 * the specific language governing permissions and limitations under the License.
-->

<template>
  <div class="log-layout">
    <div
      v-if="fileList.length > 1"
      class="layout-left">
      <RenderFileList
        v-model="selectFileName"
        :file-log-map="fileLogMap"
        :flow-status="flowStatus"
        :list="fileDataList" />
    </div>
    <div
      class="layout-right"
      style="width: 928px">
      <div class="log-header">
        <div>{{ t('执行日志') }}</div>
        <div class="log-status">
          <DbIcon
            v-if="currentSelectFileData?.isSuccessed"
            style="color: #2dcb56;"
            type="check-circle-fill" />
          <DbIcon
            v-else-if="currentSelectFileData?.isPending"
            svg
            type="sync-pending" />
          <DbIcon
            v-else-if="currentSelectFileData?.isWaiting"
            class="rotate-loading"
            style="color: #2dcb56"
            svg
            type="check-circle-fill" />
<<<<<<< HEAD
          <span style="padding-left: 4px; font-size: 12px">{{ $t('执行成功') }}</span>
        </div>
        <div
          v-else
          class="log-status">
          <DbIcon
            style="color: #ea3636"
            svg
            type="delete-fill" />
          <span style="padding-left: 4px; font-size: 12px">{{ $t('执行失败') }}</span>
=======
          <DbIcon
            v-else
            style="color: #ea3636;"
            svg
            type="delete-fill" />
          <span style="padding-left: 4px; font-size: 12px;">{{ executedStatusDisplayText }}</span>
>>>>>>> 344a47a1
        </div>
      </div>
      <div style="height: calc(100% - 40px)">
        <RenderLog :data="renderLog" />
      </div>
    </div>
  </div>
</template>
<script setup lang="ts">
  import _ from 'lodash';
<<<<<<< HEAD
  import { ref, watch } from 'vue';
=======
  import { useI18n } from 'vue-i18n';
>>>>>>> 344a47a1

  import { querySemanticData } from '@services/source/sqlImport';

  import { useGlobalBizs } from '@stores';

  import RenderFileList, {
    type IFileItem,
  } from '@views/mysql/sql-execute/steps/step2/components/render-file-list/Index.vue';
  import RenderLog from '@views/mysql/sql-execute/steps/step2/components/RenderLog.vue';
  import useFlowStatus from '@views/mysql/sql-execute/steps/step2/hooks/useFlowStatus';
  import useLog from '@views/mysql/sql-execute/steps/step2/hooks/useLog';

  interface Props {
    rootId?: string;
    nodeId?: string;
  }

  const props = withDefaults(defineProps<Props>(), {
    rootId: '',
    nodeId: '',
  });

  const { currentBizId } = useGlobalBizs();
  const { t } = useI18n();

  const selectFileName = ref('');
  const fileImportMode = ref('');
  const fileList = ref<string[]>([]);
  const renderLog = shallowRef<any[]>([]);

  // 执行状态
  const { flowStatus } = useFlowStatus(props.rootId);
  // 执行日志
  const { fileLogMap } = useLog(props.rootId, props.nodeId);

  const fileDataList = computed<IFileItem[]>(() => fileList.value.map(name => ({
    name,
    isPending: fileLogMap.value[name]?.status === 'RUNNING',
    isSuccessed: fileLogMap.value[name]?.status === 'SUCCEEDED',
    isFailed: fileLogMap.value[name]?.status === 'FAILED',
    isWaiting: fileLogMap.value[name]?.status === 'PENDING',
  })));

  const currentSelectFileData = computed(() =>
    _.find(fileDataList.value, (item) => item.name === selectFileName.value),
  );

  const executedStatusDisplayText = computed(() => {
    if (currentSelectFileData.value?.isSuccessed) {
      return t('执行成功');
    } if (currentSelectFileData.value?.isPending) {
      return t('执行中');
    } if (currentSelectFileData.value?.isWaiting) {
      return t('待执行');
    }
    return t('执行失败');
  });

  watch([fileImportMode, selectFileName, fileLogMap], () => {
    renderLog.value = fileLogMap.value[selectFileName.value]?.match_logs ?? [];
  });

  onMounted(() => {
    querySemanticData({
      bk_biz_id: currentBizId,
      root_id: props.rootId,
    }).then((data) => {
      fileImportMode.value = data.import_mode;
      fileList.value = data.semantic_data.execute_sql_files.map((item) => item.replace(/[^_]+_/, ''));
      // 默认选中第一个问题件
      [selectFileName.value] = fileList.value;
    });
  });
</script>
<style lang="less" scoped>
  .log-layout {
    display: flex;
    width: 928px;
    height: 100%;
    margin: 0 auto;
    overflow: hidden;
    border-radius: 2px;
    justify-content: center;

    .layout-left {
      width: 238px;
    }

    .layout-right {
      flex: 1;
    }

    .log-header {
      display: flex;
      height: 40px;
      padding: 0 20px;
      font-size: 14px;
      color: #fff;
      background: #2e2e2e;
      align-items: center;
    }

    .log-status {
      display: flex;
      padding-left: 14px;
      align-items: center;
      font-size: 12px;
    }
  }

  .bk-log {
    position: relative;
    z-index: 1;
  }

  .sql-execute-more-action-box {
    display: flex;
    justify-content: center;
    height: 52px;
    background: #fff;
    box-shadow: 0 -1px 0 0 #dcdee5;
    align-items: center;
  }
</style><|MERGE_RESOLUTION|>--- conflicted
+++ resolved
@@ -42,25 +42,12 @@
             style="color: #2dcb56"
             svg
             type="check-circle-fill" />
-<<<<<<< HEAD
-          <span style="padding-left: 4px; font-size: 12px">{{ $t('执行成功') }}</span>
-        </div>
-        <div
-          v-else
-          class="log-status">
-          <DbIcon
-            style="color: #ea3636"
-            svg
-            type="delete-fill" />
-          <span style="padding-left: 4px; font-size: 12px">{{ $t('执行失败') }}</span>
-=======
           <DbIcon
             v-else
             style="color: #ea3636;"
             svg
             type="delete-fill" />
           <span style="padding-left: 4px; font-size: 12px;">{{ executedStatusDisplayText }}</span>
->>>>>>> 344a47a1
         </div>
       </div>
       <div style="height: calc(100% - 40px)">
@@ -71,11 +58,7 @@
 </template>
 <script setup lang="ts">
   import _ from 'lodash';
-<<<<<<< HEAD
-  import { ref, watch } from 'vue';
-=======
   import { useI18n } from 'vue-i18n';
->>>>>>> 344a47a1
 
   import { querySemanticData } from '@services/source/sqlImport';
 

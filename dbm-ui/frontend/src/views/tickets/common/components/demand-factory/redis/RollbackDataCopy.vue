--- conflicted
+++ resolved
@@ -60,12 +60,6 @@
 
   const { t } = useI18n();
 
-<<<<<<< HEAD
-=======
-  const { infos } = props.ticketDetails.details;
-  const tableData = ref<RowData[]>([]);
-
->>>>>>> cbe69482
   const writeTypesMap = writeTypeList.reduce((obj, item) => {
     Object.assign(obj, { [item.value]: item.label });
     return obj;
@@ -117,7 +111,6 @@
       infos,
     } = props.ticketDetails.details;
 
-<<<<<<< HEAD
     return infos.map(item => ({
       entry: item.src_cluster,
       taregtClusterName: clusters[item.dst_cluster].immute_domain,
@@ -125,16 +118,6 @@
       includeKeys: item.key_white_regex === '' ? [] : item.key_white_regex.split('\n'),
       excludeKeys: item.key_black_regex === '' ? [] : item.key_black_regex.split('\n'),
     }))
-=======
-      tableData.value = infos.map(item => ({
-        entry: item.src_cluster,
-        taregtClusterName: clusterMap[item.dst_cluster],
-        time: utcDisplayTime(item.recovery_time_point),
-        includeKeys: item.key_white_regex === '' ? [] : item.key_white_regex.split('\n'),
-        excludeKeys: item.key_black_regex === '' ? [] : item.key_black_regex.split('\n'),
-      }));
-    },
->>>>>>> cbe69482
   });
 </script>
 

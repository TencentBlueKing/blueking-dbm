--- conflicted
+++ resolved
@@ -28,19 +28,6 @@
     ticketDetails: TicketDetails<SpiderRollbackDetails>;
   }
 
-<<<<<<< HEAD
-  interface RowData {
-    clusterName: string;
-    rollbackType: string;
-    rollbackTime: string;
-    dbName: string;
-    ignoreDbName: string;
-    tableName: string;
-    ignoreTableName: string;
-  }
-
-=======
->>>>>>> b8a38a43
   const props = defineProps<Props>();
 
   const { t } = useI18n();
@@ -85,40 +72,6 @@
       },
     ];
 
-<<<<<<< HEAD
-  const { loading } = useRequest(getSpiderListByBizId, {
-    defaultParams: [
-      {
-        bk_biz_id: props.ticketDetails.bk_biz_id,
-        offset: 0,
-        limit: -1,
-      },
-    ],
-    onSuccess: (r) => {
-      if (r.results.length < 1) {
-        return;
-      }
-
-      const clusterMap = r.results.reduce(
-        (obj, item) => {
-          Object.assign(obj, { [item.id]: item.master_domain });
-          return obj;
-        },
-        {} as Record<number, string>,
-      );
-      tableData.value = [
-        {
-          clusterName: clusterMap[details.cluster_id],
-          rollbackType: details.rollbackup_type === 'REMOTE_AND_BACKUPID' ? t('备份记录') : t('回档到指定时间'),
-          rollbackTime: utcDisplayTime(details.rollback_time),
-          dbName: details.databases.join(','),
-          ignoreDbName: details.databases_ignore.join(','),
-          tableName: details.tables.join(','),
-          ignoreTableName: details.tables_ignore.join(','),
-        },
-      ];
-    },
-=======
     if (details.backupinfo.backup_id) {
       // 备份记录
       basicColumn.splice(2, 1, {
@@ -144,7 +97,6 @@
         ignoreTableName: details.tables_ignore.join(','),
       },
     ];
->>>>>>> b8a38a43
   });
 </script>
 <style lang="less" scoped>

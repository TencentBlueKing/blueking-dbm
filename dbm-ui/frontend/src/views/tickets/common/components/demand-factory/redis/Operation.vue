<!--
 * TencentBlueKing is pleased to support the open source community by making 蓝鲸智云-DB管理系统(BlueKing-BK-DBM) available.
 *
 * Copyright (C) 2017-2023 THL A29 Limited, a Tencent company. All rights reserved.
 *
 * Licensed under the MIT License (the "License"); you may not use this file except in compliance with the License.
 * You may obtain a copy of the License athttps://opensource.org/licenses/MIT
 *
 * Unless required by applicable law or agreed to in writing, software distributed under the License is distributed
 * on an "AS IS" BASIS, WITHOUT WARRANTIES OR CONDITIONS OF ANY KIND, either express or implied. See the License for
 * the specific language governing permissions and limitations under the License.
-->

<template>
  <DbOriginalTable
    :columns="rederColumns"
    :data="dataList" />
</template>

<script setup lang="tsx">
  import { computed } from 'vue';
  import { useI18n } from 'vue-i18n';

  import type { RedisKeysDetails } from '@services/model/ticket/details/redis';
  import TicketModel from '@services/model/ticket/ticket';

  import { TicketTypes } from '@common/const';

<<<<<<< HEAD
=======
  import { utcDisplayTime } from '@utils';
>>>>>>> cbe69482

  interface Props{
    ticketDetails: TicketModel<RedisKeysDetails>
  }

  const props = defineProps<Props>();

  const { t } = useI18n();

  /**
   * redis-rules | clusters 合并参数
   */
  interface RedisAssign {
    alias: string,
    bk_biz_id: number,
    black_regex: string,
    cluster_id: number,
    cluster_type: string,
    cluster_type_name: string,
    creator: string,
    db_module_id: number,
    domain: string,
    id: number,
    immute_domain: string,
    major_version: string,
    name: string,
    path: string,
    total_size: string,
    updater: string,
    white_regex: string,
    create_at: string,
  }

  /**
   * 提取key、删除key需求信息
   */
  const columns = [
    {
      label: t('集群名称'),
      field: 'domain',
      showOverflowTooltip: false,
      render: ({ data } : { data: RedisAssign }) => (
       <div class="cluster-name text-overflow"
         v-overflow-tips={{
           content: `
             <p>${t('域名')}：${data.domain}</p>
             ${data.name ? `<p>${('集群别名')}：${data.name}</p>` : null}
           `,
           allowHTML: true,
       }}>
         <span>{data.domain}</span><br />
         <span class="cluster-name__alias">{data.name}</span>
       </div>
     ),
    },
    {
      label: t('包含Key'),
      field: 'white_regex',
      render: ({ cell }: { cell: string }) => <span>{cell || '--'}</span>,
    },
    {
      label: t('排除Key'),
      field: 'black_regex',
      render: ({ cell }: { cell: string }) => <span>{cell || '--'}</span>,
    },
  ];

  /**
   * 从结果文件删除的需求信息
   */
  const fileColumns = [
    {
      label: t('文件'),
      field: 'path',
    },
    {
      label: t('大小'),
      field: 'total_size',
      sort: true,
    },
    {
      label: t('集群名称'),
      field: 'domain',
      showOverflowTooltip: false,
      render: ({ data } : { data: RedisAssign }) => (
       <div class="cluster-name text-overflow"
         v-overflow-tips={{
           content: `
             <p>${t('域名')}：${data.domain}</p>
             ${data.name ? `<p>${('集群别名')}：${data.name}</p>` : null}
           `,
           allowHTML: true,
       }}>
         <span>{data.domain}</span><br />
         <span class="cluster-name__alias">{data.name}</span>
       </div>
     ),
    },
    {
      label: t('提取时间'),
      field: 'create_at',
      sort: true,
    },
  ];

  /**
   * 备份的需求信息
   */
  const backupColumns = [
    {
      label: t('域名'),
      field: 'domain',
      showOverflowTooltip: false,
      render: ({ data } : { data: RedisAssign }) => (
       <div class="cluster-name text-overflow"
         v-overflow-tips={{
           content: `
             <p>${t('域名')}：${data.domain}</p>
             ${data.name ? `<p>${('集群别名')}：${data.name}</p>` : null}
           `,
           allowHTML: true,
       }}>
         <span>{data.domain}</span><br />
         <span class="cluster-name__alias">{data.name}</span>
       </div>
     ),
    },
    {
      label: t('架构版本'),
      field: 'cluster_type_name',
      render: ({ cell }: { cell: string }) => <span>{cell || '--'}</span>,
    },
    {
      label: t('备份目标'),
      field: 'target',
    },
    {
      label: t('备份类型'),
      field: 'backup_type',
      render: ({ cell }: { cell: 'normal_backup' | 'forever_backup' }) => {
        const backupType = {
          normal_backup: t('常规备份'),
          forever_backup: t('长期备份'),
        };
        return (
         <span>{backupType[cell]}</span>
        );
      },
    },
  ];

  // 清档
  const purgeColumns = [
    {
      label: t('域名'),
      field: 'domain',
      showOverflowTooltip: false,
      render: ({ data } : { data: RedisAssign }) => (
       <div class="cluster-name text-overflow"
         v-overflow-tips={{
           content: `
             <p>${t('域名')}：${data.domain}</p>
             ${data.name ? `<p>${('集群别名')}：${data.name}</p>` : null}
           `,
           allowHTML: true,
       }}>
         <span>{data.domain}</span><br />
         <span class="cluster-name__alias">{data.name}</span>
       </div>
     ),
    },
    {
      label: t('架构版本'),
      field: 'cluster_type_name',
      render: ({ cell }: { cell: string }) => <span>{cell || '--'}</span>,
    },
    {
      label: t('强制清档'),
      field: 'force',
      render: ({ cell }: { cell: string }) => <span>{cell ? t('是') : t('否')}</span>,
    },
    {
      label: t('清档前备份'),
      field: 'backup',
      render: ({ cell }: { cell: string }) => <span>{cell ? t('是') : t('否')}</span>,
    },
  ];

  const rederColumns = computed(() => {
    if (props.ticketDetails?.ticket_type === TicketTypes.REDIS_BACKUP) {
      return backupColumns;
    }
    if (props.ticketDetails?.details?.delete_type === 'files') {
      return fileColumns;
    }
    if (props.ticketDetails?.ticket_type === TicketTypes.REDIS_PURGE) {
      return purgeColumns;
    }
    return columns;
  });

  const dataList = computed(() => {
    const rules = props.ticketDetails?.details?.rules || [];
    const clusters = props.ticketDetails?.details?.clusters || {};
    const createAt = props.ticketDetails?.create_at;
    return rules.map(item => Object.assign({ create_at: utcDisplayTime(createAt) }, item, clusters[item.cluster_id]));
  });
</script>

<style lang="less" scoped>
  @import '@views/tickets/common/styles/ticketDetails.less';

  :deep(.cluster-name) {
    padding: 8px 0;
    line-height: 16px;

    &__alias {
      color: @light-gray;
    }
  }
</style><|MERGE_RESOLUTION|>--- conflicted
+++ resolved
@@ -26,10 +26,7 @@
 
   import { TicketTypes } from '@common/const';
 
-<<<<<<< HEAD
-=======
   import { utcDisplayTime } from '@utils';
->>>>>>> cbe69482
 
   interface Props{
     ticketDetails: TicketModel<RedisKeysDetails>

<!--
 * TencentBlueKing is pleased to support the open source community by making 蓝鲸智云-DB管理系统(BlueKing-BK-DBM) available.
 *
 * Copyright (C) 2017-2023 THL A29 Limited, a Tencent company. All rights reserved.
 *
 * Licensed under the MIT License (the "License"); you may not use this file except in compliance with the License.
 * You may obtain a copy of the License athttps://opensource.org/licenses/MIT
 *
 * Unless required by applicable law or agreed to in writing, software distributed under the License is distributed
 * on an "AS IS" BASIS, WITHOUT WARRANTIES OR CONDITIONS OF ANY KIND, either express or implied. See the License for
 * the specific language governing permissions and limitations under the License.
-->

<template>
  <div class="influxdb-instances-list">
    <div class="instances-view-header">
      <DbIcon
        v-if="curGroupInfo?.id"
        class="instances-view-header-icon mr-6"
        type="folder-open" />
      <DbIcon
        v-else
        class="instances-view-header-icon mr-6"
        type="summation" />
      <strong>{{ curGroupInfo?.name || t('全部实例') }}</strong>
    </div>
    <div class="instances-view-operations">
      <AuthButton
        action-id="influxdb_apply"
        theme="primary"
        @click="handleApply">
        {{ t('实例申请') }}
      </AuthButton>
      <span
<<<<<<< HEAD
        v-bk-tooltips="{ content: $t('请选择实例'), disabled: hasSelectedInstances }"
=======
        v-bk-tooltips="{content: t('请选择实例'), disabled: hasSelectedInstances }"
>>>>>>> d94b1a83
        class="inline-block">
        <BkButton
          :disabled="!hasSelectedInstances"
          @click="handleBatchRestart">
<<<<<<< HEAD
          {{ $t('重启') }}
        </BkButton>
      </span>
      <span
        v-bk-tooltips="{ content: $t('请选择实例'), disabled: hasSelectedInstances }"
=======
          {{ t('重启') }}
        </AuthButton>
      </span>
      <span
        v-bk-tooltips="{content: t('请选择实例'), disabled: hasSelectedInstances }"
>>>>>>> d94b1a83
        class="inline-block">
        <BkButton
          :disabled="!hasSelectedInstances"
          @click="handleShowReplace()">
<<<<<<< HEAD
          {{ $t('替换') }}
        </BkButton>
=======
          {{ t('替换') }}
        </AuthButton>
>>>>>>> d94b1a83
      </span>
      <BkDropdown
        :disabled="!hasSelectedInstances"
        @hide="() => (isShowGroupMove = false)"
        @show="() => (isShowGroupMove = true)">
        <span
<<<<<<< HEAD
          v-bk-tooltips="{ content: $t('请选择实例'), disabled: hasSelectedInstances }"
=======
          v-bk-tooltips="{content: t('请选择实例'), disabled: hasSelectedInstances }"
>>>>>>> d94b1a83
          class="inline-block">
          <BkButton
            class="dropdown-button"
            :class="{ active: isShowGroupMove }"
            :disabled="!hasSelectedInstances">
            {{ t('移动至') }}
            <DbIcon type="up-big dropdown-button-icon" />
          </BkButton>
        </span>
        <template #content>
          <BkDropdownMenu>
            <BkDropdownItem
              v-for="item in groupList"
              :key="item.id"
              :class="{
                'is-disabled':
                  item.id === groupId || (selectedGroupIds.length === 1 && selectedGroupIds.includes(item.id)),
              }"
              @click="handleGroupMove(item)">
              {{ item.name }}
            </BkDropdownItem>
          </BkDropdownMenu>
        </template>
      </BkDropdown>
      <BkDropdown
        @hide="() => (isCopyDropdown = false)"
        @show="() => (isCopyDropdown = true)">
        <BkButton
          class="dropdown-button"
<<<<<<< HEAD
          :class="{ active: isCopyDropdown }">
          {{ $t('复制IP') }}
=======
          :class="{ 'active': isCopyDropdown }">
          {{ t('复制IP') }}
>>>>>>> d94b1a83
          <DbIcon type="up-big dropdown-button-icon" />
        </BkButton>
        <template #content>
          <BkDropdownMenu>
            <BkDropdownItem @click="handleCopyAll()">
              {{ t('复制全部实例') }}
            </BkDropdownItem>
            <BkDropdownItem @click="handleCopy()">
              {{ t('复制已选实例') }}
            </BkDropdownItem>
            <BkDropdownItem @click="handleCopyAll(true)">
              {{ t('复制全部IP') }}
            </BkDropdownItem>
            <BkDropdownItem @click="handleCopy(true)">
              {{ t('复制已选IP') }}
            </BkDropdownItem>
          </BkDropdownMenu>
        </template>
      </BkDropdown>
      <DropdownExportExcel
        export-type="instance"
        :has-selected="hasSelectedInstances"
        :ids="selectedIds"
        type="influxdb" />
      <div class="instances-view-operations-right">
        <DbSearchSelect
          v-model="searchValue"
          :data="searchSelectData"
<<<<<<< HEAD
          style="width: 500px"
          @change="fetchTableData()" />
=======
          :get-menu-list="getMenuList"
          :placeholder="t('请输入或选择条件搜索')" />
>>>>>>> d94b1a83
      </div>
    </div>
    <DbTable
      ref="tableRef"
      :clear-selection="false"
      :columns="columns"
      :data-source="getInfluxdbInstanceList"
      :row-class="setRowClass"
      :settings="renderSettings"
      style="margin-bottom: 34px"
<<<<<<< HEAD
      @clear-search="handleClearFilters"
=======
      @clear-search="clearSearchValue"
      @column-filter="columnFilterChange"
      @column-sort="columnSortChange"
>>>>>>> d94b1a83
      @select="handleSelect"
      @select-all="handleSelectAll"
      @setting-change="updateTableSettings" />
  </div>
  <DbSideslider
    v-model:is-show="isShowReplace"
    :disabled-confirm="operationNodeList.length === 0"
    :title="t('InfluxDB实例替换')"
    :width="960">
    <ClusterReplace
      :node-list="operationNodeList"
      @remove-node="handleRemoveNodeSelect"
      @succeeded="handleReplaceSucceeded" />
  </DbSideslider>
</template>

<script setup lang="tsx">
  import _ from 'lodash';
  import type { Emitter } from 'mitt';
  import { useI18n } from 'vue-i18n';

  import InfluxDBInstanceModel from '@services/model/influxdb/influxdbInstance';
  import { getInfluxdbInstanceList } from '@services/source/influxdb';
  import { moveInstancesToGroup } from '@services/source/influxdbGroup';
  import { createTicket } from '@services/source/ticket';
  import { getUserList } from '@services/source/user';
  import type { InfluxDBGroupItem } from '@services/types/influxdbGroup';

  import { useCopy, useInfoWithIcon, useLinkQueryColumnSerach, useTableSettings, useTicketMessage } from '@hooks';

  import { useGlobalBizs } from '@stores';

  import { ClusterTypes, UserPersonalSettings } from '@common/const';

  import OperationBtnStatusTips from '@components/cluster-common/OperationBtnStatusTips.vue';
  import RenderInstanceStatus from '@components/cluster-common/RenderInstanceStatus.vue';
  import RenderOperationTag from '@components/cluster-common/RenderOperationTag.vue';
  import DropdownExportExcel from '@components/dropdown-export-excel/index.vue';
  import TextOverflowLayout from '@components/text-overflow-layout/Index.vue';

  import {
    getMenuListSearch,
    getSearchSelectorParams,
    isRecentDays,
    messageSuccess,
    messageWarn,
  } from '@utils';

  import { useTimeoutPoll } from '@vueuse/core';

  import ClusterReplace from './components/Replace.vue';

  import type { SearchSelectItem } from '@/types/bkui-vue';

  const route = useRoute();
  const router = useRouter();
  const ticketMessage = useTicketMessage();
  const { currentBizId } = useGlobalBizs();
  const { t, locale } = useI18n();
  const copy = useCopy();

  const {
    columnAttrs,
    searchAttrs,
    searchValue,
    sortValue,
    columnFilterChange,
    columnSortChange,
    clearSearchValue,
  } = useLinkQueryColumnSerach(ClusterTypes.INFLUXDB, ['bk_cloud_id'], () => fetchTableData(), false);

  const eventBus = inject('eventBus') as Emitter<any>;

  const searchSelectData = computed(() => [
    {
      name: 'ID',
      id: 'id',
    },
    {
      name: t('实例'),
      id: 'instance_address',
      multiple: true,
    },
    {
      name: 'IP',
      id: 'ip',
      multiple: true,
    },
    {
      name: t('端口'),
      id: 'port',
    },
    {
      name: t('状态'),
      id: 'status',
      multiple: true,
      children: [
        { id: 'running', name: t('正常') },
        { id: 'unavailable', name: t('异常') },
      ],
    },
    {
      name: t('创建人'),
      id: 'creator',
    },
    {
      name: t('管控区域'),
      id: 'bk_cloud_id',
      multiple: true,
      children: searchAttrs.value.bk_cloud_id,
    },
  ]);

  const isCN = computed(() => locale.value === 'zh-cn');
  const tableRef = ref();
  const isInit = ref(true);
  const isShowGroupMove = ref(false);
  const isCopyDropdown = ref(false);
  const isShowReplace = ref(false);
  const operationNodeList = shallowRef<Array<InfluxDBInstanceModel>>([]);
  const groupList = shallowRef<InfluxDBGroupItem[]>([]);
  const batchSelectInstances = shallowRef<Record<number, InfluxDBInstanceModel>>({});
  const tableDataActionLoadingMap = shallowRef<Record<number, boolean>>({});


  const selectedGroupIds = computed(() => _.uniq(Object.values(batchSelectInstances.value).map(item => item.group_id)));
  const groupId = computed(() => {
    const groupId = route.params.groupId ?? 0;
    return Number(groupId);
  });
  const curGroupInfo = computed(() => groupList.value.find(item => item.id === groupId.value));
  const hasSelectedInstances = computed(() => Object.keys(batchSelectInstances.value).length > 0);
  const selectedIds = computed(() => Object.values(batchSelectInstances.value).map(item => item.bk_host_id));
  const renderSettings = computed(() => {
    const cloneSettings = _.cloneDeep(settings.value);
    if (groupId.value) {
      cloneSettings.fields = (cloneSettings?.fields || []).filter(item => item.field !== 'group_name');
    }
    return cloneSettings;
  });

  const columns = computed(() => {
    const columns = [
      {
        type: 'selection',
        width: 54,
        label: '',
        fixed: 'left',
      },
      {
        label: t('实例'),
        minWidth: 300,
        width: 300,
        fixed: 'left',
        field: 'instance',
        showOverflowTooltip: false,
        render: ({ data }: {data: InfluxDBInstanceModel}) => (
          <TextOverflowLayout>
            {{
              default: () => (
                <auth-router-link
                  action-id="influxdb_view"
                  resource={data.id}
                  permission={data.permission.influxdb_view}
                  to={{
                    name: 'InfluxDBInstDetails',
                    params: {
                      instId: data.id,
                    },
                    query: {
                      from: route.name as string,
                    },
                  }}>
                  {data.instance_address}
                </auth-router-link>
              ),
              append: () => (
                <>
                  {
                    data.operationTagTips.map(item => <RenderOperationTag class="cluster-tag ml-4" data={item}/>)
                  }
                  <db-icon
                    v-show={!data.isOnline && !data.isStarting}
                    class="cluster-tag"
                    svg
                    type="yijinyong"
                    style="width: 38px; height: 16px;" />
                  {
                    data.isNew && (
                      <span class="glob-new-tag cluster-tag" data-text="NEW" />
                    )
                  }
                  <db-icon
                    v-bk-tooltips={t('复制实例')}
                    class="mt-4"
                    type="copy"
                    onClick={() => copy(data.instance_address)} />
                </>
              ),
            }}
          </TextOverflowLayout>
        ),
      },
      {
        label: t('管控区域'),
        field: 'bk_cloud_name',
        filter: {
          list: columnAttrs.value.bk_cloud_id,
        },
      },
      {
        label: t('状态'),
        field: 'status',
        minWidth: 100,
        filter: {
          list: [
            {
              value: 'running',
              text: t('正常'),
            },
            {
              value: 'unavailable',
              text: t('异常'),
            },
          ],
        },
        render: ({ data }: {data: InfluxDBInstanceModel}) => <RenderInstanceStatus data={data.status} />,
      },
      {
        label: t('创建人'),
        field: 'creator',
        width: 100,
      },
      {
        label: t('部署时间'),
        field: 'create_at',
        sort: true,
        width: 200,
        render: ({ data }: {data: InfluxDBInstanceModel}) => <span>{data.createAtDisplay}</span>,
      },
      {
        label: t('操作'),
        field: '',
        fixed: 'right',
        width: isCN.value ? 140 : 200,
        render: ({ data }: {data: InfluxDBInstanceModel}) => {
          if (data.isOnline) {
            return (
              <>
                <OperationBtnStatusTips data={data}>
                  <auth-button
                    class="mr-8"
                    disabled={data.operationDisabled}
                    loading={tableDataActionLoadingMap.value[data?.id]}
                    text
                    theme="primary"
                    action-id="influxdb_replace"
                    permission={data.permission.influxdb_replace}
                    resource={data.id}
                    onClick={() => handleShowReplace(data)}>
                    { t('替换') }
                  </auth-button>
                </OperationBtnStatusTips>
                <OperationBtnStatusTips data={data}>
                  <auth-button
                    class="mr-8"
                    disabled={data.operationDisabled}
                    loading={tableDataActionLoadingMap.value[data?.id]}
                    text
                    theme="primary"
                    action-id="influxdb_reboot"
                    permission={data.permission.influxdb_reboot}
                    resource={data.id}
                    onClick={() => handleRestart([data])}>
                    { t('重启') }
                  </auth-button>
                </OperationBtnStatusTips>
                <OperationBtnStatusTips data={data}>
                  <auth-button
                    class="mr-8"
                    disabled={data.operationDisabled}
                    loading={tableDataActionLoadingMap.value[data?.id]}
                    text
                    theme="primary"
                    action-id="influxdb_enable_disable"
                    permission={data.permission.influxdb_enable_disable}
                    resource={data.id}
                    onClick={() => handlDisabled(data)}>
                    { t('禁用') }
                  </auth-button>
                </OperationBtnStatusTips>
              </>
            );
          }
          return (
            <>
              <OperationBtnStatusTips data={data}>
                <auth-button
                  class="mr-8"
                  loading={tableDataActionLoadingMap.value[data?.id]}
                  text
                  disabled={data.isStarting}
                  theme="primary"
                  action-id="influxdb_enable_disable"
                  permission={data.permission.influxdb_enable_disable}
                  resource={data.id}
                  onClick={() => handleEnable(data)}>
                  { t('启用') }
                </auth-button>
              </OperationBtnStatusTips>
              <OperationBtnStatusTips data={data}>
                <auth-button
                  class="mr-8"
                  loading={tableDataActionLoadingMap.value[data?.id]}
                  text
                  disabled={Boolean(data.operationTicketId)}
                  theme="primary"
                  action-id="influxdb_destroy"
                  permission={data.permission.influxdb_destroy}
                  resource={data.id}
                  onClick={() => handlDelete(data)}>
                  { t('删除') }
                </auth-button>
              </OperationBtnStatusTips>
            </>
          );
        },
      },
    ];
    if (groupId.value === 0) {
      columns.splice(2, 0, {
        label: t('所属分组'),
        field: 'group_id',
        minWidth: 100,
        filter: {
          list: groupList.value.map(item => ({
            value: `${item.id}`,
            text: item.name,
          })),
        },
        render: ({ data }: {data: InfluxDBInstanceModel}) => <span>{data.group_name}</span>,
      });
    }
    return columns;
  });

  // 设置用户个人表头信息
  const defaultSettings = {
    fields: (columns.value || []).filter(item => item.field).map(item => ({
      label: item.label as string,
      field: item.field as string,
      disabled: ['instance'].includes(item.field as string),
    })),
    checked: [
      'instance',
      'group_name',
      'bk_cloud_name',
      'status',
      'creator',
      'create_at',
    ],
    showLineHeight: true,
    trigger: 'manual' as const,
  };
  const {
    settings,
    updateTableSettings,
  } = useTableSettings(UserPersonalSettings.INFLUXDB_TABLE_SETTINGS, defaultSettings);

  // 设置行样式
  const setRowClass = (row: InfluxDBInstanceModel) => {
    const classList = [row.phase === 'offline' ? 'is-offline' : ''];
    const newClass = isRecentDays(row.create_at, 24 * 3) ? 'is-new-row' : '';
    classList.push(newClass);
    return classList.filter(cls => cls).join(' ');
  };

  const formatInstanceData = (data: Array<InfluxDBInstanceModel>) => data.map((item) => {
    const [ip, port] = item.instance_address.split(':');
    return ({
      ip,
      port: Number(port),
      instance_name: item.instance_name,
      bk_host_id: item.bk_host_id,
      bk_cloud_id: item.bk_cloud_id,
      instance_id: item.id,
    });
  });

  const fetchTableData = (loading?:boolean) => {
    const searchParams = getSearchSelectorParams(searchValue.value);
    tableRef.value?.fetchData(searchParams, {
      group_id: groupId.value === 0 ? undefined : groupId.value,
      ...sortValue,
    }, loading);
    isInit.value = false;
  };

  const {
    resume: resumeFetchTableData,
  } = useTimeoutPoll(() => fetchTableData(isInit.value), 30000, {
    immediate: false,
  });

  watch(() => route.params.groupId, () => {
    tableRef.value?.updateTableKey();
    fetchTableData();
  });

  onMounted(() => {
    resumeFetchTableData();
  });

  const getMenuList = async (item: SearchSelectItem | undefined, keyword: string) => {
    if (item?.id !== 'creator' && keyword) {
      return getMenuListSearch(item, keyword, searchSelectData.value, searchValue.value);
    }

    // 没有选中过滤标签
    if (!item) {
      // 过滤掉已经选过的标签
      const selected = (searchValue.value || []).map(value => value.id);
      return searchSelectData.value.filter(item => !selected.includes(item.id));
    }

    // 远程加载执行人
    if (item.id === 'creator') {
      if (!keyword) {
        return [];
      }
      return getUserList({
        fuzzy_lookups: keyword,
      }).then(res => res.results.map(item => ({
        id: item.username,
        name: item.username,
      })));
    }

    // 不需要远层加载
    return searchSelectData.value.find(set => set.id === item.id)?.children || [];
  };

  const updateGroupList = (list: InfluxDBGroupItem[] = []) => {
    groupList.value = list;
  };


  const handleCopyAll = (isIp = false) => {
    const list = (tableRef.value.getData() as InfluxDBInstanceModel[]).map(item => item.instance_address);
    if (isIp) {
      copy(list.map(inst => inst.split(':')[0]).join(','));
      return;
    }
    copy(list.join(','));
  };

  const handleCopy = (isIp = false) => {
    const list = Object.values(batchSelectInstances.value).map(item => item.instance_address);
    if (list.length === 0) {
      messageWarn(t('请选择实例'));
      return;
    }

    if (isIp) {
      copy(list.map(inst => inst.split(':')[0]).join(','));
      return;
    }

    copy(list.join(','));
  };

  // 取消节点的选中状态
  const handleRemoveNodeSelect = (instanceId: number) => {
    const checkedMap = { ...batchSelectInstances.value };
    delete checkedMap[instanceId];
    batchSelectInstances.value = checkedMap;

    const index = operationNodeList.value.findIndex(item => item.id === instanceId);
    if (index >= 0) {
      operationNodeList.value.splice(index, 1);
    }

    if (Object.values(checkedMap).length === 0) {
      tableRef.value.clearSelected();
    }
  };

  // 选择单台
  const handleSelect = (data: { checked: boolean, row: InfluxDBInstanceModel }) => {
    const selectedMap = { ...batchSelectInstances.value };
    if (data.checked) {
      selectedMap[data.row.id] = data.row;
    } else {
      delete selectedMap[data.row.id];
    }

    batchSelectInstances.value = selectedMap;
  };

  // 选择所有
  const handleSelectAll = (data:{checked: boolean}) => {
    let selectedMap = { ...batchSelectInstances.value };
    if (data.checked) {
      selectedMap = (tableRef.value.getData() as InfluxDBInstanceModel[]).reduce((result, item) => ({
        ...result,
        [item.id]: item,
      }), {});
    } else {
      selectedMap = {};
    }
    batchSelectInstances.value = selectedMap;
  };

  /**
   * 操作 loading 状态
   */
  const handleChangeTableActionLoading = (id: number, isLoading = false) => {
    tableDataActionLoadingMap.value = {
      ...tableDataActionLoadingMap.value,
      [id]: isLoading,
    };
  };

  /**
   * 移动实例分组
   */
  const handleGroupMove = (data: InfluxDBGroupItem) => {
    if (
      data.id === groupId.value
      || (selectedGroupIds.value.length === 1 && selectedGroupIds.value.includes(data.id))
    ) return;
    moveInstancesToGroup({
      new_group_id: data.id,
      instance_ids: Object.values(batchSelectInstances.value).map(item => item.id),
    })
      .then(() => {
        messageSuccess(t('移动分组成功'));
        fetchTableData();
        batchSelectInstances.value = {};
        eventBus.emit('fetch-group-list');
        tableRef.value.clearSelected();
      });
  };

  const handleShowReplace = (data?: InfluxDBInstanceModel) => {
    operationNodeList.value = data ? [data] : Object.values(batchSelectInstances.value);
    isShowReplace.value = true;
  };

  const handleReplaceSucceeded = () => {
    tableRef.value.clearSelected();
  };

  const handleBatchRestart = () => {
    handleRestart(Object.values(batchSelectInstances.value));
  };

  /**
   * 重启实例
   */
  const handleRestart = (data: InfluxDBInstanceModel[]) => {
    useInfoWithIcon({
      width: 480,
      type: 'warnning',
      confirmTxt: t('重启'),
      title: t('确认重启实例'),
      content: () => (
        <div style="word-break: all;">
          <p>{t('以下实例重启连接将会断开_请谨慎操作')}</p>
          {data.map(item => <p>{item.instance_address}</p>)}
        </div>
      ),
      onConfirm: () => {
        data.forEach((item) => {
          handleChangeTableActionLoading(item.id, true);
        });
        return createTicket({
          bk_biz_id: currentBizId,
          ticket_type: 'INFLUXDB_REBOOT',
          details: {
            instance_list: formatInstanceData(data),
          },
        })
          .then((res) => {
            ticketMessage(res.id);
            if (data.length > 1) {
              tableRef.value.clearSelected();
            }
            return true;
          })
          .catch(() => false)
          .finally(() => {
            data.forEach((item) => {
              handleChangeTableActionLoading(item.id, false);
            });
          });
      },
    });
  };

  /**
   * 启用实例
   */
  const handleEnable = (data: InfluxDBInstanceModel) => {
    useInfoWithIcon({
      width: 480,
      type: 'warnning',
      confirmTxt: t('启用'),
      title: t('确认启用该实例'),
      content: () => (
        <div style="word-break: all;">
          <p>{t('实例【instance】启用后将恢复访问', { instance: data.instance_address })}</p>
        </div>
      ),
      onConfirm: () => {
        handleChangeTableActionLoading(data.id, true);
        return createTicket({
          bk_biz_id: currentBizId,
          ticket_type: 'INFLUXDB_ENABLE',
          details: {
            instance_list: formatInstanceData([data]),
          },
        })
          .then((res) => {
            ticketMessage(res.id);
            return true;
          })
          .catch(() => false)
          .finally(() => {
            handleChangeTableActionLoading(data.id, false);
          });
      },
    });
  };

  /**
   * 禁用实例
   */
  const handlDisabled = (data: InfluxDBInstanceModel) => {
    useInfoWithIcon({
      width: 480,
      type: 'warnning',
      title: t('确认禁用该实例'),
      confirmTxt: t('禁用'),
      content: () => (
        <div style="word-break: all;">
          <p>{t('实例【instance】被禁用后将无法访问_如需恢复访问_可以再次「启用」', { instance: data.instance_address })}</p>
        </div>
      ),
      onConfirm: () => {
        handleChangeTableActionLoading(data.id, true);
        return createTicket({
          bk_biz_id: currentBizId,
          ticket_type: 'INFLUXDB_DISABLE',
          details: {
            instance_list: formatInstanceData([data]),
          },
        })
          .then((res) => {
            ticketMessage(res.id);
            return true;
          })
          .catch(() => false)
          .finally(() => {
            handleChangeTableActionLoading(data.id, false);
          });
      },
    });
  };

  /**
   * 下架实例
   */
  const handlDelete = (data: InfluxDBInstanceModel) => {
    const instanceAddress = data.instance_address;
    useInfoWithIcon({
      width: 480,
      type: 'warnning',
      confirmTheme: 'danger',
      confirmTxt: t('删除'),
      title: t('确定删除该实例'),
      content: () => (
        <div style="word-break: all; text-align: left; padding-left: 16px;">
          <p>{t('实例【instance】被删除后_将进行以下操作', { instance: instanceAddress })}</p>
          <p>{t('1_删除xx实例', { instance: instanceAddress })}</p>
          <p>{t('2_删除xx实例数据_停止相关进程', { name: instanceAddress })}</p>
        </div>
      ),
      onConfirm: () => {
        handleChangeTableActionLoading(data.id, true);
        return createTicket({
          bk_biz_id: currentBizId,
          ticket_type: 'INFLUXDB_DESTROY',
          details: {
            instance_list: formatInstanceData([data]),
          },
        })
          .then((res) => {
            ticketMessage(res.id);
            return true;
          })
          .catch(() => false)
          .finally(() => {
            handleChangeTableActionLoading(data.id, false);
          });
      },
    });
  };

  /**
   * 申请实例
   */
  const handleApply = () => {
    router.push({
      name: 'SelfServiceApplyInfluxDB',
      query: {
        bizId: currentBizId,
        groupId: groupId.value,
        from: route.name as string,
      },
    });
  };

  eventBus.on('update-group-list', updateGroupList);

  onBeforeUnmount(() => {
    eventBus.off('update-group-list', updateGroupList);
  });
</script>

<style lang="less">
  .influxdb-instances-list {
    height: 100%;
    padding: 24px;
    background-color: white;

    tr {
      &:hover {
        .db-icon-copy {
          display: inline-block;
        }
      }
    }

    .instances-view-header {
      display: flex;
      height: 20px;
      color: @title-color;
      align-items: center;

      .instances-view-header-icon {
        font-size: 18px;
        color: @gray-color;
      }
    }

    .instances-view-operations {
      display: flex;
<<<<<<< HEAD
      align-items: center;
      padding: 16px 0;
=======
      justify-content: flex-end;

      .bk-search-select {
        flex: 1;
        max-width: 500px;
        min-width: 320px;
        margin-left: auto;
      }
    }
>>>>>>> d94b1a83

      .instances-view-operations-right {
        flex: 1;
        display: flex;
        justify-content: flex-end;
      }

      .bk-button {
        margin-right: 8px;
      }

      .dropdown-button {
        .dropdown-button-icon {
          margin-left: 6px;
          transition: all 0.2s;
        }

        &.active:not(.is-disabled) {
          .dropdown-button-icon {
            transform: rotate(180deg);
          }
        }
      }
    }

    .instance-box {
      display: flex;
      align-items: flex-start;
      padding: 8px 0;
      overflow: hidden;

      .instance-name {
        line-height: 20px;
      }

      .cluster-tags {
        display: flex;
        margin-left: 4px;
        align-items: center;
        flex-wrap: wrap;
      }

      .cluster-tag {
        margin: 2px;
        flex-shrink: 0;
      }

      .db-icon-copy {
        display: none;
        margin-left: 4px;
        color: @primary-color;
        cursor: pointer;
      }
    }

    .is-offline {
      a {
        color: @gray-color;
      }

      .cell {
        color: @disable-color;
      }
    }
  }

  .bk-dropdown-item {
    &.is-disabled {
      color: @disable-color;
      cursor: not-allowed;
    }
  }
</style><|MERGE_RESOLUTION|>--- conflicted
+++ resolved
@@ -32,50 +32,29 @@
         {{ t('实例申请') }}
       </AuthButton>
       <span
-<<<<<<< HEAD
-        v-bk-tooltips="{ content: $t('请选择实例'), disabled: hasSelectedInstances }"
-=======
         v-bk-tooltips="{content: t('请选择实例'), disabled: hasSelectedInstances }"
->>>>>>> d94b1a83
         class="inline-block">
         <BkButton
           :disabled="!hasSelectedInstances"
           @click="handleBatchRestart">
-<<<<<<< HEAD
-          {{ $t('重启') }}
+          {{ t('重启') }}
         </BkButton>
       </span>
       <span
-        v-bk-tooltips="{ content: $t('请选择实例'), disabled: hasSelectedInstances }"
-=======
-          {{ t('重启') }}
-        </AuthButton>
-      </span>
-      <span
-        v-bk-tooltips="{content: t('请选择实例'), disabled: hasSelectedInstances }"
->>>>>>> d94b1a83
+        v-bk-tooltips="{ content: t('请选择实例'), disabled: hasSelectedInstances }"
         class="inline-block">
         <BkButton
           :disabled="!hasSelectedInstances"
           @click="handleShowReplace()">
-<<<<<<< HEAD
-          {{ $t('替换') }}
+          {{ t('替换') }}
         </BkButton>
-=======
-          {{ t('替换') }}
-        </AuthButton>
->>>>>>> d94b1a83
       </span>
       <BkDropdown
         :disabled="!hasSelectedInstances"
         @hide="() => (isShowGroupMove = false)"
         @show="() => (isShowGroupMove = true)">
         <span
-<<<<<<< HEAD
-          v-bk-tooltips="{ content: $t('请选择实例'), disabled: hasSelectedInstances }"
-=======
-          v-bk-tooltips="{content: t('请选择实例'), disabled: hasSelectedInstances }"
->>>>>>> d94b1a83
+          v-bk-tooltips="{ content: t('请选择实例'), disabled: hasSelectedInstances }"
           class="inline-block">
           <BkButton
             class="dropdown-button"
@@ -105,13 +84,8 @@
         @show="() => (isCopyDropdown = true)">
         <BkButton
           class="dropdown-button"
-<<<<<<< HEAD
-          :class="{ active: isCopyDropdown }">
-          {{ $t('复制IP') }}
-=======
           :class="{ 'active': isCopyDropdown }">
           {{ t('复制IP') }}
->>>>>>> d94b1a83
           <DbIcon type="up-big dropdown-button-icon" />
         </BkButton>
         <template #content>
@@ -140,13 +114,8 @@
         <DbSearchSelect
           v-model="searchValue"
           :data="searchSelectData"
-<<<<<<< HEAD
-          style="width: 500px"
-          @change="fetchTableData()" />
-=======
           :get-menu-list="getMenuList"
           :placeholder="t('请输入或选择条件搜索')" />
->>>>>>> d94b1a83
       </div>
     </div>
     <DbTable
@@ -157,13 +126,9 @@
       :row-class="setRowClass"
       :settings="renderSettings"
       style="margin-bottom: 34px"
-<<<<<<< HEAD
-      @clear-search="handleClearFilters"
-=======
       @clear-search="clearSearchValue"
       @column-filter="columnFilterChange"
       @column-sort="columnSortChange"
->>>>>>> d94b1a83
       @select="handleSelect"
       @select-all="handleSelectAll"
       @setting-change="updateTableSettings" />
@@ -922,20 +887,8 @@
 
     .instances-view-operations {
       display: flex;
-<<<<<<< HEAD
       align-items: center;
       padding: 16px 0;
-=======
-      justify-content: flex-end;
-
-      .bk-search-select {
-        flex: 1;
-        max-width: 500px;
-        min-width: 320px;
-        margin-left: auto;
-      }
-    }
->>>>>>> d94b1a83
 
       .instances-view-operations-right {
         flex: 1;

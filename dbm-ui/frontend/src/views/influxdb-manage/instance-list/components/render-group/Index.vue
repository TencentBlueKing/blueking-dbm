<!--
 * TencentBlueKing is pleased to support the open source community by making 蓝鲸智云-DB管理系统(BlueKing-BK-DBM) available.
 *
 * Copyright (C) 2017-2023 THL A29 Limited, a Tencent company. All rights reserved.
 *
 * Licensed under the MIT License (the "License"); you may not use this file except in compliance with the License.
 * You may obtain a copy of the License athttps://opensource.org/licenses/MIT
 *
 * Unless required by applicable law or agreed to in writing, software distributed under the License is distributed
 * on an "AS IS" BASIS, WITHOUT WARRANTIES OR CONDITIONS OF ANY KIND, either express or implied. See the License for
 * the specific language governing permissions and limitations under the License.
-->

<template>
  <div class="group-wrapper">
    <BkLoading
      :loading="isLoading"
      style="height: 100%">
      <div
        class="group-item group-item--all"
        :class="{ active: activeGroupId === 0 }"
        @click.stop="handleChangeGroup(0)">
        <DbIcon
          class="mr-12"
          type="summation" />
        <span
          v-overflow-tips
          class="group-item-name text-overflow">
          {{ $t('全部实例') }}
        </span>
        <span class="group-item-nums">{{ totalInstances }}</span>
      </div>
      <span class="split-line" />
      <div class="group-list db-scroll-y">
        <!-- <div class="search-main">
          <BkInput
            v-model="searchValue"
            :placeholder="t('搜索分组')"
            type="search"
            @enter="fetchGroupList" />
        </div> -->
        <div
          v-for="item in groupList"
          :key="item.id"
          class="group-item"
          :class="{ active: activeGroupId === item.id }"
          @click.stop="handleChangeGroup(item.id)">
          <template v-if="curEditGroupId === item.id">
            <GroupCreate
              :origin-name="item.name"
              @change="(name) => handleUpdateName(item, name)"
              @close="handleCloseEdit" />
          </template>
          <template v-else>
            <DbIcon
              class="mr-12"
              type="folder-open" />
            <span
              v-overflow-tips
              class="group-item-name text-overflow">
              {{ item.name }}
            </span>
            <span class="group-item-nums">{{ item.instance_count }}</span>
            <div class="group-item-operations">
              <DbIcon
                v-bk-tooltips="$t('修改名称')"
                class="group-item-btn mr-8"
                type="edit"
                @click.stop="handleEdit(item.id)" />
              <DbIcon
                v-if="item.instance_count > 0"
                v-bk-tooltips="$t('分组下存在实例_不可删除')"
                class="group-item-btn is-disabled"
                type="delete"
                @click.stop />
              <DbPopconfirm
                v-else
                :confirm-handler="() => handleDelete(item)"
                :content="$t('删除后将不可恢复_请确认操作')"
                :title="$t('确认删除该分组')">
                <DbIcon
                  v-bk-tooltips="$t('删除')"
                  class="group-item-btn"
                  type="delete"
                  @click.stop />
              </DbPopconfirm>
            </div>
          </template>
        </div>
      </div>
      <div class="group-footer">
        <GroupCreate
          v-if="isShowCreateGroup"
          @change="handleCreateGroup"
          @close="handleCreateClose" />
        <a
          v-else
          class="group-add"
          href="javascript:"
          @click="handleShowCreateGroup">
          <DbIcon type="plus-circle" />
          {{ $t('添加分组') }}
        </a>
      </div>
    </BkLoading>
  </div>
</template>

<script setup lang="ts">
  import type { Emitter } from 'mitt';
  import { useI18n } from 'vue-i18n';

  import { createGroup, deleteGroup, getGroupList, updateGroupInfo } from '@services/source/influxdbGroup';
  import type { InfluxDBGroupItem } from '@services/types/influxdbGroup';

  import GroupCreate from './components/Create.vue';

  import { useGlobalBizs } from '@/stores';
  import { messageSuccess } from '@/utils';

  const route = useRoute();
  const router = useRouter();
  const { t } = useI18n();
  const { currentBizId } = useGlobalBizs();
  const eventBus = inject('eventBus') as Emitter<Record<any, unknown>>;

  const activeGroupId = ref(0);
  const isLoading = ref(false);
  const groupList = ref<Array<InfluxDBGroupItem>>([]);
  const curEditGroupId = ref(0);
  const isShowCreateGroup = ref(false);
<<<<<<< HEAD
  const totalInstances = computed(() =>
    groupList.value.reduce((total: number, item) => total + (item.instance_count ?? 0), 0),
  );

  watch(
    () => groupList,
    () => {
      eventBus.emit('update-group-list', groupList.value);
    },
    { immediate: true, deep: true },
  );

  const hasGroupId = (id: number) => !!groupList.value.find((item) => item.id === id) || id === 0;
=======
  // const searchValue = ref('');

  const totalInstances = computed(() => (
    groupList.value.reduce((total: number, item) => total + (item.instance_count ?? 0), 0)
  ));

  watch(() => groupList, () => {
    eventBus.emit('update-group-list', groupList.value);
  }, { immediate: true, deep: true });

  const hasGroupId = (id: number) => !!groupList.value.find(item => item.id === id) || id === 0;
>>>>>>> d94b1a83
  const setGroupId = (id: number) => {
    let groupId = id;
    if (groupId === activeGroupId.value) {
      return;
    }

    if (hasGroupId(groupId) === false) {
      groupId = 0;
    }

    activeGroupId.value = groupId;
    router.replace({
      params: { groupId },
    });
  };

  const fetchGroupList = () => {
    isLoading.value = true;
    getGroupList({ bk_biz_id: currentBizId })
      .then((data) => {
        groupList.value = data.results;
        setGroupId(Number(route.params.groupId));
      })
      .catch(() => {
        groupList.value = [];
      })
      .finally(() => {
        isLoading.value = false;
      });
  };
  fetchGroupList();

  const handleChangeGroup = (id: number) => {
    setGroupId(id);
  };

  const handleEdit = (id: number) => {
    curEditGroupId.value = id;
  };

  const handleCloseEdit = () => {
    curEditGroupId.value = 0;
  };

  const handleDelete = (item: InfluxDBGroupItem) => {
    if (item.instance_count === 0) {
      deleteGroup({ id: item.id }).then(() => {
        messageSuccess(t('删除成功'));
        fetchGroupList();
        handleChangeGroup(0);
      });
    }
  };

  const handleUpdateName = (item: InfluxDBGroupItem, name: string) => {
    // 失焦的同时点击了另外一个分组的编辑则默认不保存上次编辑内容
    setTimeout(() => {
      const { id } = item;
      if (id === curEditGroupId.value) {
        updateGroupInfo({
          id,
          bk_biz_id: item.bk_biz_id,
          name,
        }).then(() => {
          Object.assign(item, { name });
          curEditGroupId.value = 0;
        });
      }
    });
  };

  const handleShowCreateGroup = () => {
    isShowCreateGroup.value = true;
  };

  const handleCreateGroup = (name: string) => {
    createGroup({
      bk_biz_id: currentBizId,
      name,
    }).then((res) => {
      messageSuccess(t('创建成功'));
      groupList.value.push(res);
    });
  };

  const handleCreateClose = () => {
    isShowCreateGroup.value = false;
  };

  eventBus.on('fetch-group-list', fetchGroupList);
  onBeforeUnmount(() => {
    eventBus.off('fetch-group-list', fetchGroupList);
  });
</script>

<style lang="less" scoped>
<<<<<<< HEAD
  .group-wrapper {
    height: 100%;
    padding-top: 16px;

    .split-line {
      display: block;
      height: 1px;
      margin: 8px 0;
      background-color: #dcdee5;
=======
.group-wrapper {
  height: 100%;
  padding-top: 16px;

  .split-line {
    display: block;
    height: 1px;
    margin: 8px 0;
    background-color: #dcdee5;
  }

  .group-list {
    max-height: calc(100% - 86px);
    .search-main {
      width: 100%;
      padding: 0 16px;
    }

  }

  .group-item {
    display: flex;
    height: 36px;
    padding: 0 16px;
    font-size: 12px;
    line-height: 36px;
    cursor: pointer;
    align-items: center;

    .group-item-name {
      flex: 1;
>>>>>>> d94b1a83
    }

    .group-list {
      max-height: calc(100% - 86px);
    }

    .group-item {
      display: flex;
      height: 36px;
      padding: 0 16px;
      font-size: 12px;
      line-height: 36px;
      cursor: pointer;
      align-items: center;

      .group-item-name {
        flex: 1;
      }

      .group-item-nums {
        padding: 0 6px;
        line-height: 16px;
        color: @gray-color;
        background-color: #eaebf0;
        border-radius: 2px;
      }

      .group-item-operations {
        display: none;
      }

      .group-item-btn {
        &.is-disabled {
          color: @light-gray;
          cursor: not-allowed;
        }
      }

      &:hover {
        background-color: #eaebf0;

        &:not(.group-item--all) {
          .group-item-operations {
            display: block;
          }

          .group-item-nums {
            display: none;
          }
        }
      }

      &.active {
        color: @primary-color;
        background-color: #e1ecff;

        .group-item-nums {
          color: white;
          background-color: #a3c5fd;
        }
      }
    }

    .group-footer {
      display: flex;
      align-items: center;
      height: 36px;
      padding: 0 16px;
      font-size: 12px;
      line-height: 36px;
    }

    .group-add {
      .db-icon-plus-circle {
        margin-right: 4px;
        font-size: 14px;
      }
    }
  }
</style><|MERGE_RESOLUTION|>--- conflicted
+++ resolved
@@ -129,7 +129,6 @@
   const groupList = ref<Array<InfluxDBGroupItem>>([]);
   const curEditGroupId = ref(0);
   const isShowCreateGroup = ref(false);
-<<<<<<< HEAD
   const totalInstances = computed(() =>
     groupList.value.reduce((total: number, item) => total + (item.instance_count ?? 0), 0),
   );
@@ -143,19 +142,6 @@
   );
 
   const hasGroupId = (id: number) => !!groupList.value.find((item) => item.id === id) || id === 0;
-=======
-  // const searchValue = ref('');
-
-  const totalInstances = computed(() => (
-    groupList.value.reduce((total: number, item) => total + (item.instance_count ?? 0), 0)
-  ));
-
-  watch(() => groupList, () => {
-    eventBus.emit('update-group-list', groupList.value);
-  }, { immediate: true, deep: true });
-
-  const hasGroupId = (id: number) => !!groupList.value.find(item => item.id === id) || id === 0;
->>>>>>> d94b1a83
   const setGroupId = (id: number) => {
     let groupId = id;
     if (groupId === activeGroupId.value) {
@@ -252,7 +238,6 @@
 </script>
 
 <style lang="less" scoped>
-<<<<<<< HEAD
   .group-wrapper {
     height: 100%;
     padding-top: 16px;
@@ -262,39 +247,6 @@
       height: 1px;
       margin: 8px 0;
       background-color: #dcdee5;
-=======
-.group-wrapper {
-  height: 100%;
-  padding-top: 16px;
-
-  .split-line {
-    display: block;
-    height: 1px;
-    margin: 8px 0;
-    background-color: #dcdee5;
-  }
-
-  .group-list {
-    max-height: calc(100% - 86px);
-    .search-main {
-      width: 100%;
-      padding: 0 16px;
-    }
-
-  }
-
-  .group-item {
-    display: flex;
-    height: 36px;
-    padding: 0 16px;
-    font-size: 12px;
-    line-height: 36px;
-    cursor: pointer;
-    align-items: center;
-
-    .group-item-name {
-      flex: 1;
->>>>>>> d94b1a83
     }
 
     .group-list {

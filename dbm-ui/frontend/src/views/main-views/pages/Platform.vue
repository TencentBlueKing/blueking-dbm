--- conflicted
+++ resolved
@@ -33,30 +33,6 @@
               </span>
             </BkMenuItem>
           </BkMenuGroup>
-<<<<<<< HEAD
-          <BkMenuGroup :name="$t('监控告警')">
-            <BkMenuItem key="PlatMonitorAlarmGroup">
-              <template #icon>
-                <i class="db-icon-yonghuzu" />
-              </template>
-              <span
-                v-overflow-tips.right
-                class="text-overflow">
-                {{ $t('告警组') }}
-              </span>
-            </BkMenuItem>
-            <BkMenuItem key="PlatRotateSet">
-              <template #icon>
-                <i class="db-icon-db-config" />
-              </template>
-              <span
-                v-overflow-tips.right
-                class="text-overflow">
-                {{ $t('轮值设置') }}
-              </span>
-            </BkMenuItem>
-          </BkMenuGroup>
-=======
           <FunController module-id="monitor">
             <BkMenuGroup :name="$t('监控告警')">
               <FunController
@@ -118,7 +94,6 @@
             </BkMenuGroup>
           </FunController>
 
->>>>>>> 5a96b2a8
           <BkMenuGroup :name="$t('事件中心')">
             <BkMenuItem key="PlatDBMASwitchEvents">
               <template #icon>

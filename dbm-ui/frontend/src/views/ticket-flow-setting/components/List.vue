--- conflicted
+++ resolved
@@ -84,7 +84,6 @@
 
   const tableRef = ref();
   const searchValue = ref<Array<SearchSelectItem & {values: SearchSelectItem[]}>>([]);
-  const currentChoosedRow = ref<RowData>();
   const currentFlow = ref('');
   const isShowBatchConfigDialog = ref(false);
 
@@ -283,14 +282,11 @@
   const handleClearSearch = () => {
     searchValue.value = [];
   };
-<<<<<<< HEAD
-=======
 
   onMounted(() => {
     fetchHostNodes();
   });
 
->>>>>>> 344a47a1
 </script>
 <style lang="less" scoped>
   .ticket-flow-list-content {

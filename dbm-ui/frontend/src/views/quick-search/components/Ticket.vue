<template>
<<<<<<< HEAD
  <DbCard
    class="search-result-ticket search-result-card"
    mode="collapse"
    :title="t('单据')">
    <template #desc>
      <I18nT
        class="ml-8"
        keypath="共n条"
        style="color: #63656e"
        tag="span">
        <template #n>
          <strong>{{ data.length }}</strong>
        </template>
      </I18nT>
    </template>
    <DbOriginalTable
      class="mt-14 mb-8"
      :columns="columns"
      :data="data"
      :pagination="pagination" />
  </DbCard>
=======
  <div>
    <DbCard
      v-if="data.length"
      class="search-result-ticket search-result-card"
      mode="collapse"
      :title="t('单据')">
      <template #desc>
        <I18nT
          class="ml-8"
          keypath="共n条"
          style="color: #63656E;"
          tag="span">
          <template #n>
            <strong>{{ data.length }}</strong>
          </template>
        </I18nT>
      </template>
      <DbOriginalTable
        class="mt-14 mb-8"
        :columns="columns"
        :data="data"
        :pagination="pagination" />
    </DbCard>
    <EmptyStatus
      v-else
      class="empty-status"
      :is-anomalies="isAnomalies"
      :is-searching="!!keyword"
      @clear-search="handleClearSearch"
      @refresh="handleRefresh" />
  </div>
>>>>>>> 60995c56
</template>

<script setup lang="tsx">
  import { useI18n } from 'vue-i18n';

  import TicketModel from '@services/model/ticket/ticket';

  import { useLocation } from '@hooks';

  import EmptyStatus from '@components/empty-status/EmptyStatus.vue';
  import HightLightText from '@components/system-search/components/search-result/render-result/components/HightLightText.vue';

  interface Props {
    keyword: string,
    data: TicketModel[],
    bizIdNameMap: Record<number, string>
    isAnomalies: boolean
  }

  interface Emits {
    (e: 'refresh'): void,
    (e: 'clearSearch'): void
  }

  const props = defineProps<Props>();
  const emits = defineEmits<Emits>();

  const { t } = useI18n();
  const location = useLocation();

  const pagination = ref({
    count: props.data.length,
    limit: 10,
  });

  const filterMap = computed(() => {
    const currentBizNameMap = props.bizIdNameMap;
    const bizNameMap: Props['bizIdNameMap'] = {};
    const ticketTypeSet = new Set<string>();

    props.data.forEach((dataItem) => {
      if (!bizNameMap[dataItem.bk_biz_id]) {
        bizNameMap[dataItem.bk_biz_id] = currentBizNameMap[dataItem.bk_biz_id];
      }

      ticketTypeSet.add(dataItem.ticket_type_display);
    });

    return {
      bizNameMap,
      ticketTypeSet,
    };
  });

  const columns = computed(() => [
    {
      label: t('单号'),
      field: 'id',
      width: 150,
      render: ({ data }: { data: TicketModel }) => (
        <bk-button
          text
          theme="primary"
          onclick={() => handleToTicket(data)}>
          <HightLightText
            keyWord={props.keyword}
            text={String(data.id)}
            highLightColor='#FF9C01' />
        </bk-button>
      ),
    },
    {
      label: t('单据类型'),
      field: 'ticket_type_display',
      filter: {
        list: Array.from(filterMap.value.ticketTypeSet).map(ticketTypeItem => ({
          value: ticketTypeItem,
          text: ticketTypeItem,
        })),
      },
      render: ({ data }: { data: TicketModel }) => data.ticket_type_display || '--',
    },
    {
      label: t('单据状态'),
      field: 'status',
      sort: true,
      render: ({ data }: { data: TicketModel }) => (
        <bk-tag theme={data.tagTheme}>
          {t(data.statusText)}
        </bk-tag>
      ),
    },
    {
      label: t('业务'),
      field: 'bk_biz_id',
      filter: {
        list: Object.entries(filterMap.value.bizNameMap).map(bizItem => ({
          value: Number(bizItem[0]),
          text: bizItem[1],
        })),
      },
      render: ({ data }: { data: TicketModel }) => filterMap.value.bizNameMap[data.bk_biz_id] || '--',
    },
    // {
    //   label: t('耗时'),
    //   field: 'bk_idc_name',
    //   render: ({ data }: { data: TicketModel }) => data.bk_idc_name || '--',
    // },
    {
      label: t('申请人'),
      field: 'creator',
      sort: true,
      render: ({ data }: { data: TicketModel }) => data.creator || '--',
    },
    {
      label: t('申请时间'),
      field: 'create_at',
      sort: true,
      render: ({ data }: { data: TicketModel }) => data.createAtDisplay || '--',
    },
  ]);

  const handleToTicket = (data: Props['data'][number]) => {
    location({
      name: 'bizTicketManage',
      query: {
        id: data.id,
      },
    }, data.bk_biz_id);
  };


  const handleRefresh = () => {
    emits('refresh');
  };

  const handleClearSearch = () => {
    emits('clearSearch');
  };
</script>

<style lang="less" scoped>
  @import '../style/table-card.less';
</style><|MERGE_RESOLUTION|>--- conflicted
+++ resolved
@@ -1,27 +1,4 @@
 <template>
-<<<<<<< HEAD
-  <DbCard
-    class="search-result-ticket search-result-card"
-    mode="collapse"
-    :title="t('单据')">
-    <template #desc>
-      <I18nT
-        class="ml-8"
-        keypath="共n条"
-        style="color: #63656e"
-        tag="span">
-        <template #n>
-          <strong>{{ data.length }}</strong>
-        </template>
-      </I18nT>
-    </template>
-    <DbOriginalTable
-      class="mt-14 mb-8"
-      :columns="columns"
-      :data="data"
-      :pagination="pagination" />
-  </DbCard>
-=======
   <div>
     <DbCard
       v-if="data.length"
@@ -53,7 +30,6 @@
       @clear-search="handleClearSearch"
       @refresh="handleRefresh" />
   </div>
->>>>>>> 60995c56
 </template>
 
 <script setup lang="tsx">

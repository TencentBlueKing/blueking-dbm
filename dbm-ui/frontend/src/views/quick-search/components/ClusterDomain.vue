--- conflicted
+++ resolved
@@ -1,42 +1,5 @@
 <template>
   <div :key="settingChangeKey">
-<<<<<<< HEAD
-    <DbCard
-      v-for="(item, index) in renderData.dataList"
-      :key="item.clusterType"
-      class="search-result-cluster search-result-card"
-      mode="collapse"
-      :title="item.clusterType">
-      <template #desc>
-        <I18nT
-          class="ml-8"
-          keypath="共n条"
-          style="color: #63656e"
-          tag="span">
-          <template #n>
-            <strong>{{ item.dataList.length }}</strong>
-          </template>
-        </I18nT>
-        <BkButton
-          class="ml-8"
-          text
-          theme="primary"
-          @click.stop="handleExport(item.clusterType, item.dataList)">
-          <DbIcon
-            class="export-button-icon"
-            type="daochu" />
-          <span class="export-button-text">{{ t('导出') }}</span>
-        </BkButton>
-      </template>
-      <DbOriginalTable
-        class="search-result-table mt-14 mb-8"
-        :columns="columnsMap[item.clusterType]"
-        :data="item.dataList"
-        :pagination="pagination[index]"
-        :settings="tableSetting"
-        @setting-change="updateTableSettings" />
-    </DbCard>
-=======
     <template v-if="renderData.dataList.length">
       <DbCard
         v-for="(item, index) in renderData.dataList"
@@ -81,7 +44,6 @@
       :is-searching="!!keyword"
       @clear-search="handleClearSearch"
       @refresh="handleRefresh" />
->>>>>>> 60995c56
   </div>
 </template>
 

--- conflicted
+++ resolved
@@ -83,16 +83,6 @@
   type PlatConfDetailsParams = ServiceParameters<typeof getConfigBaseDetails>;
 
   interface Props {
-<<<<<<< HEAD
-    data?: ServiceReturnType<typeof getLevelConfig>;
-    loading?: boolean;
-    fetchParams?: PlatConfDetailsParams | ServiceParameters<typeof getLevelConfig>;
-    stickyTop?: number;
-    level?: ConfLevelValues;
-    title?: string;
-    extraParametersCards?: ExtraConfListItem[];
-    routeParams?: Record<string, any>;
-=======
     data?: ServiceReturnType<typeof getLevelConfig> & { charset?: string},
     loading?: boolean,
     fetchParams?: PlatConfDetailsParams | ServiceParameters<typeof getLevelConfig>,
@@ -101,7 +91,6 @@
     title?: string,
     extraParametersCards?: ExtraConfListItem[],
     routeParams?: Record<string, any>,
->>>>>>> 1908d7af
   }
 
   interface Emits {

--- conflicted
+++ resolved
@@ -52,17 +52,6 @@
   import DetailsBase from '../components/DetailsBase.vue';
   import PublishRecord from '../components/PublishRecord.vue';
 
-<<<<<<< HEAD
-  interface Props {
-    clusterType: string;
-    confType: string;
-    version: string;
-  }
-
-  const props = defineProps<Props>();
-
-=======
->>>>>>> d94b1a83
   const route = useRoute();
   const router = useRouter();
   const { t } = useI18n();

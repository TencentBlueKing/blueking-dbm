<!--
 * TencentBlueKing is pleased to support the open source community by making 蓝鲸智云-DB管理系统(BlueKing-BK-DBM) available.
 *
 * Copyright (C) 2017-2023 THL A29 Limited, a Tencent company. All rights reserved.
 *
 * Licensed under the MIT License (the "License"); you may not use this file except in compliance with the License.
 * You may obtain a copy of the License athttps://opensource.org/licenses/MIT
 *
 * Unless required by applicable law or agreed to in writing, software distributed under the License is distributed
 * on an "AS IS" BASIS, WITHOUT WARRANTIES OR CONDITIONS OF ANY KIND, either express or implied. See the License for
 * the specific language governing permissions and limitations under the License.
-->

<template>
  <div class="monitor-targets-box">
    <div
      class="left-box"
      :style="{
        display: flowList.length === 0 ? 'none' : 'block',
      }">
      <div
        v-show="flowList.length > 0"
        class="item-box">
        <div class="item">
          <span class="top-bar" />
          AND
          <span class="bottom-bar" />
        </div>
      </div>
      <template v-if="flowList.length > 0">
        <div
          v-for="index in flowList.length - 1"
          :key="index"
          class="item-box other">
          <div class="item">
            <span class="top-bar" />
            AND
            <span class="bottom-bar" />
          </div>
        </div>
      </template>
    </div>
    <div class="right-box">
      <div class="item-box biz">
        <span
          v-show="flowList.length > 0"
          class="left-bar" />
        <div class="title-box">
          <BkSelect
            v-model="bizObj.title"
            class="title-select"
            disabled>
            <BkOption
              :label="bizObj.titleList[0].label"
              :value="bizObj.titleList[0].value" />
          </BkSelect>
        </div>
        <div class="content">
          <BkSelect
            v-model="bizObj.value"
            disabled>
            <BkOption
              :label="bizObj.selectList[0].label"
              :value="bizObj.selectList[0].value" />
          </BkSelect>
        </div>
        <div class="operate-box">
          <i
            class="db-icon-plus-fill icon plus"
            :class="{ 'no-active-icon': disabled || !bizObj.activeAdd }"
            @click="() => handleClickPlusItem(-1, bizObj.activeAdd)" />
        </div>
      </div>
      <div
        v-for="(item, index) in flowList"
        :key="item.title"
        class="item-box other"
        :class="{ custom: item.isCustom }">
        <span class="left-bar" />
        <div class="title-box">
          <BkSelect
            v-if="!item.isCustom"
            v-model="item.title"
            class="title-select"
            :clearable="false"
            @change="(value) => handleTitleChange(index, value)">
            <BkOption
              v-for="data in item.titleList"
              :key="data.value"
              :label="data.label"
              :value="data.value" />
          </BkSelect>
          <span v-else>{{ item.title }}</span>
        </div>
        <div class="content">
          <BkSelect
            v-if="item.isSelect"
            v-model="item.value"
            :clearable="false"
            collapse-tags
            filterable
            :input-search="false"
            multiple
            multiple-mode="tag">
            <BkOption
              v-for="data in item.selectList"
              :key="data.value"
              :label="data.label"
              :value="data.value" />
          </BkSelect>
          <div
            v-else
            class="content-custom">
            <span class="condition">{{ signMap[item.method] }}</span>
            <BkTagInput
              v-model="item.valueList"
              allow-create
              collapse-tags
              has-delete-icon
              :paste-fn="pasteCallback"
              :placeholder="t('请输入')" />
          </div>
        </div>
        <div class="operate-box">
          <template v-if="!item.isCustom">
            <i
              class="db-icon-plus-fill icon plus"
              :class="{ 'no-active-icon': !item.activeAdd }"
              @click="() => handleClickPlusItem(index, item.activeAdd)" />
            <i
              class="db-icon-minus-fill icon minus"
              :class="{ 'no-active-icon': !item.activeMinus }"
              @click="handleClickMinusItem(index)" />
          </template>
        </div>
      </div>
    </div>
  </div>
</template>

<script setup lang="ts">
  import _ from 'lodash';
  import { useI18n } from 'vue-i18n';

  import MonitorPolicyModel from '@services/model/monitor/monitor-policy';

  import { useGlobalBizs } from '@stores';

  import { batchSplitRegex } from '@common/regex';

  import { signMap } from '@components/monitor-rule-check/index.vue';

  type TargetItem = MonitorPolicyModel['targets'][0];
  type CustomItem = MonitorPolicyModel['custom_conditions'][0];

  type FlowListType = {
    activeAdd: boolean,
    activeMinus: boolean,
    id: TargetType,
    isCustom: boolean,
    isSelect: boolean,
    method: string,
    selectList: {
      value: string;
      label: string;
    }[],
    title: string,
    titleList: {
      value: string;
      label: string;
    }[],
    value: string[],
    valueList: string[],
  }[]

  interface Exposes {
    getValue: () => any;
    resetValue: () => void;
  }

  interface Props {
    dbType: string;
    targets: TargetItem[];
    customs: CustomItem[];
    bizsMap: Record<string, string>;
    moduleList: SelectItem<string>[];
    clusterList: SelectItem<string>[];
    disabled?: boolean;
  }

  const props = withDefaults(defineProps<Props>(), {
    disabled: false,
  });

  let titleListRaw: FlowListType[number]['titleList'] = [];

  function initFlowList() {
    const titles = [TargetType.CLUSTER, TargetType.MODULE] as string[];
    let selectCounts = 0;
    const targets = _.cloneDeep(props.targets).reduce((results, item) => {
      if (
        !([TargetType.BIZ, TargetType.PLATFORM] as string[]).includes(item.level)
      ) {
        if (titles.includes(item.level)) {
          selectCounts = selectCounts + 1;
        }
        results.push(item);
      }
      return results;
    }, [] as TargetItem[]);
    const targetList = targets.map((item) => {
      let title = '';
      const isCustom = !titles.includes(item.level);
      if (isCustom) {
        title = item.level;
      } else {
        title = item.level === TargetType.CLUSTER ? '1' : '0';
      }
      let titleList = [] as SelectItem<string>[];
      let selectList = [] as SelectItem<number>[] | SelectItem<string>[];
      if (selectCounts === 1) {
        titleList = _.cloneDeep(titleListRaw);
        if (title === '1') {
          // 集群
          selectList = props.clusterList;
        } else {
          selectList = props.moduleList;
        }
      }
      if (selectCounts === 2) {
        if (title === '1') {
          // 集群
          titleList = [
            {
              value: '1',
              label: t('集群'),
            },
          ];
          selectList = props.clusterList;
        } else {
          titleList = [
            {
              value: '0',
              label: t('模块'),
            },
          ];
          selectList = props.moduleList;
        }
      }

      return {
        id: item.level,
        title,
        isCustom,
        isSelect: !isCustom,
        value: item.rule.value as string | string[],
        titleList,
        selectList,
        activeAdd: isMySql.value ? selectCounts < 2 : false,
        activeMinus: !isCustom,
        method: '',
        valueList: [],
      };
    });

    const customeList = props.customs.map(item => ({
      id: item.key,
      title: item.dimension_name,
      isCustom: true,
      isSelect: false,
      method: item.method,
      titleList: [],
      valueList: item.value,
      selectList: [],
      value: '',
      activeAdd: false,
      activeMinus: false,
    }));
    return [...targetList, ...customeList] as FlowListType;
  }

  function generateFlowSelectItem() {
    const item = {
      id: TargetType.MODULE,
      title: '0',
      titleList: _.cloneDeep(titleListRaw),
      selectList: [],
      isCustom: false,
      isSelect: true,
      activeAdd: true,
      activeMinus: true,
      value: [],
    } as unknown as FlowListType[number];

    if (!isMySql.value) {
      // 非 mysql
      item.id = TargetType.CLUSTER;
      item.title = '1';
    }

    if (flowList.value.length > 0) {
      if (flowList.value[0].id === TargetType.MODULE) {
        // 已经有 模块栏
        Object.assign(item, {
          id: TargetType.CLUSTER,
          title: '1',
          titleList: [
            {
              value: '1',
              label: t('集群'),
            },
          ],
          selectList: props.clusterList,
          activeAdd: false,
          activeMinus: true,
        });
        return item;
      }
      Object.assign(item, {
        selectList: props.moduleList,
        activeAdd: false,
        activeMinus: true,
      });
      return item;
    }
    Object.assign(item, {
      selectList: isMySql.value ? props.moduleList : props.clusterList,
      titleList: _.cloneDeep(titleListRaw),
      activeAdd: isMySql.value,
      activeMinus: true,
    });
    return item;
  }

  const enum TargetType {
    BIZ = 'appid',
    CLUSTER = 'cluster_domain',
    MODULE = 'db_module',
    PLATFORM = 'platform',
  }

  const { t } = useI18n();
  const { currentBizId } = useGlobalBizs();

  const isPlatform = computed(() => props.targets.filter(item => item.level === TargetType.PLATFORM).length
    > 0);

  const isMySql = computed(() => props.dbType === 'mysql');

  const bizId = computed(() => (isPlatform.value
    ? currentBizId
    : props.targets.find(item => item.level === TargetType.BIZ)!.rule
      .value[0]));

  const bizObj = computed(() => {
    const selectCount = flowList.value.filter(item => item.isSelect).length;
    return {
      title: '0',
      titleList: [
        {
          value: '0',
          label: t('业务'),
        },
      ],
      selectList: [
        {
          value: '0',
          label: props.bizsMap[bizId.value],
        },
      ],
      value: ['0'],
      activeAdd: isMySql.value ? selectCount < 2 : selectCount === 0,
    };
  });


  const flowList = ref<FlowListType>([]);

  watch(
    isMySql,
    (status) => {
      if (!status) {
        titleListRaw = [
          {
            value: '1',
            label: t('集群'),
          },
        ];
        return;
      }
      titleListRaw = [
        {
          value: '0',
          label: t('模块'),
        },
        {
          value: '1',
          label: t('集群'),
        },
      ];
    },
    {
      immediate: true,
    },
  );

  watch(
    () => [props.clusterList, props.moduleList],
    () => {
      flowList.value = initFlowList();
    },
    {
      immediate: true,
    },
  );

  const pasteCallback = (text: string) => {
    if (!_.trim(text)) {
      return [];
    }
    return text.split(batchSplitRegex).map(item => ({
      id: item,
      name: item,
    }));
  };

  const handleTitleChange = (index: number, value: string) => {
    const isModule = value === '0';
    flowList.value[index].id = isModule ? TargetType.MODULE : TargetType.CLUSTER;
    flowList.value[index].selectList = isModule
      ? props.moduleList
      : props.clusterList;
    flowList.value[index].value = [];
  };

  const handleClickPlusItem = (index: number, isAddActive: boolean) => {
    if (props.disabled || !isAddActive) {
      return;
    }

    if (flowList.value.length > 0) {
      flowList.value[0].activeAdd = false;
      flowList.value[0].titleList = [];
    }

    if (index === -1 && bizObj.value.activeAdd) {
      // 点击业务栏添加
      const selectCount = flowList.value.filter(item => item.isSelect).length;
      if (selectCount === 1) {
        const newItem = generateFlowSelectItem();
        if (newItem.id === TargetType.MODULE) {
          flowList.value.splice(0, 0, newItem);
        } else {
          flowList.value.splice(1, 0, newItem);
        }

        return;
      }
      const newItem = generateFlowSelectItem();
      flowList.value.unshift(newItem);
    } else {
      // 点击 集群栏或者模块栏
      const newItem = generateFlowSelectItem();
      if (newItem.id === TargetType.MODULE) {
        flowList.value.splice(index, 0, newItem);
      } else {
        flowList.value.splice(index + 1, 0, newItem);
      }
    }
  };

  const handleClickMinusItem = (index: number) => {
    flowList.value.splice(index, 1);
    nextTick(() => {
      if (flowList.value.length > 0) {
        flowList.value[0].activeAdd = true;
        flowList.value[0].titleList = _.cloneDeep(titleListRaw);
      }
    });
  };

  defineExpose<Exposes>({
    getValue() {
      const defalutObj = {
        rule: {
          key: TargetType.BIZ,
          value: [bizId.value],
        },
        level: TargetType.BIZ,
      };
      const targetList = flowList.value
        .filter(item => !item.isCustom)
        .map(row => ({
          rule: {
            key: row.id,
            value: row.value,
          },
          level: row.id,
        }));
      const targets = [defalutObj, ...targetList];
      const customs = flowList.value
        .filter(item => item.isCustom)
        .map(item => ({
          condition: 'and',
          dimension_name: item.title,
          key: item.id,
          method: item.method,
          value: item.valueList,
        }));
      return {
        targets,
        custom_conditions: customs,
      };
    },
    resetValue() {
      flowList.value = initFlowList();
    },
  });
</script>
<style lang="less" scoped>
<<<<<<< HEAD
  .monitor-targets-box {
    display: flex;
    width: 100%;

    .left-box {
      width: 60px;

      .item-box {
        position: relative;
        width: 44px;
        height: 22px;
        margin-top: 31px;
        font-size: 12px;
        line-height: 22px;
        color: #3a84ff;
        text-align: center;
        background: #edf4ff;
        border-radius: 2px;

        .top-bar {
          position: absolute;
          top: -16px;
          left: 20px;
          width: 0;
          height: 16px;
          border-left: 1px solid #c4c6cc;
        }
=======
.monitor-targets-box {
  display: flex;
  width: 100%;

  .left-box {
    width: 60px;

    .item-box {
      position: relative;
      width: 44px;
      height: 22px;
      margin-top: 31px;
      font-size: 12px;
      line-height: 22px;
      color: #3a84ff;
      text-align: center;
      background: #edf4ff;
      border-radius: 2px;

      .top-bar {
        position: absolute;
        top: -16px;
        left: 20px;
        width: 0;
        height: 16px;
        border-left: 1px solid #c4c6cc;
      }

      .bottom-bar {
        position: absolute;
        bottom: -15px;
        left: 20px;
        width: 0;
        height: 15px;
        border-left: 1px solid #c4c6cc;
      }
    }

    .other {
      margin-top: 31px;
    }
  }

  .right-box {
    flex: 1;

    .biz {
      .content {
        background-color: #fafbfd;
>>>>>>> 332d3695

        .bottom-bar {
          position: absolute;
          bottom: -15px;
          left: 20px;
          width: 0;
          height: 15px;
          border-left: 1px solid #c4c6cc;
        }
      }
<<<<<<< HEAD

      .other {
        margin-top: 31px;
      }
=======
>>>>>>> 332d3695
    }

    .right-box {
      flex: 1;

<<<<<<< HEAD
      .biz {
        .content {
          background-color: #fafbfd;

          :deep(.bk-input) {
            border-left-width: 0;
            border-bottom-left-radius: 0;
            border-top-left-radius: 0;
          }
        }
=======
      .left-bar {
        position: absolute;
        top: 15px;
        left: -40px;
        width: 40px;
        height: 0;
        border-bottom: 1px solid #c4c6cc;
>>>>>>> 332d3695
      }

      .item-box {
        position: relative;
        display: flex;
        width: 100%;
        height: 32px;
<<<<<<< HEAD
=======
        background: #fafbfd;
        align-items: center;
        justify-content: space-between;

        .title-select {
          width: 100%;
>>>>>>> 332d3695

        .left-bar {
          position: absolute;
          top: 15px;
          left: -40px;
          width: 40px;
          height: 0;
          border-bottom: 1px solid #c4c6cc;
        }

        .title-box {
          display: flex;
          width: 80px;
          height: 32px;
          background: #fafbfd;
          align-items: center;
          justify-content: space-between;

<<<<<<< HEAD
          .title-select {
            width: 100%;
=======
        :deep(.bk-select-tag-wrapper) {
          gap: 4px;
        }

        .is-focus {
          :deep(.bk-select-tag) {
            border-left-color: #3a84ff;
>>>>>>> 332d3695

            :deep(.bk-input) {
              border-radius: 2px 0 0 2px;
            }
          }
        }

        .content {
          flex: 1;

          .is-focus {
            :deep(.bk-select-tag) {
              border-left-color: #3a84ff;

              &:hover {
                border-left-color: #3a84ff;
              }
            }
          }

<<<<<<< HEAD
          :deep(.bk-input) {
            outline: none;
=======
          .bk-select-tag-wrapper {
            height: auto;
            max-height: 100px;
            overflow-y: auto;
            gap: 4px;
>>>>>>> 332d3695
          }

<<<<<<< HEAD
          :deep(.bk-select-tag) {
            width: 100%;
            min-height: 32px;
            overflow: hidden;
            border-left-color: transparent;
            border-bottom-left-radius: 0;
            border-top-left-radius: 0;

            &:hover {
              border-left-color: #a4a2a2;
            }

            .bk-select-tag-wrapper {
              height: auto;
              max-height: 100px;
              overflow-y: auto;
            }
=======
        .content-custom {
          display: flex;
          width: 100%;

          .condition {
            width: 60px;
            height: 32px;
            line-height: 32px;
            text-align: center;
            border: 1px solid #c4c6cc;
            border-right: none;
>>>>>>> 332d3695
          }

          .content-custom {
            display: flex;
            width: 100%;

            .condition {
              width: 60px;
              height: 32px;
              line-height: 32px;
              text-align: center;
              border: 1px solid #c4c6cc;
              border-right: none;
            }

            .bk-tag-input {
              flex: 1;

              :deep(.bk-tag-input-trigger) {
                border-radius: 0;
              }
            }
          }
        }

        .operate-box {
          display: flex;
          width: 85px;
          align-items: center;
          padding-left: 12px;

          .plus {
            margin-right: 12px;
          }

<<<<<<< HEAD
          .icon {
            font-size: 18px;
            color: #979ba5;
            cursor: pointer;
          }

          .active-icon {
            color: #979ba5;
          }

          .no-active-icon {
            color: #c4c6cc;
          }
=======
        .icon {
          font-size: 18px;
          color: #979ba5;
          cursor: pointer;
        }

        .active-icon {
          color: #979ba5;
        }

        .no-active-icon {
          color: #c4c6cc;
>>>>>>> 332d3695
        }
      }

      .other {
        margin-top: 21px;
      }

<<<<<<< HEAD
      .custom {
        .title-box {
          width: auto;
          min-width: 80px;
          padding: 0 8px;
          background: #f5f7fa;
          border: none;
          justify-content: center;

          span {
            font-size: 12px;
          }
=======
    .custom {
      .title-box {
        width: auto;
        min-width: 80px;
        padding: 0 8px;
        background: #f5f7fa;
        border: none;
        justify-content: center;

        span {
          font-size: 12px;
>>>>>>> 332d3695
        }
      }
    }
  }
</style><|MERGE_RESOLUTION|>--- conflicted
+++ resolved
@@ -518,7 +518,6 @@
   });
 </script>
 <style lang="less" scoped>
-<<<<<<< HEAD
   .monitor-targets-box {
     display: flex;
     width: 100%;
@@ -546,57 +545,6 @@
           height: 16px;
           border-left: 1px solid #c4c6cc;
         }
-=======
-.monitor-targets-box {
-  display: flex;
-  width: 100%;
-
-  .left-box {
-    width: 60px;
-
-    .item-box {
-      position: relative;
-      width: 44px;
-      height: 22px;
-      margin-top: 31px;
-      font-size: 12px;
-      line-height: 22px;
-      color: #3a84ff;
-      text-align: center;
-      background: #edf4ff;
-      border-radius: 2px;
-
-      .top-bar {
-        position: absolute;
-        top: -16px;
-        left: 20px;
-        width: 0;
-        height: 16px;
-        border-left: 1px solid #c4c6cc;
-      }
-
-      .bottom-bar {
-        position: absolute;
-        bottom: -15px;
-        left: 20px;
-        width: 0;
-        height: 15px;
-        border-left: 1px solid #c4c6cc;
-      }
-    }
-
-    .other {
-      margin-top: 31px;
-    }
-  }
-
-  .right-box {
-    flex: 1;
-
-    .biz {
-      .content {
-        background-color: #fafbfd;
->>>>>>> 332d3695
 
         .bottom-bar {
           position: absolute;
@@ -607,19 +555,15 @@
           border-left: 1px solid #c4c6cc;
         }
       }
-<<<<<<< HEAD
 
       .other {
         margin-top: 31px;
       }
-=======
->>>>>>> 332d3695
     }
 
     .right-box {
       flex: 1;
 
-<<<<<<< HEAD
       .biz {
         .content {
           background-color: #fafbfd;
@@ -630,31 +574,7 @@
             border-top-left-radius: 0;
           }
         }
-=======
-      .left-bar {
-        position: absolute;
-        top: 15px;
-        left: -40px;
-        width: 40px;
-        height: 0;
-        border-bottom: 1px solid #c4c6cc;
->>>>>>> 332d3695
-      }
-
-      .item-box {
-        position: relative;
-        display: flex;
-        width: 100%;
-        height: 32px;
-<<<<<<< HEAD
-=======
-        background: #fafbfd;
-        align-items: center;
-        justify-content: space-between;
-
-        .title-select {
-          width: 100%;
->>>>>>> 332d3695
+      }
 
         .left-bar {
           position: absolute;
@@ -673,59 +593,112 @@
           align-items: center;
           justify-content: space-between;
 
-<<<<<<< HEAD
           .title-select {
             width: 100%;
-=======
-        :deep(.bk-select-tag-wrapper) {
-          gap: 4px;
-        }
-
-        .is-focus {
-          :deep(.bk-select-tag) {
-            border-left-color: #3a84ff;
->>>>>>> 332d3695
 
             :deep(.bk-input) {
-              border-radius: 2px 0 0 2px;
-            }
-          }
-        }
-
-        .content {
-          flex: 1;
+              border-left-width: 0;
+              border-bottom-left-radius: 0;
+              border-top-left-radius: 0;
+            }
+          }
+        }
+
+        .item-box {
+          position: relative;
+          display: flex;
+          width: 100%;
+          height: 32px;
+
+          .left-bar {
+            position: absolute;
+            top: 15px;
+            left: -40px;
+            width: 40px;
+            height: 0;
+            border-bottom: 1px solid #c4c6cc;
+          }
+
+          .title-box {
+            display: flex;
+            width: 80px;
+            height: 32px;
+            background: #fafbfd;
+            align-items: center;
+            justify-content: space-between;
+
+            .title-select {
+              width: 100%;
+
+              :deep(.bk-input) {
+                border-radius: 2px 0 0 2px;
+              }
+            }
+          }
+
+          .content {
+            flex: 1;
+
+            .is-focus {
+              :deep(.bk-select-tag) {
+                border-left-color: #3a84ff;
+
+                &:hover {
+                  border-left-color: #3a84ff;
+                }
+              }
+            }
+
+            :deep(.bk-input) {
+              outline: none;
+            }
+          }
+
+          :deep(.bk-select-tag-wrapper) {
+            gap: 4px;
+          }
 
           .is-focus {
             :deep(.bk-select-tag) {
-              border-left-color: #3a84ff;
+              width: 100%;
+              min-height: 32px;
+              overflow: hidden;
+              border-left-color: transparent;
+              border-bottom-left-radius: 0;
+              border-top-left-radius: 0;
 
               &:hover {
-                border-left-color: #3a84ff;
+                border-left-color: #a4a2a2;
               }
-            }
-          }
-
-<<<<<<< HEAD
-          :deep(.bk-input) {
-            outline: none;
-=======
-          .bk-select-tag-wrapper {
-            height: auto;
-            max-height: 100px;
-            overflow-y: auto;
-            gap: 4px;
->>>>>>> 332d3695
-          }
-
-<<<<<<< HEAD
-          :deep(.bk-select-tag) {
-            width: 100%;
-            min-height: 32px;
-            overflow: hidden;
-            border-left-color: transparent;
-            border-bottom-left-radius: 0;
-            border-top-left-radius: 0;
-
+
+              .bk-select-tag-wrapper {
+                height: auto;
+                max-height: 100px;
+                overflow-y: auto;
+              }
+            }
+
+            .content-custom {
+              display: flex;
+              width: 100%;
+          }
+
+              .condition {
+                width: 60px;
+                height: 32px;
+                line-height: 32px;
+                text-align: center;
+                border: 1px solid #c4c6cc;
+                border-right: none;
+              }
+
+              .bk-tag-input {
+                flex: 1;
+
+                :deep(.bk-tag-input-trigger) {
+                  border-radius: 0;
+                }
+              }
             &:hover {
               border-left-color: #a4a2a2;
             }
@@ -734,26 +707,18 @@
               height: auto;
               max-height: 100px;
               overflow-y: auto;
-            }
-=======
-        .content-custom {
-          display: flex;
-          width: 100%;
-
-          .condition {
-            width: 60px;
-            height: 32px;
-            line-height: 32px;
-            text-align: center;
-            border: 1px solid #c4c6cc;
-            border-right: none;
->>>>>>> 332d3695
-          }
-
-          .content-custom {
+              gap: 4px;
+            }
+          }
+
+          .operate-box {
             display: flex;
-            width: 100%;
-
+            width: 85px;
+            align-items: center;
+            padding-left: 12px;
+
+            .plus {
+              margin-right: 12px;
             .condition {
               width: 60px;
               height: 32px;
@@ -763,16 +728,25 @@
               border-right: none;
             }
 
-            .bk-tag-input {
-              flex: 1;
-
-              :deep(.bk-tag-input-trigger) {
-                border-radius: 0;
-              }
-            }
-          }
-        }
-
+            .icon {
+              font-size: 18px;
+              color: #979ba5;
+              cursor: pointer;
+            }
+
+            .active-icon {
+              color: #979ba5;
+            }
+
+            .no-active-icon {
+              color: #c4c6cc;
+            }
+          }
+        }
+
+        .other {
+          margin-top: 21px;
+        }
         .operate-box {
           display: flex;
           width: 85px;
@@ -783,7 +757,6 @@
             margin-right: 12px;
           }
 
-<<<<<<< HEAD
           .icon {
             font-size: 18px;
             color: #979ba5;
@@ -797,28 +770,8 @@
           .no-active-icon {
             color: #c4c6cc;
           }
-=======
-        .icon {
-          font-size: 18px;
-          color: #979ba5;
-          cursor: pointer;
-        }
-
-        .active-icon {
-          color: #979ba5;
-        }
-
-        .no-active-icon {
-          color: #c4c6cc;
->>>>>>> 332d3695
-        }
-      }
-
-      .other {
-        margin-top: 21px;
-      }
-
-<<<<<<< HEAD
+        }
+
       .custom {
         .title-box {
           width: auto;
@@ -831,21 +784,9 @@
           span {
             font-size: 12px;
           }
-=======
-    .custom {
-      .title-box {
-        width: auto;
-        min-width: 80px;
-        padding: 0 8px;
-        background: #f5f7fa;
-        border: none;
-        justify-content: center;
-
-        span {
-          font-size: 12px;
->>>>>>> 332d3695
         }
       }
     }
   }
+}
 </style>
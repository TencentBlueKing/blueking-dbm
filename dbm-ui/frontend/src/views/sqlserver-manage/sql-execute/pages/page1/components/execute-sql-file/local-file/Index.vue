--- conflicted
+++ resolved
@@ -277,11 +277,7 @@
       selectFileName.value = firstFileName;
     }
 
-<<<<<<< HEAD
-    grammarCheck(params)
-=======
     uploadSql(params)
->>>>>>> 4f2142fa
       .then((data) => {
         const lastUploadFileDataMap = { ...uploadFileDataMap.value };
         Object.keys(data).forEach((realFilePath) => {

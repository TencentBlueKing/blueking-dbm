--- conflicted
+++ resolved
@@ -82,14 +82,10 @@
 
   import { ClusterTypes } from '@common/const';
 
-<<<<<<< HEAD
-  import InstanceSelector, { type InstanceSelectorValues } from '@components/instance-selector-new/Index.vue';
-=======
   import InstanceSelector, {
     type InstanceSelectorValues,
     type IValue,
   } from '@components/instance-selector/Index.vue';
->>>>>>> a90fa556
 
   import RenderData from './components/RenderData/Index.vue';
   import RenderDataRow, { createRowData, type IDataRow } from './components/RenderData/Row.vue';

--- conflicted
+++ resolved
@@ -218,25 +218,6 @@
     InfoBox({
       title: t('确认部署 n 个集群的只读接入层？', { n: totalNum.value }),
       width: 480,
-<<<<<<< HEAD
-      onConfirm: () => {
-        isSubmitting.value = true;
-        createTicket(params)
-          .then((data) => {
-            window.changeConfirm = false;
-            router.push({
-              name: 'SpiderProxySlaveApply',
-              params: {
-                page: 'success',
-              },
-              query: {
-                ticketId: data.id,
-              },
-            });
-          })
-          .finally(() => {
-            isSubmitting.value = false;
-=======
       onConfirm: () =>
         createTicket(params).then((data) => {
           window.changeConfirm = false;
@@ -248,7 +229,6 @@
             query: {
               ticketId: data.id,
             },
->>>>>>> 7efadac8
           });
         }),
     });

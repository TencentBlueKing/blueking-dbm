<!--
 * TencentBlueKing is pleased to support the open source community by making 蓝鲸智云-DB管理系统(BlueKing-BK-DBM) available.
 *
 * Copyright (C) 2017-2023 THL A29 Limited, a Tencent company. All rights reserved.
 *
 * Licensed under the MIT License (the "License"); you may not use this file except in compliance with the License.
 * You may obtain a copy of the License athttps://opensource.org/licenses/MIT
 *
 * Unless required by applicable law or agreed to in writing, software distributed under the License is distributed
 * on an "AS IS" BASIS, WITHOUT WARRANTIES OR CONDITIONS OF ANY KIND, either express or implied. See the License for
 * the specific language governing permissions and limitations under the License.
-->
<template>
  <div class="spider-manage-list-page">
    <div class="operations">
      <div class="mb-16">
        <AuthButton
          action-id="tendbcluster_apply"
          theme="primary"
          @click="handleApply">
          {{ t('实例申请') }}
        </AuthButton>
        <span
          v-bk-tooltips="{
            disabled: hasSelected,
            content: t('请选择集群'),
          }"
          class="inline-block">
          <AuthButton
            action-id="tendbcluster_authorize_rules"
            class="ml-8"
            :disabled="!hasSelected"
            @click="handleShowAuthorize">
            {{ t('批量授权') }}
          </AuthButton>
        </span>
        <span
          v-bk-tooltips="{
            disabled: hasData,
            content: t('请先创建实例'),
          }"
          class="inline-block">
          <AuthButton
            action-id="tendb_excel_authorize_rules"
            class="ml-8"
            :disabled="!hasData"
            @click="handleShowExcelAuthorize">
            {{ t('导入授权') }}
          </AuthButton>
        </span>
        <DropdownExportExcel
          :has-selected="hasSelected"
          :ids="selectedIds"
          type="spider" />
      </div>
      <DbSearchSelect
        v-model="searchValue"
        :data="searchData"
        :placeholder="t('请输入或选择条件搜索')"
        style="width: 320px; margin-left: auto"
        unique-select />
    </div>
    <div
      class="table-wrapper"
      :class="{
        'is-shrink-table': isStretchLayoutOpen,
      }">
      <DbTable
        ref="tableRef"
        :columns="columns"
        :data-source="getTendbClusterList"
        :pagination-extra="paginationExtra"
        :row-class="setRowClass"
        selectable
        :settings="settings"
        @clear-search="clearSearchValue"
        @column-filter="columnFilterChange"
        @column-sort="columnSortChange"
        @selection="handleTableSelected"
        @setting-change="updateTableSettings" />
    </div>
  </div>
  <DbSideslider
    v-model:is-show="isShowScaleUp"
    :disabled-confirm="!isChangeScaleUpForm"
    :title="t('TenDBCluster扩容接入层name', { name: operationData.cluster_name })"
    width="960">
    <ScaleUp
      v-model:is-change="isChangeScaleUpForm"
      :data="operationData" />
  </DbSideslider>
  <DbSideslider
    v-model:is-show="isShowShrink"
    :disabled-confirm="!isChangeShrinkForm"
    :title="t('TenDBCluster缩容接入层name', { name: operationData.cluster_name })"
    width="960">
    <Shrink
      v-model:is-change="isChangeShrinkForm"
      :data="operationData" />
  </DbSideslider>
  <DbSideslider
    v-model:is-show="isShowCapacityChange"
    :disabled-confirm="!isChangeCapacityForm"
    :title="t('TenDBCluster集群容量变更name', { name: operationData.cluster_name })"
    width="960">
    <CapacityChange
      v-model:is-change="isChangeCapacityForm"
      :data="operationData" />
  </DbSideslider>
  <ClusterAuthorize
    v-model="clusterAuthorizeShow"
    :account-type="AccountTypes.TENDBCLUSTER"
    :cluster-types="[ClusterTypes.TENDBCLUSTER]"
    :selected="selected"
    :tab-list="[ClusterTypes.TENDBCLUSTER]"
    @success="handleClearSelected" />
  <ExcelAuthorize
    v-model:is-show="excelAuthorizeShow"
    :cluster-type="ClusterTypes.TENDBCLUSTER"
    :ticket-type="TicketTypes.TENDBCLUSTER_EXCEL_AUTHORIZE_RULES" />
  <EditEntryConfig
    :id="clusterId"
    v-model:is-show="showEditEntryConfig"
    :get-detail-info="getSpiderDetail" />
</template>

<script setup lang="tsx">
  import { Checkbox } from 'bkui-vue';
  import { useI18n } from 'vue-i18n';
  import { useRequest } from 'vue-request';
  import {
    useRoute,
    useRouter,
  } from 'vue-router';

  import TendbClusterModel from '@services/model/spider/tendbCluster';
  import {
    getSpiderDetail,
    getSpiderInstanceList,
    getTendbClusterList,
  } from '@services/source/spider';
  import { createTicket } from '@services/source/ticket';
  import type { ResourceItem } from '@services/types';

  import {
    useCopy,
    useInfo,
    useInfoWithIcon,
    useLinkQueryColumnSerach,
    useStretchLayout,
    useTableSettings,
    useTicketMessage,
  } from '@hooks';

  import { useGlobalBizs } from '@stores';

  import {
    AccountTypes,
    ClusterTypes,
    TicketTypes,
    type TicketTypesStrings,
    UserPersonalSettings,
  } from '@common/const';

  import ClusterAuthorize from '@components/cluster-authorize/ClusterAuthorize.vue';
  import ExcelAuthorize from '@components/cluster-common/ExcelAuthorize.vue';
  import OperationBtnStatusTips from '@components/cluster-common/OperationBtnStatusTips.vue';
  import RenderOperationTag from '@components/cluster-common/RenderOperationTag.vue';
  import EditEntryConfig from '@components/cluster-entry-config/Index.vue';
  import DbStatus from '@components/db-status/index.vue';
  import DropdownExportExcel from '@components/dropdown-export-excel/index.vue';
  import RenderInstances from '@components/render-instances/RenderInstances.vue';
  import TextOverflowLayout from '@components/text-overflow-layout/Index.vue';

  import {
    getSearchSelectorParams,
    isRecentDays,
    messageWarn,
  } from '@utils';

  import CapacityChange from './components/CapacityChange.vue';
  import ScaleUp from './components/ScaleUp.vue';
  import Shrink from './components/Shrink.vue';

  interface IColumn {
    data: TendbClusterModel
  }

  const route = useRoute();
  const router = useRouter();
  const { t, locale } = useI18n();
  const {
    isOpen: isStretchLayoutOpen,
    splitScreen: stretchLayoutSplitScreen,
  } = useStretchLayout();
  const { currentBizId } = useGlobalBizs();
  const copy = useCopy();
  const ticketMessage = useTicketMessage();
  const {
    columnAttrs,
    searchAttrs,
    searchValue,
    sortValue,
    columnFilterChange,
    columnSortChange,
    clearSearchValue,
  } = useLinkQueryColumnSerach(ClusterTypes.TENDBCLUSTER, [
    'bk_cloud_id',
    'db_module_id',
    'major_version',
    'region',
    'time_zone',
  ], () => fetchTableData());

  const clusterId = defineModel<number>('clusterId');

  const tableRef = ref();
  const isShowScaleUp = ref(false);
  const isShowShrink = ref(false);
  const isShowCapacityChange = ref(false);
  const isChangeScaleUpForm = ref(false);
  const isChangeShrinkForm = ref(false);
  const isChangeCapacityForm = ref(false);
  const removeMNTInstanceIds = ref<number[]>([]);
  const excelAuthorizeShow = ref(false);
  const showEditEntryConfig = ref(false);
  const clusterAuthorizeShow = ref(false);

  const selected = shallowRef<ResourceItem[]>([]);
  const operationData = shallowRef({} as TendbClusterModel);

  const hasSelected = computed(() => selected.value.length > 0);
  const selectedIds = computed(() => selected.value.map(item => item.id));
  const hasData = computed(() => tableRef.value?.getData().length > 0);
  const isCN = computed(() => locale.value === 'zh-cn');
  const searchData = computed(() => [
    {
      name: 'ID',
      id: 'id',
    },
    {
      name: 'IP',
      id: 'ip',
      multiple: true,
    },
    {
      name: t('实例'),
      id: 'instance',
      multiple: true,
    },
    {
      name: t('访问入口'),
      id: 'domain',
      multiple: true,
    },
    {
      name: t('集群名称'),
      id: 'name',
      multiple: true,
    },
    {
      name: t('管控区域'),
      id: 'bk_cloud_id',
      multiple: true,
      children: searchAttrs.value.bk_cloud_id,
    },
    {
      name: t('状态'),
      id: 'status',
      multiple: true,
      children: [
        {
          id: 'normal',
          name: t('正常'),
        },
        {
          id: 'abnormal',
          name: t('异常'),
        },
      ],
    },
    {
      name: t('版本'),
      id: 'major_version',
      multiple: true,
      children: searchAttrs.value.major_version,
    },
    {
      name: t('地域'),
      id: 'region',
      multiple: true,
      children: searchAttrs.value.region,
    },
    {
      name: t('时区'),
      id: 'time_zone',
      multiple: true,
      children: searchAttrs.value.time_zone,
    },
  ]);
  const paginationExtra = computed(() => {
    if (isStretchLayoutOpen.value) {
      return { small: false };
    }

    return {
      small: true,
      align: 'left',
      layout: ['total', 'limit', 'list'],
    };
  });
  const tableOperationWidth = computed(() => {
    if (!isStretchLayoutOpen.value) {
      return isCN.value ? 200 : 300;
    }
    return 60;
  });
  const searchIp = computed<string[]>(() => {
    const ipObj = searchValue.value.find(item => item.id === 'ip');
    if (ipObj && ipObj.values) {
      return [ipObj.values[0].id];
    }
    return [];
  });
  const columns = computed(() => [
    {
      label: 'ID',
      field: 'id',
      fixed: 'left',
      width: 80,
    },
    {
      label: t('主访问入口'),
      field: 'master_domain',
      fixed: 'left',
      width: 200,
      minWidth: 200,
      showOverflowTooltip: false,
      render: ({ data }: IColumn) => (
        <TextOverflowLayout>
          {{
            default: () => (
              <auth-button
                action-id="tendbcluster_view"
                resource={data.id}
                permission={data.permission.tendbcluster_view}
                text
                theme="primary"
                onClick={() => handleToDetails(data.id)}>
                {data.masterDomainDisplayName}
              </auth-button>
            ),
            append: () => (
              <>
                {data.master_domain && (
                  <db-icon
                    type="copy"
                    v-bk-tooltips={t('复制主访问入口')}
                    onClick={() => copy(data.masterDomainDisplayName)} />
                )}
                <auth-button
                  v-bk-tooltips={t('修改入口配置')}
                  action-id="access_entry_edit"
                  resource="tendbcluster"
                  permission={data.permission.access_entry_edit}
                  text
                  theme="primary"
                  onClick={() => handleOpenEntryConfig(data)}>
                  <db-icon type="edit" />
                </auth-button>
              </>
            ),
          }}
        </TextOverflowLayout>
      ),
    },
    {
      label: t('集群名称'),
      field: 'cluster_name',
      minWidth: 200,
      fixed: 'left',
      showOverflowTooltip: false,
      render: ({ data }: IColumn) => (
        <div class="cluster-name-container">
          <div
            class="cluster-name text-overflow"
            v-overflow-tips>
            <span>
              {data.cluster_name}
            </span>
          </div>
          {data.temporary_info?.source_cluster && <bk-popover theme="light" placement="top" width={280}>
            {{
              default: () => <db-icon type="clone" style="color: #1CAB88;margin-left: 5px;cursor: pointer;"/>,
              content: (
                <div class="struct-cluster-source-popover">
                  <div class="title">{t('构造集群')}</div>
                  <div class="item-row">
                    <div class="label">{t('构造源集群')}：</div>
                    <div class="content">
                      <bk-overflow-title type="tips">{data.temporary_info?.source_cluster}</bk-overflow-title>
                      </div>
                  </div>
                  <div class="item-row">
                    <div class="label">{t('关联单据')}：</div>
                    <div class="content" style="color: #3A84FF;" onClick={() => handleClickRelatedTicket(data.temporary_info.ticket_id)}>{data.temporary_info.ticket_id}</div>
                  </div>
                </div>
              ),
            }}
          </bk-popover>}
          <div class="cluster-tags">
            {
              data.operationTagTips.map(item => <RenderOperationTag class="cluster-tag ml-4" data={item}/>)
            }
            {
              data.isOffline && !data.isStarting && (
                <db-icon
                svg
                type="yijinyong"
                class="cluster-tag"
                style="width: 38px; height: 16px;" />
               )
            }
            {
              isRecentDays(data.create_at, 24 * 3)
                ? <span class="glob-new-tag cluster-tag" data-text="NEW" />
                : null
            }
          </div>
          <db-icon
            type="copy"
            v-bk-tooltips={t('复制集群名称')}
            onClick={() => copy(data.cluster_name)} />
        </div>
      ),
    },
    {
      label: t('从访问入口'),
      field: 'slave_domain',
      minWidth: 200,
      showOverflowTooltip: false,
      render: ({ data }: IColumn) => (
        <div class="domain">
          <span
            class="text-overflow"
            v-overflow-tips>
            {data.slaveDomainDisplayName || '--'}
          </span>
          {
            data.slave_domain
            && (
              <db-icon
                type="copy"
                v-bk-tooltips={t('复制从访问入口')}
                onClick={() => copy(data.slaveDomainDisplayName)} />
            )
          }
          <auth-button
            v-bk-tooltips={t('修改入口配置')}
            action-id="access_entry_edit"
            resource="tendbcluster"
            permission={data.permission.access_entry_edit}
            text
            theme="primary"
            onClick={() => handleOpenEntryConfig(data)}>
            <db-icon type="edit" />
          </auth-button>
        </div>
      ),
    },
    // {
    //   label: t('MySQL版本'),
    //   field: 'version',
    //   width: 120,
    //   render: ({ data }: IColumn) => data.major_version,
    // },
    {
      label: t('管控区域'),
      width: 120,
      field: 'bk_cloud_name',
      filter: {
        list: columnAttrs.value.bk_cloud_id,
      },
    },
    {
      label: t('状态'),
      field: 'status',
      minWidth: 100,
      filter: {
        list: [
          {
            value: 'normal',
            text: t('正常'),
          },
          {
            value: 'abnormal',
            text: t('异常'),
          },
        ],
      },
      render: ({ data }: IColumn) => {
        const info = data.status === 'normal' ? { theme: 'success', text: t('正常') } : { theme: 'danger', text: t('异常') };
        return <DbStatus theme={info.theme}>{info.text}</DbStatus>;
      },
    },
    {
      label: 'Spider Master',
      field: 'spider_master',
      minWidth: 180,
      showOverflowTooltip: false,
      render: ({ data }: IColumn) => {
        if (data.spider_master.length === 0) return '--';
        return (
          <RenderInstances
            highlightIps={searchIp.value}
            data={data.spider_master}
            title={t('【inst】实例预览', {
              inst: data.master_domain, title: 'Spider Master',
            })}
            role="spider_master"
            clusterId={data.id}
            dataSource={getSpiderInstanceList}
          />
        );
      },
    },
    {
      label: 'Spider Slave',
      field: 'spider_slave',
      minWidth: 180,
      showOverflowTooltip: false,
      render: ({ data }: IColumn) => {
        if (data.spider_slave.length === 0) return '--';
        return (
          <RenderInstances
            highlightIps={searchIp.value}
            data={data.spider_slave}
            title={t('【inst】实例预览', {
              inst: data.master_domain, title: 'Spider slave',
            })}
            role="spider_slave"
            clusterId={data.id}
            dataSource={getSpiderInstanceList}
          />
        );
      },
    },
    {
      label: t('运维节点'),
      field: 'spider_mnt',
      minWidth: 180,
      showOverflowTooltip: false,
      render: ({ data }: IColumn) => {
        if (data.spider_mnt.length === 0) return '--';
        return (
          <RenderInstances
            highlightIps={searchIp.value}
            data={data.spider_mnt}
            title={t('【inst】实例预览', {
              inst: data.master_domain, title: t('运维节点'),
            })}
            role="spider_mnt"
            clusterId={data.id}
            dataSource={getSpiderInstanceList}
          />
        );
      },
    },
    {
      label: 'RemoteDB',
      field: 'remote_db',
      minWidth: 220,
      showOverflowTooltip: false,
      render: ({ data }: IColumn) => {
        if (data.remote_db.length === 0) return '--';
        return (
          <RenderInstances
            highlightIps={searchIp.value}
            data={data.remote_db}
            title={t('【inst】实例预览', { inst: data.master_domain, title: 'RemoteDB' })}
            role="remote_master"
            clusterId={data.id}
            dataSource={getSpiderInstanceList}>
            {{
              default: ({ data }: { data:TendbClusterModel['remote_db'][0] }) => {
                if (data.shard_id !== undefined) {
                  return `${data.instance}(%_${data.shard_id})`;
                }
                return data.instance;
              },
            }}
          </RenderInstances>
        );
      },
    },
    {
      label: 'RemoteDR',
      field: 'remote_dr',
      minWidth: 220,
      showOverflowTooltip: false,
      render: ({ data }: IColumn) => {
        if (data.remote_dr.length === 0) return '--';
        return (
          <RenderInstances
            highlightIps={searchIp.value}
            data={data.remote_dr}
            title={t('【inst】实例预览', { inst: data.master_domain, title: 'RemoteDR' })}
            role="remote_slave"
            clusterId={data.id}
            dataSource={getSpiderInstanceList}>
            {{
              default: ({ data }: { data:TendbClusterModel['remote_dr'][0] }) => {
                if (data.shard_id !== undefined) {
                  return `${data.instance}(%_${data.shard_id})`;
                }
                return data.instance;
              },
            }}
          </RenderInstances>
        );
      },
    },
    {
      label: t('版本'),
      field: 'major_version',
      minWidth: 100,
      filter: {
        list: columnAttrs.value.major_version,
      },
      render: ({ data }: IColumn) => <span>{data.major_version || '--'}</span>,
    },
    {
      label: t('地域'),
      field: 'region',
      minWidth: 100,
      filter: {
        list: columnAttrs.value.region,
      },
      render: ({ data }: IColumn) => <span>{data.region || '--'}</span>,
    },
    {
      label: t('创建人'),
      field: 'creator',
      width: 140,
      render: ({ data }: IColumn) => <span>{data.creator || '--'}</span>,
    },
    {
      label: t('部署时间'),
      field: 'create_at',
      sort: true,
      width: 160,
      render: ({ data }: IColumn) => <span>{data.createAtDisplay || '--'}</span>,
    },
    {
      label: t('时区'),
      field: 'cluster_time_zone',
      width: 100,
      filter: {
        list: columnAttrs.value.time_zone,
      },
      render: ({ data }: IColumn) => <span>{data.cluster_time_zone || '--'}</span>,
    },
    {
      label: t('操作'),
      field: '',
      width: tableOperationWidth.value,
      fixed: isStretchLayoutOpen.value ? false : 'right',
      render: ({ data }: IColumn) => {
        const getOperations = (theme = 'primary') => {
          const operations = [
            <OperationBtnStatusTips data={data}>
              <auth-button
                text
                class="mr-8"
                theme={theme}
                action-id="tendbcluster_node_rebalance"
                disabled={data.operationDisabled}
                onClick={() => handleShowCapacityChange(data)}>
                { t('集群容量变更') }
              </auth-button>
            </OperationBtnStatusTips>,
          ];
          if (data.isOffline) {
            operations.push(...[
              <OperationBtnStatusTips data={data}>
                <auth-button
                  text
                  theme={theme}
                  action-id="tendbcluster_enable_disable"
                  disabled={data.isStarting}
                  permission={data.permission.tendbcluster_enable_disable}
                  resource={data.id}
                  class="mr-8"
                  onClick={() => handleChangeClusterOnline(TicketTypes.TENDBCLUSTER_ENABLE, data)}>
                  { t('启用') }
                </auth-button>
              </OperationBtnStatusTips>,
              <OperationBtnStatusTips data={data}>
                <auth-button
                  text
                  theme={theme}
                  action-id="tendbcluster_destroy"
                  disabled={Boolean(data.operationTicketId)}
                  permission={data.permission.tendbcluster_destroy}
                  resource={data.id}
                  class="mr-8"
                  onClick={() => handleDeleteCluster(data)}>
                  { t('删除') }
              </auth-button>
              </OperationBtnStatusTips>,
            ]);
          }
          return operations;
        };
        const getDropdownOperations = () => {
          const operations = [
            <OperationBtnStatusTips
              data={data}
              disabled={!data.isOffline}>
              <auth-button
                text
                disabled={data.isOffline}
                class="mr-8"
                action-id="tendbcluster_spider_add_nodes"
                onClick={() => handleShowScaleUp(data)}>
                { t('扩容接入层') }
              </auth-button>
            </OperationBtnStatusTips>,
            <OperationBtnStatusTips
              data={data}
              disabled={!data.isOffline}>
              <auth-button
                text
                disabled={data.isOffline}
                class="mr-8"
                action-id="tendbcluster_spider_reduce_nodes"
                onClick={() => handleShowShrink(data)}>
                { t('缩容接入层') }
              </auth-button>
            </OperationBtnStatusTips>,
          ];
          if (data.spider_mnt.length > 0) {
            operations.push((
              <auth-button
                text
                class="mr-8"
                action-id="tendbcluster_spider_mnt_destroy"
                onClick={() => handleRemoveMNT(data)}>
                { t('下架运维节点') }
              </auth-button>
            ));
          }
          if (data.spider_slave.length > 0) {
            operations.push((
              <auth-button
                text
                class="mr-8"
                action-id="tendb_spider_slave_destroy"
                onClick={() => handleDestroySlave(data)}>
                { t('下架只读集群') }
              </auth-button>
            ));
          }
          operations.push((
            <OperationBtnStatusTips data={data}>
              <auth-button
                text
                disabled={data.operationDisabled}
                class="mr-8"
                action-id="tendbcluster_enable_disable"
                permission={data.permission.tendbcluster_enable_disable}
                resource={data.id}
                onClick={() => handleChangeClusterOnline(TicketTypes.TENDBCLUSTER_DISABLE, data)}>
                { t('禁用') }
              </auth-button>
            </OperationBtnStatusTips>
          ));

          return data.isOnline ? operations : [];
        };

        const renderDropdownOperations = getDropdownOperations();

        return (
          <>
            { getOperations() }
            {
              renderDropdownOperations.length > 0
                ? (
                  <bk-dropdown
                    class="operations-more"
                    trigger="click"
                    popover-options={{ zIndex: 10 }}
                  >
                    {{
                      default: () => <db-icon type="more" />,
                      content: () => (
                        <bk-dropdown-menu class="operations-menu">
                          {
                            renderDropdownOperations.map(opt => <bk-dropdown-item>{opt}</bk-dropdown-item>)
                          }
                        </bk-dropdown-menu>
                      ),
                    }}
                  </bk-dropdown>
                )
                : null
            }
          </>
        );
      },
    },
  ]);

  const handleOpenEntryConfig = (row: TendbClusterModel) => {
    showEditEntryConfig.value  = true;
    clusterId.value = row.id;
  };

  const handleClickRelatedTicket = (billId: number) => {
    const route = router.resolve({
      name: 'SelfServiceMyTickets',
      query: {
        id: billId,
      },
    });
    window.open(route.href);
  };

  // 设置行样式
  const setRowClass = (row: TendbClusterModel) => {
    const classList = [row.phase === 'offline' ? 'is-offline' : ''];
    const newClass = isRecentDays(row.create_at, 24 * 3) ? 'is-new-row' : '';
    classList.push(newClass);
    if (row.id === clusterId.value) {
      classList.push('is-selected-row');
    }
    return classList.filter(cls => cls).join(' ');
  };

  // 设置用户个人表头信息
  const defaultSettings = {
    fields: (columns.value || []).filter(item => item.field).map(item => ({
      label: item.label as string,
      field: item.field as string,
      disabled: ['master_domain'].includes(item.field as string),
    })),
    checked: (columns.value || []).map(item => item.field).filter(key => !!key && key !== 'id') as string[],
    showLineHeight: false,
    trigger: 'manual' as const,
  };

  const {
    settings,
    updateTableSettings,
  } = useTableSettings(UserPersonalSettings.TENDBCLUSTER_TABLE_SETTINGS, defaultSettings);

  let isInitData = true;
  const fetchTableData = () => {
    tableRef.value?.fetchData({
      ...getSearchSelectorParams(searchValue.value),
    }, { ...sortValue }, isInitData);
    isInitData = false;

    return Promise.resolve([]);
  };

  // 设置轮询
  useRequest(fetchTableData, {
    pollingInterval: 10000,
  });

  // 查看集群详情
  const handleToDetails = (id: number) => {
    stretchLayoutSplitScreen();
    clusterId.value = id;
  };

  // 集群扩容
  const handleShowScaleUp = (data: TendbClusterModel) => {
    isShowScaleUp.value = true;
    operationData.value = data;
  };

  // 集群缩容
  const handleShowShrink = (data: TendbClusterModel) => {
    isShowShrink.value = true;
    operationData.value = data;
  };

  // 集群容量变更
  const handleShowCapacityChange = (data: TendbClusterModel) => {
    isShowCapacityChange.value = true;
    operationData.value = data;
  };

  // 下架运维节点
  const handleRemoveMNT = (data: TendbClusterModel) => {
    useInfo({
      width: 480,
      title: t('确认下架运维节点'),
      content: () => (
        <>
          <p>{t('下架后将无法再访问_请谨慎操作')}</p>
          <div style="text-align: left; padding: 0 24px;">
            <p class="pt-12" style="font-size: 12px;">{t('请勾选要下架的运维节点')}</p>
            <Checkbox.Group class="mnt-checkbox-group" style="flex-wrap: wrap;" v-model={removeMNTInstanceIds.value}>
              {
                data.spider_mnt.map(item => <Checkbox label={item.bk_instance_id}>{item.instance}</Checkbox>)
              }
            </Checkbox.Group>
          </div>
        </>
      ),
      confirmTxt: t('下架'),
      onConfirm: () => {
        if (removeMNTInstanceIds.value.length === 0) {
          messageWarn(t('请勾选要下架的运维节点'));
          return false;
        }
        return createTicket({
          bk_biz_id: currentBizId,
          ticket_type: 'TENDBCLUSTER_SPIDER_MNT_DESTROY',
          details: {
            is_safe: true,
            infos: [
              {
                cluster_id: data.id,
                spider_ip_list: data.spider_mnt
                  .filter(item => removeMNTInstanceIds.value.includes(item.bk_instance_id))
                  .map(item => ({
                    ip: item.ip,
                    bk_cloud_id: item.bk_cloud_id,
                  })),
              },
            ],
          },
        })
          .then((res) => {
            ticketMessage(res.id);
            removeMNTInstanceIds.value = [];
            return true;
          })
          .catch(() => false);
      },
      onCancel: () => {
        removeMNTInstanceIds.value = [];
      },
    });
  };

  // 下架只读集群
  const handleDestroySlave = (data: TendbClusterModel) => {
    useInfoWithIcon({
      type: 'warnning',
      title: t('确认下架只读集群'),
      content: t('下架后将无法访问只读集群'),
      onConfirm: () => createTicket({
        bk_biz_id: currentBizId,
        ticket_type: 'TENDBCLUSTER_SPIDER_SLAVE_DESTROY',
        details: {
          is_safe: true,
          cluster_ids: [data.id],
        },
      })
        .then((res) => {
          ticketMessage(res.id);
          return true;
        })
        .catch(() => false),
    });
  };

  // 集群启停
  const handleChangeClusterOnline = (type: TicketTypesStrings, data: TendbClusterModel) => {
    if (!type) return;

    const isOpen = type === TicketTypes.TENDBCLUSTER_ENABLE;
    const title = isOpen ? t('确定启用该集群') : t('确定禁用该集群');
    useInfoWithIcon({
      type: 'warnning',
      title,
      content: () => (
        <div style="word-break: all;">
          {
            isOpen
              ? <p>{t('集群【name】启用后将恢复访问', { name: data.cluster_name })}</p>
              : <p>{t('集群【name】被禁用后将无法访问_如需恢复访问_可以再次「启用」', { name: data.cluster_name })}</p>
          }
        </div>
      ),
      onConfirm: () => createTicket({
        bk_biz_id: currentBizId,
        ticket_type: type,
        details: {
          cluster_ids: [data.id],
        },
      })
        .then((res) => {
          ticketMessage(res.id);
          return true;
        })
        .catch(() => false),
    });
  };

  // 删除集群
  const handleDeleteCluster = (data: TendbClusterModel) => {
    const { cluster_name: name } = data;
    useInfoWithIcon({
      type: 'warnning',
      title: t('确定删除该集群'),
      confirmTxt: t('删除'),
      confirmTheme: 'danger',
      content: () => (
        <div style="word-break: all; text-align: left; padding-left: 16px;">
          <p>{t('集群【name】被删除后_将进行以下操作', { name })}</p>
          <p>{t('1_删除xx集群', { name })}</p>
          <p>{t('2_删除xx实例数据_停止相关进程', { name })}</p>
          <p>3. {t('回收主机')}</p>
        </div>
      ),
      onConfirm: () => createTicket({
        bk_biz_id: currentBizId,
        ticket_type: TicketTypes.TENDBCLUSTER_DESTROY,
        details: {
          cluster_ids: [data.id],
        },
      })
        .then((res) => {
          ticketMessage(res.id);
          return true;
        })
        .catch(() => false),
    });
  };

  // 申请实例
  const handleApply = () => {
    router.push({
      name: 'spiderApply',
      query: {
        bizId: currentBizId,
        from: route.name as string,
      },
    });
  };

  const handleTableSelected = (data: ResourceItem, list: ResourceItem[]) => {
    selected.value = list;
  };

  const handleShowAuthorize = () => {
    clusterAuthorizeShow.value = true;
  };

  const handleClearSelected = () => {
    tableRef.value.clearSelected();
    selected.value = [];
  };


  const handleShowExcelAuthorize = () => {
    excelAuthorizeShow.value = true;
  };

  onMounted(() => {
    if (!clusterId.value && route.query.id) {
      handleToDetails(Number(route.query.id));
    }
  });
</script>

<style lang="less" scoped>
<<<<<<< HEAD
  .spider-manage-list-page {
    height: 100%;
    padding: 24px 0;
    margin: 0 24px;
    overflow: hidden;
=======
.spider-manage-list-page {
  height: 100%;
  padding: 24px 0;
  margin: 0 24px;
  overflow: hidden;

  .operations {
    display: flex;
    margin-bottom: 16px;
    flex-wrap: wrap;

    .bk-search-select {
      flex: 1;
      max-width: 500px;
      min-width: 320px;
      margin-left: auto;
    }

  }

  .is-shrink-table {
    :deep(.bk-table-body) {
      overflow: hidden auto;
    }
  }

  :deep(.cell) {
    line-height: normal !important;
>>>>>>> d94b1a83

    .operations {
      display: flex;
      margin-bottom: 16px;
      flex-wrap: wrap;
    }

    .is-shrink-table {
      :deep(.bk-table-body) {
        overflow: hidden auto;
      }
    }

    :deep(.cell) {
      line-height: normal !important;

      .domain {
        display: flex;
        align-items: center;
      }

      .db-icon-copy,
      .db-icon-edit {
        display: none;
        margin-left: 4px;
        color: @primary-color;
        cursor: pointer;
      }

      .operations-more {
        .db-icon-more {
          display: block;
          font-size: @font-size-normal;
          color: @default-color;
          cursor: pointer;

          &:hover {
            background-color: @bg-disable;
            border-radius: 2px;
          }
        }
      }
    }

    :deep(tr:hover) {
      .db-icon-copy,
      .db-icon-edit {
        display: inline-block !important;
      }
    }

    :deep(.is-offline) {
      a {
        color: @gray-color;
      }

      .cell {
        color: @disable-color;
      }
    }

    :deep(.cluster-name-container) {
      display: flex;
      align-items: center;
      padding: 8px 0;
      overflow: hidden;

      .cluster-name {
        line-height: 16px;

        &__alias {
          color: @light-gray;
        }
      }

      .cluster-tags {
        display: flex;
        margin-left: 4px;
        align-items: center;
        flex-wrap: wrap;
      }

      .cluster-tag {
        margin: 2px;
        flex-shrink: 0;
      }
    }
  }
</style>

<style lang="less">
  .operations-menu {
    .bk-button {
      width: 100%;
      justify-content: flex-start;
    }
  }

  .mnt-checkbox-group {
    flex-wrap: wrap;

    .bk-checkbox {
      margin-top: 8px;
      margin-left: 0;
      flex: 0 0 50%;
    }
  }

  .struct-cluster-source-popover {
    display: flex;
    width: 100%;
    flex-direction: column;
    gap: 12px;
    padding: 2px 0;

    .title {
      font-size: 12px;
      font-weight: 700;
      color: #313238;
    }

    .item-row {
      display: flex;
      width: 100%;
      align-items: center;
      overflow: hidden;

      .label {
        width: 72px;
        text-align: right;
      }

      .content {
        flex: 1;
        overflow: hidden;
        cursor: pointer;
      }
    }
  }
</style><|MERGE_RESOLUTION|>--- conflicted
+++ resolved
@@ -1073,13 +1073,6 @@
 </script>
 
 <style lang="less" scoped>
-<<<<<<< HEAD
-  .spider-manage-list-page {
-    height: 100%;
-    padding: 24px 0;
-    margin: 0 24px;
-    overflow: hidden;
-=======
 .spider-manage-list-page {
   height: 100%;
   padding: 24px 0;
@@ -1108,7 +1101,55 @@
 
   :deep(.cell) {
     line-height: normal !important;
->>>>>>> d94b1a83
+
+    .domain {
+      display: flex;
+      align-items: center;
+    }
+
+    .db-icon-copy, .db-icon-edit {
+      display: none;
+      margin-left: 4px;
+      color: @primary-color;
+      cursor: pointer;
+    }
+
+    .operations-more {
+      .db-icon-more {
+        display: block;
+        font-size: @font-size-normal;
+        color: @default-color;
+        cursor: pointer;
+
+        &:hover {
+          background-color: @bg-disable;
+          border-radius: 2px;
+        }
+      }
+    }
+  }
+
+  :deep(tr:hover) {
+    .db-icon-copy, .db-icon-edit {
+      display: inline-block !important;
+    }
+  }
+
+  :deep(.is-offline) {
+    a {
+      color: @gray-color;
+    }
+
+    .cell {
+      color: @disable-color;
+    }
+  }
+
+  :deep(.cluster-name-container) {
+    display: flex;
+    align-items: center;
+    padding: 8px 0;
+    overflow: hidden;
 
     .operations {
       display: flex;
@@ -1197,6 +1238,7 @@
       }
     }
   }
+}
 </style>
 
 <style lang="less">

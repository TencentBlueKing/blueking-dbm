<!--
 * TencentBlueKing is pleased to support the open source community by making 蓝鲸智云-DB管理系统(BlueKing-BK-DBM) available.
 *
 * Copyright (C) 2017-2023 THL A29 Limited, a Tencent company. All rights reserved.
 *
 * Licensed under the MIT License (the "License"); you may not use this file except in compliance with the License.
 * You may obtain a copy of the License athttps://opensource.org/licenses/MIT
 *
 * Unless required by applicable law or agreed to in writing, software distributed under the License is distributed
 * on an "AS IS" BASIS, WITHOUT WARRANTIES OR CONDITIONS OF ANY KIND, either express or implied. See the License for
 * the specific language governing permissions and limitations under the License.
-->

<template>
  <TableEditInput
    ref="editRef"
    :model-value="modelValue?.domain"
    :placeholder="t('请输入集群')"
    :rules="rules" />
</template>
<script lang="ts">
  const clusterIdMemo: { [key: string]: Record<string, boolean> } = {};
</script>
<script setup lang="ts">
  import { onBeforeUnmount, ref, watch } from 'vue';
  import { useI18n } from 'vue-i18n';

  import type TendbClusterModel from '@services/model/spider/tendbCluster';
  import { filterClusters } from '@services/source/dbbase';

  import { useGlobalBizs } from '@stores';

  import TableEditInput from '@views/spider-manage/common/edit/Input.vue';

  import { random } from '@utils';

  import type { IDataRow } from './Row.vue';

  interface Exposes {
<<<<<<< HEAD
    getValue: () => Record<'cluster_id', number>
=======
    getValue: () => Array<number>;
>>>>>>> 12cb66a9
  }

  const modelValue = defineModel<IDataRow['clusterData']>();

  const instanceKey = `render_cluster_${random()}`;
  clusterIdMemo[instanceKey] = {};

  const { t } = useI18n();
  const { currentBizId } = useGlobalBizs();

  const editRef = ref();

  const rules = [
    {
      validator: (value: string) => {
        if (value) {
          return true;
        }
        modelValue.value = undefined;
        return false;
      },
      message: t('目标集群不能为空'),
    },
    {
      validator: (value: string) =>
        filterClusters<TendbClusterModel>({
          exact_domain: value,
          bk_biz_id: currentBizId,
        }).then((data) => {
          if (data.length > 0) {
            const [clusterData] = data;
            modelValue.value = {
              id: clusterData.id,
              domain: clusterData.master_domain,
              bkCloudId: clusterData.bk_cloud_id,
              bkCloudName: clusterData.bk_cloud_name,
            };
            return true;
          }
          return false;
        }),
      message: t('目标集群不存在'),
    },
    {
      validator: () => {
        const currentClusterSelectMap = clusterIdMemo[instanceKey];
        const otherClusterMemoMap = { ...clusterIdMemo };
        delete otherClusterMemoMap[instanceKey];

        const otherClusterIdMap = Object.values(otherClusterMemoMap).reduce(
          (result, item) => ({
            ...result,
            ...item,
          }),
          {} as Record<string, boolean>,
        );

        const currentSelectClusterIdList = Object.keys(currentClusterSelectMap);
        for (let i = 0; i < currentSelectClusterIdList.length; i++) {
          if (otherClusterIdMap[currentSelectClusterIdList[i]]) {
            return false;
          }
        }
        return true;
      },
      message: t('目标集群重复'),
    },
  ];

  // 同步外部值
  watch(
    modelValue,
    () => {
      if (modelValue.value) {
        clusterIdMemo[instanceKey][modelValue.value.id] = true;
      }
    },
    {
      immediate: true,
    },
  );

  onBeforeUnmount(() => {
    delete clusterIdMemo[instanceKey];
  });

  defineExpose<Exposes>({
    getValue() {
<<<<<<< HEAD
      return editRef.value
        .getValue()
        .then(() => ({
          cluster_id: modelValue.value!.id,
        }))
        .catch(() => Promise.reject({
          cluster_id: modelValue.value?.id,
        }));
=======
      return editRef.value.getValue().then(() => ({
        cluster_id: modelValue.value!.id,
      }));
>>>>>>> 12cb66a9
    },
  });
</script><|MERGE_RESOLUTION|>--- conflicted
+++ resolved
@@ -37,11 +37,7 @@
   import type { IDataRow } from './Row.vue';
 
   interface Exposes {
-<<<<<<< HEAD
-    getValue: () => Record<'cluster_id', number>
-=======
-    getValue: () => Array<number>;
->>>>>>> 12cb66a9
+    getValue: () => Record<'cluster_id', number>;
   }
 
   const modelValue = defineModel<IDataRow['clusterData']>();
@@ -130,20 +126,16 @@
 
   defineExpose<Exposes>({
     getValue() {
-<<<<<<< HEAD
       return editRef.value
         .getValue()
         .then(() => ({
           cluster_id: modelValue.value!.id,
         }))
-        .catch(() => Promise.reject({
-          cluster_id: modelValue.value?.id,
-        }));
-=======
-      return editRef.value.getValue().then(() => ({
-        cluster_id: modelValue.value!.id,
-      }));
->>>>>>> 12cb66a9
+        .catch(() =>
+          Promise.reject({
+            cluster_id: modelValue.value?.id,
+          }),
+        );
     },
   });
 </script>
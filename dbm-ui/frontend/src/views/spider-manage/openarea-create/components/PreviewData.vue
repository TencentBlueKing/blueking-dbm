--- conflicted
+++ resolved
@@ -147,24 +147,4 @@
       });
     },
   });
-<<<<<<< HEAD
-</script>
-=======
-</script>
-<style lang="less" scoped>
-.openarea-create-table {
-  :deep(.rules-main) {
-    width: 100%;
-    display: flex;
-    align-items: center;
-    justify-content: space-between;
-
-    .error-icon {
-      font-size: 14px;
-      color: #ea3636;
-      cursor: pointer;
-    }
-  }
-}
-</style>
->>>>>>> a90fa556
+</script>
<!--
 * TencentBlueKing is pleased to support the open source community by making 蓝鲸智云-DB管理系统(BlueKing-BK-DBM) available.
 *
 * Copyright (C) 2017-2023 THL A29 Limited, a Tencent company. All rights reserved.
 *
 * Licensed under the MIT License (the "License"); you may not use this file except in compliance with the License.
 * You may obtain a copy of the License athttps://opensource.org/licenses/MIT
 *
 * Unless required by applicable law or agreed to in writing, software distributed under the License is distributed
 * on an "AS IS" BASIS, WITHOUT WARRANTIES OR CONDITIONS OF ANY KIND, either express or implied. See the License for
 * the specific language governing permissions and limitations under the License.
-->

<template>
  <BkFormItem
    :label="t('SQL文件')"
    property="execute_sql_files"
    required
    :rules="rules">
    <template #labelAppend>
      <span style="font-size: 12px; font-weight: normal; color: #8a8f99">
        （{{ t('最终执行结果以SQL文件内容为准') }}）
      </span>
    </template>
    <div class="sql-execute-local-file">
      <div style="margin-bottom: 16px">
        <BkButton @click="handleSelectLocalFile">
          <DbIcon
            style="margin-right: 3px"
            type="add" />
          <span>{{ t('添加文件') }}</span>
        </BkButton>
        <span style="margin-left: 12px; font-size: 12px; color: #8a8f99">
          {{
            $t(
              '仅支持_sql文件_文件名不能包含空格_上传后_SQL执行顺序默认为从上至下_可拖动文件位置_变换文件的执行顺序文件',
            )
          }}
        </span>
      </div>
      <div
        v-if="uploadFileNameList.length > 0"
        class="editor-layout">
        <div class="editor-layout-left">
          <RenderFileList
            v-model="selectFileName"
            :data="uploadFileNameList"
            :file-data="uploadFileDataMap"
            @remove="handleRemove"
            @sort="handleFileSortChange" />
        </div>
        <div class="editor-layout-right">
          <BkLoading
            class="content-loading"
            :loading="currentSelectFileData.isUploading || isContentLoading">
            <Editor
              :message-list="currentSelectFileData.messageList"
              :model-value="currentSelectFileData.content"
              readonly
              :title="selectFileName" />
            <CheckSuccess
              v-if="currentSelectFileData.messageList.length < 1 && !currentSelectFileData.isCheckFailded" />
            <CheckError :data="currentSelectFileData" />
          </BkLoading>
        </div>
      </div>
      <input
        ref="uploadRef"
        accept=".sql"
        multiple
        style="position: absolute; width: 0; height: 0"
        type="file"
        @change="handleStartUpdate" />
    </div>
  </BkFormItem>
</template>
<script setup lang="ts">
  import _ from 'lodash';
  import {
    computed,
    onActivated,
    onDeactivated,
    ref,
  } from 'vue';
  import { useI18n } from 'vue-i18n';

  import { grammarCheck } from '@services/source/sqlImport';
  import { getFileContent } from '@services/source/storage';

  import { getSQLFilename } from '@utils';

  import { updateFilePath } from '../../../Index.vue';
  import Editor from '../editor/Index.vue';

  import CheckError from './components/CheckError.vue';
  import CheckSuccess from './components/CheckSuccess.vue';
  import RenderFileList, {
    createFileData,
    type IFileData,
  } from './components/FileList.vue';

  interface Props {
    modelValue: string[]
  }

  interface Emits {
    (e: 'change', value: string[]): void;
    (e: 'grammar-check', doCheck: boolean, checkPass: boolean): void;
  }

  const props = defineProps<Props>();
  const emits = defineEmits<Emits>();

  const { t } = useI18n();

  let isKeepAliveActive = false;

  const isContentLoading = ref(false);
  const uploadRef = ref();
  const selectFileName = ref('');
  const uploadFileNameList = shallowRef<Array<string>>([]);
  const uploadFileDataMap = shallowRef<Record<string, IFileData>>({});

  // 当前选择文件数据
  const currentSelectFileData = computed(() => uploadFileDataMap.value[selectFileName.value]);

  const rules = [
    {
      validator: () => {
        if (!isKeepAliveActive) {
          return true;
        }
        const uploadFileDataList = Object.values(uploadFileDataMap.value);
        for (let i = 0; i < uploadFileDataList.length; i++) {
          const {
            isUploadFailed,
            isCheckFailded,
          } = uploadFileDataList[i];
          if (isUploadFailed) {
            return false;
          }
          if (isCheckFailded) {
            return false;
          }
        }
        return true;
      },
      message: t('SQL文件无效'),
      trigger: 'change',
    },
  ];

  // 文件结果
  const getResultValue = () => uploadFileNameList.value
    .map(localFileName => uploadFileDataMap.value[localFileName].realFilePath);

  // 获取文件内容
  const fetchFileContent = (fileName: string) => {
    if (!updateFilePath.value) {
      return;
    }
    isContentLoading.value = true;
    const fileDataMap = { ...uploadFileDataMap.value };
    getFileContent({
      file_path: `${updateFilePath.value}/${fileName}`,
    })
      .then((data) => {
        fileDataMap[getSQLFilename(fileName)].content = data.content;
        uploadFileDataMap.value = fileDataMap;
      })
      .finally(() => {
        isContentLoading.value = false;
      });
  };

  let isInnerChange = false;

  // 同步外部值
  watch(() => props.modelValue, () => {
    if (isInnerChange) {
      isInnerChange = false;
      return;
    }
    if (props.modelValue.length < 1) {
      return;
    }
    const localFileNameList = [] as string[];
    const filePathMap = {} as Record<string, string>;

    props.modelValue.forEach((filePath: string) => {
      // 本地 SQL 文件上传后会拼接随机数前缀，需要解析正确的文件名
      const localFileName = getSQLFilename(filePath);
      localFileNameList.push(localFileName);
      filePathMap[localFileName] = filePath;
    });

    uploadFileNameList.value = localFileNameList;

    uploadFileDataMap.value = uploadFileNameList.value.reduce((result, localFileName) => ({
      ...result,
      [localFileName]: createFileData({
        isSuccess: true,
        isCheckFailded: false,
        realFilePath: filePathMap[localFileName],
      }),
    }), {} as Record<string, IFileData>);

    // 默认选中第一个文件
    [selectFileName.value] = uploadFileNameList.value;
    if (props.modelValue.length > 0) {
      fetchFileContent(uploadFileDataMap.value[selectFileName.value].realFilePath);
    }
  }, {
    immediate: true,
  });

  watch(selectFileName, () => {
    // 编辑状态不需要 SQL 文件检测，需要异步获取文件内容
    if (!selectFileName.value
      || uploadFileDataMap.value[selectFileName.value].content
      || uploadFileDataMap.value[selectFileName.value].grammarCheck) {
      return;
    }
    fetchFileContent(uploadFileDataMap.value[selectFileName.value].realFilePath);
  }, {
    immediate: true,
  });

  const triggerChange = () => {
    const uploadFileDataList = Object.values(uploadFileDataMap.value);
    for (let i = 0; i < uploadFileDataList.length; i++) {
      const {
        isUploadFailed,
        isCheckFailded,
      } = uploadFileDataList[i];
      if (isUploadFailed || isCheckFailded) {
        emits('grammar-check', false, false);
        return;
      }
    }
    emits('grammar-check', true, true);
    isInnerChange = true;
    emits('change', getResultValue());
  };

  // 开始选择本地文件
  const handleSelectLocalFile = () => {
    uploadRef.value.click();
  };

  // 开始上传本地文件
  const handleStartUpdate = (event: Event) => {
    const {
      files = [],
    } = event.target as HTMLInputElement;
    if (!files) {
      return;
    }
    const fileNameList: Array<string> = [];
    const currentFileDataMap = {} as Record<string, IFileData>;
    const params = new FormData();


    Array.from(files).forEach((curFile) => {
<<<<<<< HEAD

=======
>>>>>>> a90fa556
      fileNameList.push(curFile.name);
      currentFileDataMap[curFile.name] = createFileData({
        file: curFile,
        isUploading: true,
      });

      // 上传文件大小限制 1GB (1024 * 1024 * 1024 = 1073741824)
<<<<<<< HEAD
      if (curFile.size > 1073741824){
=======
      if (curFile.size > 1073741824) {
>>>>>>> a90fa556
        currentFileDataMap[curFile.name] = {
          ...currentFileDataMap[curFile.name],
          realFilePath: '/',
          isSuccess: true,
          content: '--',
          messageList: [],
          isCheckFailded: true,
          isUploadFailed: true,
          isUploading: false,
          uploadErrorMessage: t('文件上传失败——文件大小超过限制（最大为1GB）'),
          grammarCheck: undefined,

        };
<<<<<<< HEAD
        return
=======
        return;
>>>>>>> a90fa556
      }
      params.append('sql_files', curFile);
    });

    uploadFileNameList.value = _.uniq([...uploadFileNameList.value, ...fileNameList]);
    uploadFileDataMap.value = {
      ...uploadFileDataMap.value,
      ...currentFileDataMap,
    };

    if (!selectFileName.value || !uploadFileDataMap.value[selectFileName.value]) {
      const [firstFileName] = fileNameList;
      selectFileName.value = firstFileName;
    }


    grammarCheck(params)
      .then((data) => {
        const lastUploadFileDataMap = { ...uploadFileDataMap.value };
        Object.keys(data).forEach((realFilePath) => {
          const grammarCheckResult = data[realFilePath];
          lastUploadFileDataMap[grammarCheckResult.raw_file_name] = {
            ...lastUploadFileDataMap[grammarCheckResult.raw_file_name],
            realFilePath,
            isSuccess: true,
            content: grammarCheckResult.content,
            messageList: grammarCheckResult.messageList,
            isCheckFailded: grammarCheckResult.isError,
            grammarCheck: grammarCheckResult,
          };
        });
        uploadFileDataMap.value = lastUploadFileDataMap;
        triggerChange();
      })
      .catch(() => {
        const lastUploadFileDataMap = { ...uploadFileDataMap.value };
        fileNameList.forEach((fileName) => {
          lastUploadFileDataMap[fileName] = {
            ...lastUploadFileDataMap[fileName],
            isUploadFailed: true,
          };
        });
        uploadFileDataMap.value = lastUploadFileDataMap;
        emits('grammar-check', false, false);
      })
      .finally(() => {
        const lastUploadFileDataMap = { ...uploadFileDataMap.value };
        fileNameList.forEach((fileName) => {
          lastUploadFileDataMap[fileName] = {
            ...lastUploadFileDataMap[fileName],
            isUploading: false,
          };
        });
        uploadFileDataMap.value = lastUploadFileDataMap;
      });
  };
  // 文件排序
  const handleFileSortChange = (list: string[]) => {
    uploadFileNameList.value = list;
    triggerChange();
  };
  // 删除文件
  const handleRemove = (fileName: string, index: number) => {
    const fileList = [...uploadFileNameList.value];
    const lastUploadFileDataMap = { ...uploadFileDataMap.value };

    fileList.splice(index, 1);
    uploadFileNameList.value = fileList;
    delete lastUploadFileDataMap[fileName];
    uploadFileDataMap.value = lastUploadFileDataMap;

    if (fileName === selectFileName.value
      && fileList.length > 0) {
      [selectFileName.value] = fileList;
    }
    triggerChange();
  };

  onActivated(() => {
    isKeepAliveActive = true;
    triggerChange();
  });

  onDeactivated(() => {
    isKeepAliveActive = false;
  });
</script>
<style lang="less">
  .sql-execute-local-file {
    .label-tips {
      position: absolute;
      top: 0;
      padding-left: 16px;
      font-weight: normal;
      color: @gray-color;
    }

    .editor-layout {
      display: flex;
      height: 500px;
      background: #2e2e2e;

      .editor-layout-left {
        width: 238px;
      }

      .editor-layout-right {
        position: relative;
        height: 100%;
        flex: 1;

        .editor-error-tips {
          position: absolute;
          right: 0;
          bottom: 0;
          left: 0;
          padding-left: 16px;
          background: #212121;
          border-left: 4px solid #b34747;
          border-radius: 0 0 2px 2px;
        }

        .content-loading {
          .bk-loading-mask {
            background: transparent !important;
          }
        }
      }
    }
  }
</style><|MERGE_RESOLUTION|>--- conflicted
+++ resolved
@@ -32,9 +32,7 @@
         </BkButton>
         <span style="margin-left: 12px; font-size: 12px; color: #8a8f99">
           {{
-            $t(
-              '仅支持_sql文件_文件名不能包含空格_上传后_SQL执行顺序默认为从上至下_可拖动文件位置_变换文件的执行顺序文件',
-            )
+            t('仅支持_sql文件_文件名不能包含空格_上传后_SQL执行顺序默认为从上至下_可拖动文件位置_变换文件的执行顺序文件')
           }}
         </span>
       </div>
@@ -262,10 +260,6 @@
 
 
     Array.from(files).forEach((curFile) => {
-<<<<<<< HEAD
-
-=======
->>>>>>> a90fa556
       fileNameList.push(curFile.name);
       currentFileDataMap[curFile.name] = createFileData({
         file: curFile,
@@ -273,11 +267,7 @@
       });
 
       // 上传文件大小限制 1GB (1024 * 1024 * 1024 = 1073741824)
-<<<<<<< HEAD
-      if (curFile.size > 1073741824){
-=======
       if (curFile.size > 1073741824) {
->>>>>>> a90fa556
         currentFileDataMap[curFile.name] = {
           ...currentFileDataMap[curFile.name],
           realFilePath: '/',
@@ -291,11 +281,7 @@
           grammarCheck: undefined,
 
         };
-<<<<<<< HEAD
-        return
-=======
         return;
->>>>>>> a90fa556
       }
       params.append('sql_files', curFile);
     });

--- conflicted
+++ resolved
@@ -17,21 +17,11 @@
       <BkAlert
         closable
         theme="info"
-<<<<<<< HEAD
-        :title="
-          $t(
-            '定点构造：新建一个单节点实例，通过全备 +binlog 的方式，将数据库恢复到过去的某一时间点或者某个指定备份文件的状态',
-          )
-        " />
-      <div class="title-spot mt-12 mb-10">{{ $t('时区') }}<span class="required" /></div>
-      <TimeZonePicker style="width: 450px" />
-=======
         :title="t('定点构造：新建一个单节点实例，通过全备 +binlog 的方式，将数据库恢复到过去的某一时间点或者某个指定备份文件的状态')" />
       <div class="title-spot mt-12 mb-10">
         {{ t('时区') }}<span class="required" />
       </div>
       <TimeZonePicker style="width: 450px;" />
->>>>>>> d94b1a83
       <RenderData
         class="mt16"
         @batch-select-cluster="handleShowBatchSelector">

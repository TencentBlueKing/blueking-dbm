--- conflicted
+++ resolved
@@ -101,14 +101,9 @@
   import RenderTableHeadColumn from '@components/render-table/HeadColumn.vue';
   import RenderTable from '@components/render-table/Index.vue';
 
-<<<<<<< HEAD
-  interface Emits {
-    (e: 'batchSelectCluster'): void;
-=======
   interface Emits{
     (e: 'batchSelectCluster'): void,
     (e: 'batchEditScope', value: string): void
->>>>>>> 1908d7af
   }
 
   const emits = defineEmits<Emits>();

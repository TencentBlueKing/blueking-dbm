--- conflicted
+++ resolved
@@ -102,13 +102,8 @@
   };
 
   // 批量选择
-<<<<<<< HEAD
-  const handelInstanceSelectorChange = (payload: InstanceSelectorValues) => {
-    localSlaveInstanceList.value = payload.tendbcluster.map((item) => item.instance_address);
-=======
   const handelInstanceSelectorChange = (payload: InstanceSelectorValues<IValue>) => {
     localSlaveInstanceList.value = payload.tendbcluster.map(item => item.instance_address);
->>>>>>> a90fa556
     emits('change', [...localSlaveInstanceList.value]);
   };
 

<template>
  <div class="resource-pool-operation-record-page">
    <div class="header-action mb-16">
      <BkDatePicker
        v-model="operationDateTime"
        append-to-body
        clearable
        :placeholder="$t('请选择操作时间')"
        type="datetimerange"
        @change="handleDateChange" />
      <DbSearchSelect
        v-model="searchValues"
        class="ml-8"
        :data="serachData"
        :placeholder="$t('请输入操作人或选择条件搜索')"
        style="width: 500px"
        unique-select
        :validate-values="serachValidateValues"
        @change="handleSearch" />
    </div>
    <DbTable
      ref="tableRef"
      :columns="tableColumn"
      :data-source="dataSource"
      releate-url-query
      @clear-search="handleClearSearch" />
  </div>
</template>
<script setup lang="tsx">
  import dayjs from 'dayjs';
  import _ from 'lodash';
  import {
    ref,
  } from 'vue';
  import { useI18n } from 'vue-i18n';
  import { useRoute , useRouter } from 'vue-router';

  import OperationModel from '@services/model/db-resource/Operation';
  import { fetchOperationList } from '@services/source/dbresourceResource';

  import { ipv4 } from '@common/regex';

  import { getSearchSelectorParams } from '@utils';

  import HostDetail from './components/HostDetail.vue';

  const router = useRouter();
  const route = useRoute();
  const { t } = useI18n();

  const dataSource = fetchOperationList;

  const tableRef = ref();
  const operationDateTime = ref<[string, string]>([
    dayjs().subtract(7, 'day')
      .format('YYYY-MM-DD HH:mm:ss'),
    dayjs().format('YYYY-MM-DD HH:mm:ss'),
  ]);
  const searchValues = ref([]);

  const serachData = [
    {
      name: 'IP',
      id: 'ip_list',
    },
    {
      name: t('操作类型'),
      id: 'operation_type',
      children: [
        {
          id: [OperationModel.OPERATIN_TYPE_IMPORTED],
          name: t('导入主机'),

        },
        {
          id: [OperationModel.OPERATIN_TYPE_CONSUMED],
          name: t('消费主机'),
        },
      ],
    },
    {
      name: t('关联单据'),
      id: 'ticket_ids',
    },
    {
      name: t('关联任务'),
      id: 'task_ids',
    },
    {
      name: t('操作状态'),
      id: 'status',
      children: [
        {
          id: [OperationModel.STATUS_PENDING],
          name: t('等待执行'),

        },
        {
          id: [OperationModel.STATUS_RUNNING],
          name: t('执行中'),

        },
        {
          id: [OperationModel.STATUS_SUCCEEDED],
          name: t('执行成功'),

        },
        {
          id: [OperationModel.STATUS_FAILED],
          name: t('执行失败'),

        },
        {
          id: [OperationModel.STATUS_REVOKED],
          name: t('执行失败'),
        },
      ],
    },
    {
      name: t('操作人'),
      id: 'operator',
    },
  ];

  const tableColumn = [
    {
      label: t('操作时间'),
      field: 'update_time',
      fixed: true,
      width: 200,
      sort: true,
      render: ({ data }: {data: OperationModel}) => data.updateTimeDisplay,
    },
    {
      label: t('操作主机明细（台）'),
      field: 'total_count',
      render: ({ data }: {data: OperationModel}) => (
        <HostDetail data={data} />
      ),
    },
    {
      label: t('操作类型'),
      field: 'operationTypeText',
      render: ({ data }: {data: OperationModel}) => data.operationTypeText,
    },
    {
      label: t('单据类型'),
      field: 'ticket_type_display',
      render: ({ data }: {data: OperationModel}) => data.ticket_type_display || '--',
    },
    {
      label: t('关联单据'),
      field: 'ticket_id',
      width: 170,
      render: ({ data }: {data: OperationModel}) => (data.ticket_id
<<<<<<< HEAD
        ? <auth-button
            action-id="ticket_view"
            resource={data.ticket_id}
            permission={data.permission.ticket_view}
            text
            theme="primary"
            onClick={() => handleGoTicketDetail(data)}>
=======
        ? <router-link
            to={{
              name: 'bizTicketManage',
              query: {
                id: data.ticket_id,
              },
            }}
            target="_blank">
>>>>>>> cbe69482
            {data.ticket_id}
          </auth-button>
        : '--'),
    },
    {
      label: t('关联任务'),
      field: 'task_id',
      render: ({ data }: {data: OperationModel}) => (data.task_id
        ? <auth-router-link
            action-id="flow_detail"
            resource={data.task_id}
            permission={data.permission.flow_detail}
            to={{
              name: 'taskHistoryDetail',
              params: {
                root_id: data.task_id,
              },
              query: {
                from: route.name as string,
              },
            }}
            target="_blank">
            {data.task_id}
          </auth-router-link>
        : '--'),
    },
    {
      label: t('操作人'),
      field: 'operator',
    },
    {
      label: t('操作结果'),
      field: 'status',
      width: 150,
      render: ({ data }: {data: OperationModel}) => (
        <div style="display: flex; align-items: center;">
          <db-icon
            class={{
              'rotate-loading': data.isRunning,
            }}
            style={{
              'font-size': data.isRunning ? '12px' : '16px',
              'vertical-align': 'middle',
            }}
            type={data.statusIcon}
            svg />
          <span class="ml-4">{data.statusText}</span>
        </div>
      ),
    },
  ];

  const serachValidateValues = (
    payload: Record<'id'|'name', string>,
    values: Array<Record<'id'|'name', string>>,
  ) => {
    if (payload.id === 'ticket_ids') {
      const [{ id }] = values;
      return Promise.resolve(_.every(id.split(','), item => /^\d+?/.test(item)));
    }
    if (payload.id === 'ip_list') {
      const [{ id }] = values;
      return Promise.resolve(_.every(id.split(','), item => ipv4.test(item)));
    }
    return Promise.resolve(true);
  };

  // 获取数据
  const fetchData = () => {
    const searchParams = getSearchSelectorParams(searchValues.value);
    const [
      beginTime,
      endTime,
    ] = operationDateTime.value;
    tableRef.value.fetchData({
      ...searchParams,
      begin_time: beginTime ? dayjs(beginTime).format('YYYY-MM-DD HH:mm:ss') : '',
      end_time: endTime ? dayjs(endTime).format('YYYY-MM-DD HH:mm:ss') : '',
    });
  };

  // 切换时间
  const handleDateChange = () => {
    fetchData();
  };
  // 搜索
  const handleSearch = () => {
    fetchData();
  };
  // 清空搜索条件
  const handleClearSearch = () => {
    operationDateTime.value = ['', ''];
    searchValues.value = [];
    fetchData();
  };

  const handleGoTicketDetail = (data: OperationModel) => {
    const { href } = router.resolve({
      name: 'bizTicketManage',
      query: {
        id: data.ticket_id,
      },
    });
    window.open(href.replace(/(\d)+/, `${data.bk_biz_id}`));
  };
</script>

<style lang="less">
  .resource-pool-operation-record-page {
    .header-action {
      display: flex;
    }
  }
</style><|MERGE_RESOLUTION|>--- conflicted
+++ resolved
@@ -153,26 +153,19 @@
       field: 'ticket_id',
       width: 170,
       render: ({ data }: {data: OperationModel}) => (data.ticket_id
-<<<<<<< HEAD
-        ? <auth-button
-            action-id="ticket_view"
-            resource={data.ticket_id}
-            permission={data.permission.ticket_view}
-            text
-            theme="primary"
-            onClick={() => handleGoTicketDetail(data)}>
-=======
-        ? <router-link
+        ? <auth-router-link
             to={{
               name: 'bizTicketManage',
               query: {
                 id: data.ticket_id,
               },
             }}
+            action-id="ticket_view"
+            resource={data.ticket_id}
+            permission={data.permission.ticket_view}
             target="_blank">
->>>>>>> cbe69482
             {data.ticket_id}
-          </auth-button>
+          </auth-router-link>
         : '--'),
     },
     {

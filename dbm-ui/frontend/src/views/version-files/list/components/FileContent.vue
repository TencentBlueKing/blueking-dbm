<!--
 * TencentBlueKing is pleased to support the open source community by making 蓝鲸智云-DB管理系统(BlueKing-BK-DBM) available.
 *
 * Copyright (C) 2017-2023 THL A29 Limited, a Tencent company. All rights reserved.
 *
 * Licensed under the MIT License (the "License"); you may not use this file except in compliance with the License.
 * You may obtain a copy of the License athttps://opensource.org/licenses/MIT
 *
 * Unless required by applicable law or agreed to in writing, software distributed under the License is distributed
 * on an "AS IS" BASIS, WITHOUT WARRANTIES OR CONDITIONS OF ANY KIND, either express or implied. See the License for
 * the specific language governing permissions and limitations under the License.
-->

<template>
  <ApplyPermissionCatch>
    <div class="version-files">
      <BkTab
        v-model:active="state.active"
        type="card">
        <BkTabPanel
          v-for="tab of tabs"
          :key="tab.name"
          :label="tab.label"
          :name="tab.name" />
      </BkTab>
      <div class="version-files-content">
        <div class="version-files-operations">
          <AuthButton
            action-id="package_manage"
            :resource="props.info.name"
            theme="primary"
            @click="handleCreate">
            {{ t('新增') }}
          </AuthButton>
          <BkInput
            v-model="state.search"
            clearable
            :placeholder="t('请输入名称关键字')"
            style="width: 500px"
            type="search"
            @clear="handleChangePage(1)"
            @enter="handleChangePage(1)" />
        </div>
        <BkLoading :loading="state.isLoading">
          <DbOriginalTable
            class="version-files-table"
            :columns="columns"
            :data="state.data"
            :is-anomalies="state.isAnomalies"
            :is-searching="!!state.search"
            :max-height="tableMaxHeight"
            :pagination="state.pagination"
            remote-pagination
            @clear-search="handleClearSearch"
            @page-limit-change="handeChangeLimit"
            @page-value-change="handleChangePage"
            @refresh="fetchPackages" />
        </BkLoading>
      </div>
    </div>
    <!-- 新增版本 -->
    <BkDialog
      v-model:is-show="createFileState.isShow"
      :mask-close="false"
      theme="primary"
      :title="t('新增版本')"
      :width="480">
      <BkForm
        ref="versionFormRef"
        class="create-dialog-operations"
        form-type="vertical"
        :model="createFileState.formdata"
        :rules="rules">
        <BkFormItem
          :label="t('版本名称')"
          property="version"
          required>
          <template v-if="isInputType">
            <BkInput
              v-model="createFileState.formdata.version"
              :placeholder="t('请输入')" />
          </template>
          <template v-else>
            <BkSelect
              v-model="createFileState.formdata.version"
              :clearable="false"
              filterable
              :input-search="false"
              :loading="createFileState.isLoadVersions">
              <BkOption
                v-for="version of createFileState.versions"
                :key="version"
                :label="version"
                :value="version" />
            </BkSelect>
          </template>
        </BkFormItem>
        <BkFormItem
          class="pb-16"
          :label="t('文件')"
          property="name"
          required>
          <BkUpload
            ref="uplodRef"
            v-bk-tooltips="fileTips"
            :accept="acceptInfo.accept"
            :auto-upload="false"
            :disabled="!createFileState.formdata.version"
            :header="[
              {
                name: 'X-CSRFToken',
                value: Cookies.get('dbm_csrftoken'),
              },
              {
                name: 'X-BKREPO-OVERWRITE',
                value: true,
              }
            ]"
            method="put"
            :multiple="false"
            name="file"
            :size="10240"
            :tip="acceptInfo.tips"
            :url="createFileState.uploadUrl"
            with-credentials
            @change="handleSeleFileChange"
            @delete="handleDeleteFile"
            @success="handleUpdateSuccess" />
        </BkFormItem>
      </BkForm>
      <template #footer>
        <BkButton
          class="mr-8"
          :loading="createFileState.isLoading"
          theme="primary"
          @click="handleConfirmCreate">
          {{ t('确定') }}
        </BkButton>
        <BkButton
          :disabled="createFileState.isLoading"
          @click="handleClose">
          {{ t('取消') }}
        </BkButton>
      </template>
    </BkDialog>
  </ApplyPermissionCatch>
</template>
<script setup lang="tsx">
  import { Form, Message } from 'bkui-vue';
  import Cookies from 'js-cookie';
  import { useI18n } from 'vue-i18n';
  import { useRequest } from 'vue-request';

  import VersionFileModel from '@services/model/version-file/version-file';
  import {
    createPackage,
    updatePackage,
  } from '@services/source/package';
  import { createBkrepoAccessToken } from '@services/source/storage';
  import { getVersions } from '@services/source/version';

  import {
    useCopy,
    useDefaultPagination,
    useTableMaxHeight,
  } from '@hooks';

  import { DBTypes } from '@common/const';

  import ApplyPermissionCatch from '@components/apply-permission/Catch.vue';
  import TextOverflowLayout from '@components/text-overflow-layout/Index.vue';

  import {
    messageSuccess,
  } from '@utils';

  import { useVersionFiles } from '../hooks/useVersionFiles';

  import type { IState, VersionFileType } from './types';


  interface Props {
    info: VersionFileType,
    pkgTypeList: string[],
  }

  const props = defineProps<Props>();

  const initCreateFormdata = () => ({
    version: '',
    name: '',
    path: '',
    size: 0,
    md5: '',
  });

  const { t } = useI18n();
  const copy = useCopy();
  const tableMaxHeight = useTableMaxHeight(340);

  const uplodRef = ref();
  const versionFormRef = ref<InstanceType<typeof Form>>();

  const state = reactive<IState>({
    active: '',
    isLoading: false,
    isAnomalies: false,
    pagination: useDefaultPagination(),
    data: [] as VersionFileModel[],
    search: '',
  });

  /** 新增文件功能 */
  const createFileState = reactive({
    isShow: false,
    isLoading: false,
    isLoadVersions: false,
    uploadUrl: '',
    versions: [] as string[],
    formdata: initCreateFormdata(),
  });

  // 类型参数
  const typeParams = computed(() => ({
    db_type: props.info.name,
    pkg_type: state.active,
  }));
  const tabs = computed(() => props.info.children || []);
  // 版本是否为输入框
  const isInputType = computed(() => {
    const bigData: string[] = [DBTypes.KAFKA, DBTypes.ES, DBTypes.HDFS, DBTypes.PULSAR, DBTypes.INFLUXDB];
    return (bigData.includes(props.info.name) && state.active !== 'actuator' || props.info.name === DBTypes.MONGODB);
  });
  const fileTips = computed(() => ({
    content: isInputType.value ? t('请输入版本名称') : t('请选择版本名称'),
    disabled: !!createFileState.formdata.version,
  }));

  const acceptInfo = computed(() => {
    const limitTypes = ['mysql', 'mysql-proxy'];
    if (limitTypes.includes(state.active)) {
      return {
        accept: '.tar.gz',
        tips: t('支持上传tar_gz压缩格式文件_文件大小不超过1GB'),
      };
    }
    return {
      accept: '',
      tips: t('文件大小不超过1GB'),
    };
  });

  const isShowSwitch = computed(() => props.pkgTypeList.length > 0 && props.pkgTypeList.includes(state.active));

  const columns = computed(() => {
    const basicColumns = [
      {
        label: t('版本名称'),
        field: 'version',
        render: ({ data }: { data: VersionFileModel }) => (
          <div class="version-name text-overflow" v-overflow-tips>
            {data.version}
            {data.priority > 0 && <bk-tag theme="info" class="ml-5">{t('默认')}</bk-tag>}
            {data.priority === 0 && (
              <bk-button
                v-bk-tooltips={{
                  disabled: data.enable,
                  content: t('未启用的版本不能设为默认'),
                }}
                class={{ 'set-btn': true, 'set-btn-disable': !data.enable }}
                size="small"
                onClick={() => handleSetDefaultVersion(data)}
              >
              {t('设为默认版本')}
              </bk-button>
            )}
          </div>
        ),
      },
      {
        label: t('文件名称'),
        field: 'name',
        render: ({ data }: { data: VersionFileModel }) => data.name || '--',
      },
      {
        label: 'MD5',
        field: 'md5',
        render: ({ data }: { data: VersionFileModel }) => (
          <TextOverflowLayout>
            {{
              default: () => data.md5,
              append: () => (
                <db-icon
                  type="copy"
                  onClick={() => copy(data.md5)} />
              ),
            }}
          </TextOverflowLayout>
        ),
      },
      {
        label: t('更新人'),
        field: 'updater',
        render: ({ data }: { data: VersionFileModel }) => data.updater || '--',
      },
      {
        label: t('更新时间'),
        field: 'update_at',
        render: ({ data }: { data: VersionFileModel }) => data.updateAtDisplay || '--',
      },
      {
        label: t('操作'),
        field: 'id',
        width: 100,
        render: ({ data }: { data: VersionFileModel }) => (
          <auth-button
            action-id="package_manage"
            resource={props.info.name}
            permission={data.permission.package_manage}
            text
            theme="primary"
            onClick={() => handleConfirmDelete(data)}>
            { t('删除') }
          </auth-button>
        ),
      },
    ];
    if (isShowSwitch.value) {
      const switchColumn = {
        label: t('是否启用'),
        field: 'enable',
        render: ({ data }: { data: VersionFileModel }) => (
          <bk-pop-confirm
            title={data.enable ? t('确认停用该版本？') : t('确认启用该版本？')}
            content={data.enable ? t('停用后，在选择版本时，将不可见，且不可使用') : t('启用后，在选择版本时，将开放选择')}
            width="308"
            placement="bottom"
            trigger="click"
            confirm-text={data.enable ? t('停用') : t('启用')}
            onConfirm={() => handleConfirmSwitch(data)}
          >
            <auth-switcher
              action-id="package_manage"
              resource={props.info.name}
              permission={data.permission.package_manage}
              size="small"
              model-value={data.enable}
              theme="primary"
            />
          </bk-pop-confirm>
        ),
      };
      basicColumns.splice(2, 1, switchColumn);
    }
    return basicColumns;
  });

  const rules = {
    version: [{
      required: true,
      message: t('必填'),
      trigger: 'blur',
    }],
    name: [{
      required: true,
      message: t('文件不能为空'),
      trigger: 'change',
      validator: (val: string[]) => val.length > 0,
    }],
  };

  /** 操作列表基础方法 */
  const {
    fetchPackages,
    handleChangePage,
    handeChangeLimit,
    handleConfirmDelete,
  } = useVersionFiles(state, typeParams);

  const { run: runUpdatePackage } = useRequest(updatePackage, {
    manual: true,
    onSuccess: () => {
      messageSuccess(t('操作成功'));
      fetchPackages();
    },
  });

  watch(() => state.active, (value, old) => {
    if (value && value !== old) {
      state.search = '';
      handleChangePage(1);
      // 大数据类型不需要拉取版本
      if (!isInputType.value) {
        fetchVersions();
      }
    }
  }, { immediate: true });

  // TODO:旧版本的组件库不支持 select-change属性，只能暂时用change事件来处理
  const handleSeleFileChange = async (e: { target: HTMLInputElement }) => {
    const dbType = props.info.name;
    const pkgType = state.active;
    const { version } = createFileState.formdata;
    const fileObj = e.target.files![0];
    const filename = fileObj.name;
    const limitTypes = ['mysql', 'mysql-proxy'];
    if (limitTypes.includes(state.active)) {
      if (!filename.endsWith('tar.gz')) {
        return;
      }
    }

    const filePath = `/${dbType}/${pkgType}/${version}/${filename}`;
    const tokenResult = await createBkrepoAccessToken({ file_path: filePath });
    const uploadDomain = import.meta.env.MODE === 'production' ? tokenResult.url : '/bkrepo_upload';
    createFileState.uploadUrl = `${uploadDomain}/generic/temporary/upload/${tokenResult.project}/${tokenResult.repo}${tokenResult.path}?token=${tokenResult.token}`;

    // 等待url更新之后再触发上传
    nextTick(() => {
      uplodRef.value.handleRetry({
        raw: fileObj,
      });
    });
  };

  const handleSetDefaultVersion = (row: VersionFileModel) => {
    if (!row.enable) {
      return;
    }
    runUpdatePackage({
      id: row.id,
      priority: 1,
    });
  };

  const handleConfirmSwitch = async (row: VersionFileModel) => {
    runUpdatePackage({
      id: row.id,
      enable: !row.enable,
    });
  };

  const handleClearSearch = () => {
    state.search = '';
    handleChangePage(1);
  };

  /**
   * 获取版本号列表
   */
  const fetchVersions = () => {
    createFileState.isLoadVersions = true;
    getVersions({
      query_key: state.active,
      db_type: props.info.name,
    }, {
      permission: 'catch',
    })
      .then((res) => {
        createFileState.versions = res;
      })
      .finally(() => {
        createFileState.isLoadVersions = false;
      });
  };

<<<<<<< HEAD
  watch(() => state.active, (value, old) => {
    if (value && value !== old) {
      state.search = '';
      handleChangePage(1);
      // 大数据类型和 Mongodb 不需要拉取版本
      if (!isInputType.value) {
        fetchVersions();
      }
    }
  }, { immediate: true });

=======
>>>>>>> 344a47a1
  /**
   * 新增版本
   */
  const handleCreate = () => {
    createFileState.isShow = true;
  };

  /**
   * 取消新增
   */
  const handleClose = () => {
    createFileState.isShow = false;
    Object.assign(createFileState.formdata, initCreateFormdata());
  };

  /**
   * 提交新增版本
   */
  const handleConfirmCreate = async () => {
    await versionFormRef.value?.validate();

    createFileState.isLoading = true;
    createPackage({
      ...createFileState.formdata,
      ...typeParams.value,
    })
      .then(() => {
        Message({
          message: t('新增成功'),
          theme: 'success',
        });
        handleClose();
        handleChangePage(1);
      })
      .finally(() => {
        createFileState.isLoading = false;
      });
  };

  /**
   * 文件上传成功
   */
  const handleUpdateSuccess = (file: any) => {
    Object.assign(createFileState.formdata, file?.data || {});
    versionFormRef.value?.clearValidate();
  };

  /**
   * 文件删除
   */
  const handleDeleteFile = () => {
    Object.assign(createFileState.formdata, initCreateFormdata());
  };
</script>
<style lang="less" scoped>
  @import '@styles/mixins.less';

  .version-files {
    padding: 24px;

    .version-files-content {
      padding: 16px;
      background: #fff;
    }

    .version-files-operations {
      margin-bottom: 16px;
      justify-content: space-between;
      .flex-center();

      .bk-button {
        width: 88px;
      }
    }

    .bk-tab {
      background-color: #fafbfd;
    }

    :deep(.bk-tab-content) {
      padding: 0;
    }

    :deep(.bk-tab-header--active) {
      background-color: @bg-white;
    }
  }

  .version-files-table {
    :deep(.bk-table-body) {
      .md-five {
        display: flex;

        .md-five-value {
          display: inline-block;
          overflow: hidden;
          text-overflow: ellipsis;
        }

        .db-icon-copy {
          display: none;
          margin-left: 12px;
          line-height: 40px;
          color: @primary-color;
          cursor: pointer;
        }
      }

      .version-name {
        .set-btn {
          display: none;
          height: 22px;
          padding: 3px 8px;
          margin-left: 5px;
          cursor: pointer;
          background: #fafbfd;
          border: 1px solid #dcdee5;
        }

        .set-btn-disable {
          color: #c4c6cc;
        }
      }

      tr:hover .db-icon-copy {
        display: inline-block;
      }

      tr:hover {
        .set-btn {
          display: inline-flex;
        }
      }
    }
  }

  .create-dialog-operations {
    margin-bottom: 16px;

    .bk-button {
      min-width: 64px;
    }
  }

  :deep(.bk-upload__tip) {
    line-height: normal;
  }
</style><|MERGE_RESOLUTION|>--- conflicted
+++ resolved
@@ -464,20 +464,6 @@
       });
   };
 
-<<<<<<< HEAD
-  watch(() => state.active, (value, old) => {
-    if (value && value !== old) {
-      state.search = '';
-      handleChangePage(1);
-      // 大数据类型和 Mongodb 不需要拉取版本
-      if (!isInputType.value) {
-        fetchVersions();
-      }
-    }
-  }, { immediate: true });
-
-=======
->>>>>>> 344a47a1
   /**
    * 新增版本
    */

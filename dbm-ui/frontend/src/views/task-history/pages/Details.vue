--- conflicted
+++ resolved
@@ -227,12 +227,8 @@
           <span class="mr-8">{{ t('总耗时') }}: </span>
           <CostTimer
             :is-timing="flowState.details?.flow_info?.status === 'RUNNING'"
-<<<<<<< HEAD
-            :value="flowState.details?.flow_info?.cost_time || 0" />
-=======
             :start-time="utcTimeToSeconds(flowState.details?.flow_info?.created_at)"
             :value="(flowState.details?.flow_info?.cost_time || 0)" />
->>>>>>> 1908d7af
         </div>
         <BkPopConfirm
           v-if="isShowRevokePipelineButton"

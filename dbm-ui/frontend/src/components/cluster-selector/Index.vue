<!--
 * TencentBlueKing is pleased to support the open source community by making 蓝鲸智云-DB管理系统(BlueKing-BK-DBM) available.
 *
 * Copyright (C) 2017-2023 THL A29 Limited, a Tencent company. All rights reserved.
 *
 * Licensed under the MIT License (the "License"); you may not use this file except in compliance with the License.
 * You may obtain a copy of the License athttps://opensource.org/licenses/MIT
 *
 * Unless required by applicable law or agreed to in writing, software distributed under the License is distributed
 * on an "AS IS" BASIS, WITHOUT WARRANTIES OR CONDITIONS OF ANY KIND, either express or implied. See the License for
 * the specific language governing permissions and limitations under the License.
-->

<template>
  <BkDialog
    :close-icon="false"
    :draggable="false"
    :esc-close="false"
    ext-cls="cluster-selector-dialog"
    height="auto"
    :is-show="isShow"
    :quick-close="false"
    title=""
    :width="dialogWidth"
    @closed="handleClose">
    <BkResizeLayout
      :border="false"
      :initial-divide="400"
      :max="500"
      :min="300"
      placement="right">
      <template #aside>
        <div class="cluster-selector-result">
          <div class="result-title">
            <span>{{ t('结果预览') }}</span>
            <BkDropdown class="result-dropdown">
              <i class="db-icon-more result-trigger" />
              <template #content>
                <BkDropdownMenu>
                  <BkDropdownItem @click="handleClearSelected">
                    {{ t('清空所有') }}
                  </BkDropdownItem>
                  <BkDropdownItem @click="handleCopyCluster">
                    {{ t('复制所有集群') }}
                  </BkDropdownItem>
                </BkDropdownMenu>
              </template>
            </BkDropdown>
          </div>
          <Component
            :is="activePanelObj.resultContent"
            :display-key="activePanelObj.previewResultKey"
            :selected-map="selectedMap"
            :show-title="activePanelObj.showPreviewResultTitle"
            :tab-list="tabList"
            @delete-item="handleSelecteRow" />
        </div>
      </template>
      <template #main>
        <div
          ref="clusterTabsRef"
          class="cluster-selector-tabs">
          <BkPopover
            v-for="tabItem of tabList"
            :key="tabItem.id"
            ref="tabTipsRef"
            disabled
            theme="light">
            <div
              class="tabs-item"
              :class="[{ 'tabs-item-active': tabItem.id === activeTab }]"
              @click.stop="handleChangeTab(tabItem)">
              {{ tabItem.name }}
            </div>
            <template
              #content>
              <div class="tab-tips">
                <h4>{{ t('切换类型说明') }}</h4>
                <p>{{ t('切换后如果重新选择_选择结果将会覆盖原来选择的内容') }}</p>
                <BkButton
                  size="small"
                  theme="primary"
                  @click="handleCloseTabTips">
                  {{ t('我知道了') }}
                </BkButton>
              </div>
            </template>
          </BkPopover>
        </div>
        <div class="cluster-selector-content">
          <Component
            :is="activePanelObj.tableContent"
            :active-tab="activeTab"
            :column-status-filter="activePanelObj.columnStatusFilter"
            :custom-colums="activePanelObj.customColums"
            :disabled-row-config="activePanelObj.disabledRowConfig"
            :get-resource-list="activePanelObj.getResourceList"
            :search-placeholder="activePanelObj.searchPlaceholder"
            :search-select-list="activePanelObj.searchSelectList"
            :selected="selectedArr"
            @change="handleSelectTable" />
        </div>
      </template>
    </BkResizeLayout>
    <template #footer>
      <BkButton
        class="cluster-selector-button mr-8"
        :disabled="isEmpty"
        theme="primary"
        @click="handleConfirm">
        {{ t('确定') }}
      </BkButton>
      <BkButton
        class="cluster-selector-button"
        @click="handleClose">
        {{ t('取消') }}
      </BkButton>
    </template>
  </BkDialog>
</template>
<script setup lang="tsx" generic="T extends RedisModel | TendbhaModel | SpiderModel | TendbsingleModel | MongodbModel | SqlServerHaClusterModel | SqlServerSingleClusterModel">
  import _ from 'lodash';
  import { useI18n } from 'vue-i18n';

  import MongodbModel from '@services/model/mongodb/mongodb';
  import TendbhaModel from '@services/model/mysql/tendbha';
  import TendbsingleModel from '@services/model/mysql/tendbsingle';
  import RedisModel from '@services/model/redis/redis';
  import SpiderModel from '@services/model/spider/tendbCluster';
  import SqlServerHaClusterModel from '@services/model/sqlserver/sqlserver-ha-cluster';
  import SqlServerSingleClusterModel from '@services/model/sqlserver/sqlserver-single-cluster';
  import { getMongoList } from '@services/source/mongodb';
  import { getRedisList } from '@services/source/redis';
  import { getSpiderList } from '@services/source/spider';
  import { getHaClusterList } from '@services/source/sqlserveHaCluster';
  import { getSingleClusterList } from '@services/source/sqlserverSingleCluster';
  import { getTendbhaList } from '@services/source/tendbha';
  import { getTendbsingleList } from '@services/source/tendbsingle';
  import type { ListBase } from '@services/types';

  import { useCopy, useSelectorDialogWidth } from '@hooks';

  import { ClusterTypes } from '@common/const';

  import { messageWarn } from '@utils';

  import ResultPreview from './components/common/result-preview/Index.vue';
  import type { SearchSelectList } from './components/common/SearchBar.vue';
  import MongoTable from './components/mongo/Index.vue';
  import RedisTable from './components/redis/Index.vue';
  import SqlserverTable from './components/sqlserver/Index.vue'
  import SpiderTable from './components/tendb-cluster/Index.vue';
  import TendbSingleTable from './components/tendb-single/Index.vue';
  import TendbhaTable from './components/tendbha/Index.vue';

  export type TabListType = {
    name: string,
    id: ClusterTypes,
    tableContent: any,
    resultContent: any,
    // 不可选行及提示
    disabledRowConfig?: {
      handler: (data: any) => boolean,
      tip?: string,
    }[],
    // 自定义列
    customColums?: any[],
    // 结果预览使用的key
    previewResultKey?: string,
    // 搜索栏下拉选项
    searchSelectList?: SearchSelectList,
    // 搜索栏的placeholder
    searchPlaceholder?: string
    showPreviewResultTitle?: boolean,
    // 多选模式
    multiple?: boolean,
    // checkbox hover 提示
    checkboxHoverTip?: (data: any) => string,
    // 状态列
    columnStatusFilter?: (data: any) => boolean,
    // 查询接口
    getResourceList?: (params: any) => Promise<ListBase<Record<string, any>[]>>,
  }[];

  export type TabItem = TabListType[number];

  export type TabConfig = Omit<TabItem, 'name' | 'id' | 'tableContent' | 'resultContent'>;

  interface Props {
    selected: Record<string, T[]>,
    clusterTypes: ClusterTypes[],
    tabListConfig?: Record<string, TabConfig>,
    onlyOneType?: boolean,
  }

  interface Emits {
    (e: 'change', value: Props['selected']): void,
  }

  const props = defineProps<Props>();

  const emits = defineEmits<Emits>();

  const isShow = defineModel<boolean>('isShow', {
    default: false,
  });

  const copy = useCopy();
  const { dialogWidth } = useSelectorDialogWidth();
  const { t } = useI18n();

  const tabListMap: Record<string, TabItem> = {
    [ClusterTypes.TENDBCLUSTER]: {
      id: ClusterTypes.TENDBCLUSTER,
      name: t('集群选择'),
      disabledRowConfig: [{
        handler: (data: T) => data.isOffline,
        tip: t('集群已禁用'),
      }],
      getResourceList: getSpiderList,
      tableContent: SpiderTable,
      resultContent: ResultPreview,
    },
    [ClusterTypes.REDIS]: {
      id: ClusterTypes.REDIS,
      name: t('集群选择'),
      disabledRowConfig: [{
        handler: (data: T) => data.isOffline,
        tip: t('集群已禁用'),
      }],
      getResourceList: getRedisList,
      tableContent: RedisTable,
      resultContent: ResultPreview,
    },
    [ClusterTypes.TENDBHA]: {
      id: ClusterTypes.TENDBHA,
      name: t('主从集群'),
      disabledRowConfig: [{
        handler: (data: T) => data.isOffline,
        tip: t('集群已禁用'),
      }],
      getResourceList: getTendbhaList,
      tableContent: TendbhaTable,
      resultContent: ResultPreview,
    },
    [ClusterTypes.MONGO_REPLICA_SET]: {
      id: ClusterTypes.MONGO_REPLICA_SET,
      name: t('集群选择'),
      multiple: true,
      getResourceList: getMongoList,
      tableContent: MongoTable,
      resultContent: ResultPreview,
    },
    [ClusterTypes.MONGO_SHARED_CLUSTER]: {
      id: ClusterTypes.MONGO_SHARED_CLUSTER,
      name: t('集群选择'),
      multiple: true,
      getResourceList: getMongoList,
      tableContent: MongoTable,
      resultContent: ResultPreview,
    },
    [ClusterTypes.SQLSERVER_SINGLE]: {
      id: ClusterTypes.SQLSERVER_SINGLE,
      name: t('集群选择'),
      multiple: true,
      getResourceList: getSingleClusterList,
      tableContent: SqlserverTable,
      resultContent: ResultPreview,
    },
    [ClusterTypes.SQLSERVER_HA]: {
      id: ClusterTypes.SQLSERVER_HA,
      name: t('集群选择'),
      multiple: true,
      getResourceList: getHaClusterList,
      tableContent: SqlserverTable,
      resultContent: ResultPreview,
    },
    [ClusterTypes.TENDBSINGLE]: {
      id: ClusterTypes.TENDBSINGLE,
      name: t('单节点'),
      disabledRowConfig: [{
        handler: (data: T) => data.isOffline,
        tip: t('集群已禁用'),
      }],
      getResourceList: getTendbsingleList,
      tableContent: TendbSingleTable,
      resultContent: ResultPreview,
    },
  };

  const tabTipsRef = ref();
  const activeTab = ref<ClusterTypes>(ClusterTypes.TENDBCLUSTER);
  const showTabTips = ref(false);
  const isSelectedAll = ref(false);
  const selectedMap = ref<Record<string, Record<string, T>>>({});

  const activePanelObj = shallowRef(tabListMap[ClusterTypes.TENDBCLUSTER]);

  const clusterTabListMap = computed<Record<string, TabItem>>(() => {
    if (props.tabListConfig) {
      Object.keys(props.tabListConfig).forEach((type) => {
        if (props.tabListConfig?.[type]) {
          const disabledRowConfigList = tabListMap[type].disabledRowConfig!;
          const disabledRowConfigProp = props.tabListConfig?.[type].disabledRowConfig;
          if (disabledRowConfigProp) {
            // 外部设置了 disabledRowConfig, 需要追加到 disabledRowConfig列表
            disabledRowConfigList.push(...disabledRowConfigProp);
          }
          tabListMap[type] = {
            ...tabListMap[type],
            ...props.tabListConfig[type],
            disabledRowConfig: disabledRowConfigList,
          };
          console.log('tabListMap[type]>>>', tabListMap[type]);
        }
      });
    }
    return tabListMap;
  });

  const tabList = computed(() => (props.clusterTypes
    ? props.clusterTypes.map(type => clusterTabListMap.value[type]) : []));

  const selectedArr = computed(() => (activeTab.value
    && selectedMap.value[activeTab.value] && (Object.keys(selectedMap.value).length > 0)
    ? ({ [activeTab.value]: Object.values(selectedMap.value[activeTab.value]) }) :  {}));

  // 显示切换 tab tips
  // const showSwitchTabTips = computed(() => showTabTips.value && tabList.value.length > 1);
  // 选中结果是否为空
  const isEmpty = computed(() => _.every(Object.values(selectedMap.value), item => Object.keys(item).length < 1));

  watch(() => props.clusterTypes, (types) => {
    if (types) {
      activePanelObj.value = clusterTabListMap.value[types[0]];
      [activeTab.value] = types;
    }
  }, {
    immediate: true,
    deep: true,
  });

  watch(isShow, (show) => {
    if (show && tabList.value) {
      selectedMap.value = tabList.value.map(item => item.id).reduce((result, tabKey) => {
        if (!props.selected[tabKey]) {
          return result;
        }
        const tabSelectMap = props.selected[tabKey].reduce((selectResult, selectItem) => ({
          ...selectResult,
          [selectItem.id]: selectItem,
        }), {} as Record<string, T>);
        return {
          ...result,
          [tabKey]: tabSelectMap,
        };
      }, {} as Record<string, Record<string, T>>);
      showTabTips.value = true;
    }
  });

  /**
   * 切换 tab
   */
  const handleChangeTab = (obj: TabItem) => {
    if (activeTab.value === obj.id) {
      return;
    }
    const currentTab = tabList.value.find(item => item.id === obj.id);
    activeTab.value = obj.id;
    if (currentTab) {
      activePanelObj.value = currentTab;
    }
  };

  /**
   * 关闭提示
   */
  const handleCloseTabTips = () => {
    showTabTips.value = false;
    if (tabTipsRef.value) {
      for (const ref of tabTipsRef.value) {
        ref.hide();
      }
    }
  };

  /**
   * 清空选中项
   */
  const handleClearSelected = () => {
    selectedMap.value = {};
    isSelectedAll.value = false;
  };

  /**
   * 复制集群域名
   */
  const handleCopyCluster = () => {
    const copyValues = Object.values(selectedMap.value).reduce((result, selectItem) => {
      result.push(...Object.values(selectItem).map(item => item.master_domain));
      return result;
    }, [] as string[]);

    if (copyValues.length < 1) {
      messageWarn(t('没有可复制集群'));
      return;
    }

    copy(copyValues.join('\n'));
  };

  const handleConfirm = () => {
    const result = Object.keys(selectedMap.value).reduce((result, tabKey) => ({
      ...result,
      [tabKey]: Object.values(selectedMap.value[tabKey]),
    }), {});
    emits('change', result);
    handleClose();
  };

  const handleClose = () => {
    isShow.value =  false;
  };

  /**
   * 选择当行数据
   */
  const handleSelecteRow = (data: T, value: boolean) => {
    const selectedMapMemo = { ...selectedMap.value };
    if (!selectedMapMemo[activeTab.value]) {
      selectedMapMemo[activeTab.value] = {};
    }
    if (value) {
      selectedMapMemo[activeTab.value][data.id] = data;
    } else {
      delete selectedMapMemo[activeTab.value][data.id];
    }
    selectedMap.value = selectedMapMemo;
  };

  const handleSelectTable = (selected: Record<string, Record<string, T>>) => {
    // 如果只允许选一种集群类型, 则清空非当前集群类型的选中列表
    // 如果是勾选的取消全选，则忽略
    if (props.onlyOneType && Object.keys(Object.values(selected)[0]).length > 0) {
      // 只会有一个key
      const [currentKey] = Object.keys(selected);
      Object.keys(selectedMap.value).forEach((key) => {
        if (key !== currentKey) {
          selectedMap.value[key] = {};
        } else {
          selectedMap.value[key] = selected[key];
        }
      });
      return;
    }
    Object.assign(selectedMap.value, selected);
  };
</script>

<<<<<<< HEAD
<style lang="less" scoped>
  @import '@styles/mixins.less';
=======
<style lang="less">
  @import "@styles/mixins.less";
>>>>>>> cbe69482

  .cluster-selector-dialog {
    font-size: @font-size-mini;

    .bk-modal-body {
      .bk-modal-header {
        display: none;
      }

      .bk-modal-content {
        padding: 0;
        margin: 0;
      }

      .bk-modal-footer {
        margin: 0;
        padding: 8px 16px 8px;
      }
    }

    .cluster-selector-tabs {
      height: 42px;
      font-size: @font-size-mini;
      line-height: 42px;
      background-color: #fafbfd;
      border-bottom: 1px solid @border-disable;
      .flex-center();

      .tabs-item {
        min-width: 200px;
        margin-bottom: -1px;
        text-align: center;
        cursor: pointer;
        border: 1px solid @border-disable;
        border-top: 0;
        border-left: 0;
        border-bottom-color: transparent;
      }
      .tabs-item-active {
          background-color: @bg-white;
          border-bottom-color: @border-white;
        }
    }

    .cluster-selector-content {
      height: 580px;
      padding: 16px 24px 0;

      :deep(.bk-pagination-small-list) {
        order: 3;
        flex: 1;
        justify-content: flex-end;
      }
    }

    .cluster-selector-result {
      height: 100%;
      padding: 12px 24px;
      font-size: @font-size-mini;
      background-color: #f5f6fa;

      .result-title {
        padding-bottom: 16px;
        .flex-center();

        > span {
          flex: 1;
          font-size: @font-size-normal;
          color: @title-color;
        }

        .result-dropdown {
          font-size: 0;
          line-height: 20px;
        }

        .result-trigger {
          display: block;
          font-size: 18px;
          color: @gray-color;
          cursor: pointer;

          &:hover {
            background-color: @bg-disable;
            border-radius: 2px;
          }
        }
      }
    }

    .cluster-selector-button {
      width: 88px;
    }
  }

  .tab-tips {
    padding: 9px 0 17px;
    color: @default-color;
    text-align: right;

    h4 {
      font-size: @font-size-large;
      font-weight: normal;
      color: @title-color;
      text-align: left;
    }

    p {
      padding: 8px 0 16px;
      text-align: left;
    }
  }
</style><|MERGE_RESOLUTION|>--- conflicted
+++ resolved
@@ -458,13 +458,8 @@
   };
 </script>
 
-<<<<<<< HEAD
 <style lang="less" scoped>
   @import '@styles/mixins.less';
-=======
-<style lang="less">
-  @import "@styles/mixins.less";
->>>>>>> cbe69482
 
   .cluster-selector-dialog {
     font-size: @font-size-mini;

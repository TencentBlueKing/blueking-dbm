--- conflicted
+++ resolved
@@ -112,14 +112,8 @@
 
   const columns = computed(() => [
     {
-<<<<<<< HEAD
-      width: 54,
-      minWidth: 54,
-      label: () => (
-=======
       width: 60,
       label: () => props.multiple && (
->>>>>>> 2a68767e
         <bk-checkbox
           key={`${pagination.current}_${activeTab.value}`}
           model-value={isSelectedAll.value}

--- conflicted
+++ resolved
@@ -188,7 +188,7 @@
 
   const rootRef = ref();
   const bkTableRef = ref();
-<<<<<<< HEAD
+  const tableKey = ref(random());
   const isLoading = ref(false);
   const tableMaxHeight = ref(0);
   const tableData = ref<ListBase<any>>({
@@ -201,10 +201,6 @@
   const isAnomalies = ref(false);
   const rowSelectMemo = shallowRef<Record<string|number, Record<any, any>>>({});
   const isWholeChecked = ref(false);
-=======
-  const tableKey = ref(random());
-
->>>>>>> cc46db06
   const pagination = reactive<IPagination>({
     count: 0,
     current: 1,

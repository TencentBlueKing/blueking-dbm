--- conflicted
+++ resolved
@@ -214,45 +214,19 @@
   import { preCheckSqlserverAuthorizeRules } from '@services/source/sqlserverPermissionAuthorize';
   import { createTicket } from '@services/source/ticket';
   import { getWhitelist } from '@services/source/whitelist';
-<<<<<<< HEAD
   import type { AuthorizePreCheckData, PermissionRule } from '@services/types/permission';
 
   import { useCopy, useInfo, useStickyFooter, useTicketMessage } from '@hooks';
 
   import { AccountTypes, ClusterTypes, TicketTypes } from '@common/const';
 
-  import ClusterSelectorNew, { type TabConfig } from '@components/cluster-selector-new/Index.vue';
+  import ClusterSelectorNew, { type TabConfig } from '@components/cluster-selector/Index.vue';
   import DBCollapseTable, { type ClusterTableProps } from '@components/db-collapse-table/DBCollapseTable.vue';
-=======
-  import type {
-    AuthorizePreCheckData,
-    PermissionRule,
-  } from '@services/types/permission';
-
-  import {
-    useCopy,
-    useInfo,
-    useStickyFooter,
-    useTicketMessage,
-  } from '@hooks';
-
-  import type { AccountTypesValues } from '@common/const';
-  import {
-    AccountTypes,
-    ClusterTypes,
-    TicketTypes,
-  } from '@common/const';
-
-  import DBCollapseTable, {
-    type ClusterTableProps,
-  } from '@components/db-collapse-table/DBCollapseTable.vue';
->>>>>>> d94b1a83
   import IpSelector from '@components/ip-selector/IpSelector.vue';
 
   import AccountRulesTable from './accouter-rules-selector/components/AccountRulesTable.vue';
   import AccountRulesSelector from './accouter-rules-selector/Index.vue';
   import MySqlClusterSelector, { getClusterSelectorSelected } from './cluster-selector/ClusterSelector.vue';
-  import type { ClusterSelectorResult } from './cluster-selector/types';
 
   export default {
     name: 'ClusterAuthorize',

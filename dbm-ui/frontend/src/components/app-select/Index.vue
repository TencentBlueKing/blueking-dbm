<template>
  <AppSelect
    :data="withFavorBizList"
    :generate-key="(item: IAppItem) => item.bk_biz_id"
    :generate-name="(item: IAppItem) => item.display_name"
    style="margin: 0 12px"
    theme="dark"
    :value="currentBiz"
    @change="handleAppChange">
    <template #default="{ data }">
      <AuthTemplate
        action-id="biz"
        :permission="data.permission.db_manage"
<<<<<<< HEAD
        :resource="data.bk_biz_id"
        style="width: 100%">
=======
        :resource-id="data.bk_biz_id"
        resource-type="biz">
>>>>>>> 8d10e32d
        <div class="db-app-select-item">
          <div>{{ data.name }} (#{{ data.bk_biz_id }})</div>
          <div style="margin-left: auto">
            <DbIcon
              v-if="favorBizIdMap[data.bk_biz_id]"
              class="unfavor-btn"
              style="color: #ffb848"
              type="star-fill"
              @click.stop="handleUnfavor(data.bk_biz_id)" />
            <DbIcon
              v-else
              class="favor-btn"
              type="star"
              @click.stop="handleFavor(data.bk_biz_id)" />
          </div>
        </div>
      </AuthTemplate>
    </template>
  </AppSelect>
</template>
<script setup lang="ts">
  import _ from 'lodash';
  import {
    computed,
    shallowRef,
  } from 'vue';
  import {
    useRoute,
    useRouter,
  } from 'vue-router';

  import { getBizs } from '@services/source/cmdb';

  import {
    useGlobalBizs,
    useUserProfile,
  } from '@stores';

  import { UserPersonalSettings } from '@common/const';

  import { makeMap } from '@utils';

  import AppSelect from '@blueking/app-select';

  import '@blueking/app-select/dist/style.css';

  type IAppItem = ServiceReturnType<typeof getBizs>[number]

  const route = useRoute();
  const router = useRouter();
  const userProfile = useUserProfile();

  const {
    bizs: bizList,
  } = useGlobalBizs();

  const favorBizIdMap = shallowRef(makeMap(userProfile.profile[UserPersonalSettings.APP_FAVOR] || []));

  const currentBiz = computed(() => _.find(bizList, item => item.bk_biz_id === window.PROJECT_CONFIG.BIZ_ID));
  const withFavorBizList = computed(() => _.sortBy(bizList, item => favorBizIdMap.value[item.bk_biz_id]));

  const handleAppChange = (appInfo: IAppItem) => {
    const {
      bk_biz_id: bkBizId,
    } = appInfo;

    const pathRoot = `/${bkBizId}`;
    if (!window.PROJECT_CONFIG.BIZ_ID) {
      window.location.href = pathRoot;
      return;
    }

    const reload = (targetPath: string) => {
      setTimeout(() => {
        const path = targetPath.replace(/^\/[\d]+/, pathRoot);
        window.location.href = path;
      }, 100);
    };
    // 1，当前路由不带参数，切换业务时停留在当前页面
    let currentRouteHasNotParams = true;
    Object.keys(route.params).forEach((paramKey) => {
      if (route.params[paramKey] === undefined || route.params[paramKey] === null) {
        return;
      }
      currentRouteHasNotParams = false;
    });
    if (currentRouteHasNotParams) {
      reload(route.path);
      return;
    }
    const { matched } = route;
    // 2，当前路由带有请求参数，切换业务时则需要做回退处理
    // 路由只匹配到了一个
    if (matched.length < 2) {
      const [{ path }] = matched;
      reload(path);
      return;
    }

    // 路由有多层嵌套
    const {
      path,
      redirect,
    } = matched[1];
    // 重定向到指定的路由path
    if (_.isString(redirect)) {
      reload(redirect);
      return;
    }
    // 重定向到指定的路由name
    if (redirect && _.isPlainObject(redirect)) {
      const redirectName = (redirect as {name: string}).name;
      if (redirectName) {
        const route = router.resolve({
          name: redirectName,
        });
        reload(route.href);
        return;
      }
    }
    reload(path);
  };

  const handleUnfavor = (bizId: number) => {
    const lastFavorBizIdMap = { ...favorBizIdMap.value };
    delete lastFavorBizIdMap[bizId];
    favorBizIdMap.value = lastFavorBizIdMap;

    userProfile.updateProfile({
      label: UserPersonalSettings.APP_FAVOR,
      values: Object.keys(lastFavorBizIdMap),
    });
  };

  const handleFavor = (bizId: number) => {
    favorBizIdMap.value = {
      ...favorBizIdMap.value,
      [bizId]: true,
    };
    userProfile.updateProfile({
      label: UserPersonalSettings.APP_FAVOR,
      values: Object.keys(favorBizIdMap.value),
    });
  };
</script>
<style lang="less">
  .db-app-select-item {
    display: flex;
    align-items: center;
    width: 100%;

    &:hover {
      .favor-btn {
        opacity: 100%;
      }
    }

    .favor-btn {
      opacity: 0%;
      transition: all 0.1s;
    }
  }

  .tippy-box[data-theme='bk-app-select-menu'] {
    border: none !important;
    box-shadow: 0 2px 3px 0 rgb(0 0 0 / 10%) !important;
  }
</style><|MERGE_RESOLUTION|>--- conflicted
+++ resolved
@@ -11,13 +11,8 @@
       <AuthTemplate
         action-id="biz"
         :permission="data.permission.db_manage"
-<<<<<<< HEAD
-        :resource="data.bk_biz_id"
-        style="width: 100%">
-=======
         :resource-id="data.bk_biz_id"
         resource-type="biz">
->>>>>>> 8d10e32d
         <div class="db-app-select-item">
           <div>{{ data.name }} (#{{ data.bk_biz_id }})</div>
           <div style="margin-left: auto">

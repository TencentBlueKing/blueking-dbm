--- conflicted
+++ resolved
@@ -14,27 +14,6 @@
 <template>
   <div
     class="db-member-selector-wrapper"
-<<<<<<< HEAD
-    :class="{ 'is-focus': isFocous }">
-    <BkSelect
-      class="db-member-selector"
-      :clearable="false"
-      :collapse-tags="collapseTags"
-      filterable
-      :model-value="modelValue"
-      multiple
-      multiple-mode="tag"
-      :remote-method="remoteFilter"
-      @blur="handleBlur"
-      @change="handleChange"
-      @focus="handleFocus">
-      <BkOption
-        v-for="item of state.list"
-        :key="item.username"
-        :label="item.username"
-        :value="item.username" />
-    </BkSelect>
-=======
     :class="{'is-focus': isFocous}">
     <BkTagInput
       v-model="modelValue"
@@ -44,7 +23,6 @@
       has-delete-icon
       :list="peopleList"
       @input="remoteFilter" />
->>>>>>> cbe69482
     <DbIcon
       v-bk-tooltips="t('复制')"
       type="copy db-member-selector-copy"
@@ -62,16 +40,6 @@
 
   type GetUsesParams = ServiceParameters<typeof getUserList>;
 
-<<<<<<< HEAD
-  interface Props {
-    collapseTags?: boolean;
-  }
-
-  withDefaults(defineProps<Props>(), {
-    collapseTags: false,
-  });
-=======
->>>>>>> cbe69482
   const modelValue = defineModel<string[]>({
     default: () => [],
   });
@@ -84,12 +52,6 @@
     name: string,
   }[]>([]);
 
-<<<<<<< HEAD
-  const state = reactive({
-    list: [] as { username: string }[],
-  });
-=======
->>>>>>> cbe69482
   const isFocous = ref(false);
 
   const createTagValidator = (tag: string) => !!peopleList.value.find(item => item.name === tag);
@@ -100,14 +62,10 @@
   const fetchUseList = async (params: GetUsesParams = {}) => {
     await getUserList(params).then((res) => {
       // 过滤已经选中的用户
-<<<<<<< HEAD
-      state.list = res.results.filter((item) => !modelValue.value?.includes(item.username));
-=======
       peopleList.value = res.results.filter(item => !modelValue.value?.includes(item.username)).map(item => ({
         id: item.username,
         name: item.username,
       }));
->>>>>>> cbe69482
     });
   };
   // 初始化加载
@@ -116,20 +74,7 @@
   /**
    * 远程搜索人员
    */
-<<<<<<< HEAD
-  const remoteFilter = async (value: string) => {
-    await fetchUseList({ fuzzy_lookups: value });
-  };
-
-  const handleChange = (values: string[]) => {
-    modelValue.value = values;
-  };
-
-  const handleFocus = () => (isFocous.value = true);
-  const handleBlur = () => (isFocous.value = false);
-=======
   const remoteFilter = _.debounce((value: string) => fetchUseList({ fuzzy_lookups: value }), 500);
->>>>>>> cbe69482
 
   const handleCopy = () => {
     copy(modelValue.value.join(';'));

<!--
 * TencentBlueKing is pleased to support the open source community by making 蓝鲸智云-DB管理系统(BlueKing-BK-DBM) available.
 *
 * Copyright (C) 2017-2023 THL A29 Limited, a Tencent company. All rights reserved.
 *
 * Licensed under the MIT License (the "License"); you may not use this file except in compliance with the License.
 * You may obtain a copy of the License athttps://opensource.org/licenses/MIT
 *
 * Unless required by applicable law or agreed to in writing, software distributed under the License is distributed
 * on an "AS IS" BASIS, WITHOUT WARRANTIES OR CONDITIONS OF ANY KIND, either express or implied. See the License for
 * the specific language governing permissions and limitations under the License.
-->

<template>
  <div class="cluster-instances">
    <p
      v-for="(inst, index) in renderData"
      :key="inst.bk_instance_id"
      class="pt-2 pb-2"
      :class="{ 'is-unavailable': inst.status === 'unavailable' }">
<<<<<<< HEAD
      <span
        class="pr-4"
        :style="{ color: highlightIps.includes(inst.ip) ? 'rgb(255 130 4)' : '#63656e' }">
        <slot :data="inst"> {{ inst.ip }}:{{ inst.port }} </slot>
      </span>
      <BkTag v-if="inst.status === 'unavailable'">
        {{ t('不可用') }}
      </BkTag>
      <template v-if="index === 0">
        <BkPopover
          ext-cls="copy-popover"
          placement="top"
          theme="light">
          <DbIcon type="copy" />
          <template #content>
            <BkButton
              class="copy-trigger"
              text
              theme="primary"
              @click="handleCopyIps">
              {{ t('复制IP') }}
            </BkButton>
            <span class="copy-trigger-split" />
            <BkButton
              class="copy-trigger"
              text
              theme="primary"
              @click="handleCopyInstances">
              {{ t('复制实例') }}
            </BkButton>
=======
      <TextOverflowLayout>
        <template #default>
          <span
            class="pr-4"
            :style="{ color: highlightIps.includes(inst.ip)
              || highlightIps.includes(`${inst.ip}:${inst.port}`) ? 'rgb(255 130 4)' : '#63656e' }">
            <slot :data="inst">
              {{ inst.ip }}:{{ inst.port }}
            </slot>
          </span>
        </template>
        <template #append>
          <BkTag v-if="inst.status === 'unavailable'">
            {{ $t('不可用') }}
          </BkTag>
          <template v-if="index === 0">
            <BkPopover
              ext-cls="copy-popover"
              placement="top"
              theme="light">
              <DbIcon
                type="copy" />
              <template #content>
                <BkButton
                  class="copy-trigger"
                  text
                  theme="primary"
                  @click="handleCopyIps">
                  {{ $t('复制IP') }}
                </BkButton>
                <span class="copy-trigger-split" />
                <BkButton
                  class="copy-trigger"
                  text
                  theme="primary"
                  @click="handleCopyInstances">
                  {{ $t('复制实例') }}
                </BkButton>
              </template>
            </BkPopover>
>>>>>>> 8d10e32d
          </template>
        </template>
      </TextOverflowLayout>
    </p>
    <template v-if="hasMore">
      <BkButton
        class="cluster-instances__more"
        text
        theme="primary"
        @click="handleShowMore">
        {{ t('查看更多') }}
      </BkButton>
    </template>
  </div>
  <BkDialog
    v-model:is-show="dialogState.isShow"
    class="cluster-instances-dialog"
    :height="660"
    :title="title">
    <div class="cluster-instances-content">
      <div class="cluster-instances-content__operations mb-16">
        <BkButton
          class="mr-8"
          @click="handleCopyAbnormal">
          {{ t('复制异常实例') }}
        </BkButton>
        <BkButton
          class="mr-8"
          @click="handleCopyAll">
          {{ t('复制全部实例') }}
        </BkButton>
        <BkInput
          v-model="dialogState.keyword"
          clearable
          :placeholder="t('搜索实例')"
          type="search"
          @clear="fetchInstance"
          @enter="fetchInstance" />
      </div>
      <DbTable
        ref="tableRef"
        :columns="columns"
        :data-source="dataSource"
        fixed-pagination
        :height="440"
        releate-url-query
        @clear-search="handleClearSearch"
        @request-finished="handleRequestFinished" />
    </div>
    <template #footer>
      <BkButton @click="handleClose">
        {{ t('关闭') }}
      </BkButton>
    </template>
  </BkDialog>
</template>
<script lang="tsx">
  interface InstanceListData {
    instance_address: string;
    role: string;
    status: string;
    create_at: string;
  }
</script>
<script setup lang="tsx" generic="T extends InstanceListData">
  import { useI18n } from 'vue-i18n';

  import type {
    ListBase,
  } from '@services/types';

  import { useCopy } from '@hooks';

  import { useGlobalBizs } from '@stores';

  import {
    type ClusterInstStatus,
    clusterInstStatus,
    ClusterInstStatusKeys,
  } from '@common/const';

  import DbStatus from '@components/db-status/index.vue';
  import TextOverflowLayout from '@components/text-overflow-layout/Index.vue';

  import { messageWarn } from '@utils';

  interface InstanceData {
    bk_instance_id: number,
    ip: string,
    name: string,
    port: number,
    status: string
  }


  interface DialogState {
    isShow: boolean,
    keyword: string,
    data: Array<InstanceListData>,
  }

  interface Props {
    title: string,
    role: string,
    data: Array<InstanceData>;
    clusterId: number,
    dataSource: (params: Record<string, any>) => Promise<ListBase<T[]>>,
    highlightIps?: string[],
  }
  const props = withDefaults(defineProps<Props>(), {
    highlightIps: () => ([]),
  });

  const copy = useCopy();
  const globalBizsStore = useGlobalBizs();
  const { t } = useI18n();

  const tableRef = ref();
  const renderData = computed(() => props.data.slice(0, 10));
  const hasMore = computed(() => props.data.length > 10);

  const dialogState = reactive<DialogState>({
    isShow: false,
    keyword: '',
    data: [],
  });

  const columns = [
    {
      label: t('实例'),
      field: 'instance_address',
    },
    {
      label: t('部署角色'),
      field: 'role',
    },
    {
      label: t('状态'),
      field: 'status',
      render: ({ cell }: { cell: ClusterInstStatus }) => {
        const info = clusterInstStatus[cell] || clusterInstStatus.unavailable;
        return <DbStatus theme={info.theme}>{info.text}</DbStatus>;
      },
    },
    {
      label: t('部署时间'),
      field: 'create_at',
    },
  ];

  /**
   * 获取节点列表
   */
  const fetchInstance = () => {
    nextTick(() => {
      tableRef.value.fetchData({
        instance_address: dialogState.keyword,
      }, {
        bk_biz_id: globalBizsStore.currentBizId,
        cluster_id: props.clusterId,
        role: props.role,
      });
    });
  }

  const handleShowMore = () => {
    dialogState.isShow = true;
    fetchInstance();
  }

  const handleClearSearch = () => {
    dialogState.keyword = '';
    fetchInstance();
  }

  const handleRequestFinished = (data: InstanceListData[]) => {
    dialogState.data = data;
  }

  /**
   * 复制异常实例
   */
  const handleCopyAbnormal = () => {
    const abnormalInstances = dialogState.data
      .filter(item => item.status !== ClusterInstStatusKeys.RUNNING)
      .map(item => item.instance_address);
    if (abnormalInstances.length === 0) {
      messageWarn(t('没有可复制实例'));
      return;
    }
    copy(abnormalInstances.join('\n'));
  }

  /**
   * 复制所有实例
   */
  const handleCopyAll = () => {
    const instances = dialogState.data.map(item => item.instance_address);
    if (instances.length === 0) {
      messageWarn(t('没有可复制实例'));
      return;
    }
    copy(instances.join('\n'));
  }

  const handleCopyIps = () => {
    const { data } = props;
    const ips = [...new Set(data.map(item => item.ip))];
    if (ips.length === 0) {
      messageWarn(t('没有可复制IP'));
      return;
    }
    copy(ips.join('\n'));
  }

  const handleCopyInstances = () => {
    const { data } = props;
    const instances = data.map(item => `${item.ip}:${item.port}`);
    copy(instances.join('\n'));
  }

  const handleClose = () => {
    dialogState.isShow = false;
    dialogState.keyword = '';
    dialogState.data = [];
  }
</script>

<style lang="less" scoped>
  @import '@styles/mixins.less';

  .cluster-instances {
    padding: 8px 0;

    .db-icon-copy {
      display: none;
      margin-top: 1px;
      margin-left: 4px;
      color: @primary-color;
      vertical-align: text-top;
      cursor: pointer;
    }

    .is-unavailable {
      color: #c4c6cc;

      .bk-tag {
        height: 20px;
        padding: 0 4px;
        line-height: 20px;
      }
    }

    &__more {
      display: inline-block;
      margin-top: 2px;
    }

    &-dialog {
      width: 80%;
      max-width: 1600px;
      min-width: 1200px;
    }

    &-content {
      &__operations {
        .flex-center();
      }
    }
  }

  .copy-trigger {
    display: inline-block;
    padding: 0 4px;
    font-size: 12px;
    line-height: 24px;
    vertical-align: middle;
    border-radius: 2px;

    &:hover {
      background-color: #f0f1f5;
    }
  }

  .copy-trigger-split {
    display: inline-block;
    width: 1px;
    height: 18px;
    margin: 0 4px;
    vertical-align: middle;
    background-color: #f0f1f5;
  }
</style>

<style lang="less">
  .copy-popover {
    padding: 4px 6px !important;

    .bk-pop2-arrow {
      display: none;
    }
  }
</style><|MERGE_RESOLUTION|>--- conflicted
+++ resolved
@@ -18,38 +18,6 @@
       :key="inst.bk_instance_id"
       class="pt-2 pb-2"
       :class="{ 'is-unavailable': inst.status === 'unavailable' }">
-<<<<<<< HEAD
-      <span
-        class="pr-4"
-        :style="{ color: highlightIps.includes(inst.ip) ? 'rgb(255 130 4)' : '#63656e' }">
-        <slot :data="inst"> {{ inst.ip }}:{{ inst.port }} </slot>
-      </span>
-      <BkTag v-if="inst.status === 'unavailable'">
-        {{ t('不可用') }}
-      </BkTag>
-      <template v-if="index === 0">
-        <BkPopover
-          ext-cls="copy-popover"
-          placement="top"
-          theme="light">
-          <DbIcon type="copy" />
-          <template #content>
-            <BkButton
-              class="copy-trigger"
-              text
-              theme="primary"
-              @click="handleCopyIps">
-              {{ t('复制IP') }}
-            </BkButton>
-            <span class="copy-trigger-split" />
-            <BkButton
-              class="copy-trigger"
-              text
-              theme="primary"
-              @click="handleCopyInstances">
-              {{ t('复制实例') }}
-            </BkButton>
-=======
       <TextOverflowLayout>
         <template #default>
           <span
@@ -90,7 +58,6 @@
                 </BkButton>
               </template>
             </BkPopover>
->>>>>>> 8d10e32d
           </template>
         </template>
       </TextOverflowLayout>

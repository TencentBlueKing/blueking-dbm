--- conflicted
+++ resolved
@@ -25,13 +25,8 @@
         'is-error': Boolean(errorMessage),
       }">
       <span
-<<<<<<< HEAD
-        v-if="!data"
-        style="color: #c4c6cc">
-=======
         v-if="showDefault"
         style="color: #c4c6cc;">
->>>>>>> 344a47a1
         {{ placeholder }}
       </span>
       <span

--- conflicted
+++ resolved
@@ -69,9 +69,7 @@
   const { bizs: bizList } = useGlobalBizs();
 
   const { t } = useI18n();
-<<<<<<< HEAD
   useKeyboard();
-=======
 
   const resultTypeTextMap: Record<string, string> = {
     cluster_domain: t('域名'),
@@ -81,7 +79,6 @@
     task: t('任务ID'),
     ticket: t('单据'),
   };
->>>>>>> 60995c56
 
   const isSearchEmpty = ref(false);
   const formData = ref({
@@ -102,25 +99,6 @@
     },
   });
 
-<<<<<<< HEAD
-  watch(
-    [modelValue, formData],
-    () => {
-      if (!modelValue.value) {
-        serachResult.value = {} as ServiceReturnType<typeof quickSearch>;
-        return;
-      }
-      handleSerach({
-        ...formData.value,
-        keyword: modelValue.value,
-      });
-    },
-    {
-      immediate: true,
-      deep: true,
-    },
-  );
-=======
   watch([modelValue, formData], () => {
     if (!modelValue.value) {
       serachResult.value = {} as ServiceReturnType<typeof quickSearch>;
@@ -134,7 +112,6 @@
     immediate: true,
     deep: true,
   });
->>>>>>> 60995c56
 
   const handleClearSearch = () => {
     modelValue.value = '';
@@ -150,7 +127,6 @@
   });
 </script>
 <style lang="less">
-<<<<<<< HEAD
   .system-serach-box {
     display: flex;
     font-size: 12px;
@@ -163,20 +139,6 @@
       color: #63656e;
       flex: 1;
 
-      .result-item {
-=======
-.system-serach-box {
-  display: flex;
-  font-size: 12px;
-  background: #FFF;
-
-  .result-list{
-    max-height: 505px;
-    padding: 8px 0;
-    overflow: hidden;
-    color: #63656E;
-    flex: 1;
-
     .result-type-text {
       color: #979BA5;
       padding-left: 12px;
@@ -195,7 +157,6 @@
       }
 
       .value-text{
->>>>>>> 60995c56
         display: flex;
         height: 32px;
         padding: 0 8px;
@@ -234,5 +195,6 @@
       border-left: 1px solid #dcdee5;
       flex: 0 0 170px;
     }
+    }
   }
 </style>
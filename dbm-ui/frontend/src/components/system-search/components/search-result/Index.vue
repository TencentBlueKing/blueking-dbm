--- conflicted
+++ resolved
@@ -93,9 +93,6 @@
     bizList.reduce((result, item) => Object.assign(result, { [item.bk_biz_id]: item.name }), {}),
   );
 
-<<<<<<< HEAD
-  const { data: serachResult, run: handleSerach } = useRequest(quickSearch, {
-=======
   const serachResultKeyList = computed(() => {
     if (!serachResult.value) {
       return [];
@@ -107,7 +104,6 @@
     data: serachResult,
     run: handleSerach,
   } = useRequest(quickSearch, {
->>>>>>> cbe69482
     manual: true,
     onSuccess(data) {
       isSearchEmpty.value = _.every(Object.values(data), (item) => item.length < 1);

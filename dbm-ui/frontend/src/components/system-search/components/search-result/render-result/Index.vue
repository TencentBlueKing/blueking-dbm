<template>
  <Component
    :is="renderCom"
    v-bind="attrs" />
</template>
<script setup lang="ts">
  import { computed, useAttrs } from 'vue';

  import RenderClusterDomain from './ClusterDomain.vue';
  import RenderClusterName from './ClusterName.vue';
  import RenderInstance from './Instance.vue';
  import RenderMachine from './Machine.vue';
  import ResourcePool from './ResourcePool.vue';
  import RenderTask from './Task.vue';
  import RenderTicket from './Ticket.vue';

<<<<<<< HEAD
  interface Props {
    name: string;
=======
  interface Props{
    name: string
>>>>>>> cbe69482
  }

  const props = defineProps<Props>();

  const attrs = useAttrs();

  const comMap = {
    cluster_domain: RenderClusterDomain,
    cluster_name: RenderClusterName,
    instance: RenderInstance,
    machine: RenderMachine,
    task: RenderTask,
    ticket: RenderTicket,
    resource_pool: ResourcePool,
  };

  const renderCom = computed(() => {
    if (comMap[props.name as keyof typeof comMap]) {
      return comMap[props.name as keyof typeof comMap];
    }
    return 'div';
  });
</script><|MERGE_RESOLUTION|>--- conflicted
+++ resolved
@@ -14,13 +14,8 @@
   import RenderTask from './Task.vue';
   import RenderTicket from './Ticket.vue';
 
-<<<<<<< HEAD
-  interface Props {
-    name: string;
-=======
   interface Props{
     name: string
->>>>>>> cbe69482
   }
 
   const props = defineProps<Props>();

--- conflicted
+++ resolved
@@ -27,20 +27,12 @@
   interface Props {
     keyWord: string;
     data: {
-<<<<<<< HEAD
-      bk_biz_id: number;
-      ip: string;
-      cluster_type: string;
-    }[];
-    bizIdNameMap: Record<number, string>;
-=======
       bk_biz_id: number,
       ip: string,
       cluster_type: string,
       cluster_id: number
     }[],
     bizIdNameMap: Record<number, string>
->>>>>>> 60995c56
   }
 
   defineProps<Props>();
@@ -50,20 +42,11 @@
   const handleGo = (data: Props['data'][number]) => {
     systemSearchCache.appendItem(data.ip);
 
-<<<<<<< HEAD
-    location(
-      {
-        name: routerNameMap[data.cluster_type],
-        query: {
-          ip: data.ip,
-        },
-=======
     handleRedirect(
       data.cluster_type,
       {
         id: data.cluster_id,
         ip: data.ip,
->>>>>>> 60995c56
       },
       data.bk_biz_id,
     );

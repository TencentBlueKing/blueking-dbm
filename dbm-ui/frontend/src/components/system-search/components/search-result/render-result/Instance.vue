--- conflicted
+++ resolved
@@ -10,12 +10,7 @@
           :key-word="keyWord"
           :text="getMatchText(item)" />
         <div class="intro">
-<<<<<<< HEAD
-          (实例<span v-if="item.cluster_domain">, {{ item.cluster_domain }} </span>
-          )
-=======
           ({{ t('实例') }}<span v-if="item.cluster_domain">, {{ item.cluster_domain }}</span>)
->>>>>>> cbe69482
         </div>
       </div>
       <div class="biz-text">

--- conflicted
+++ resolved
@@ -22,21 +22,13 @@
       :z-index="2">
       <DbOriginalTable
         :columns="columns"
-<<<<<<< HEAD
-        :data="isManul ? renderManualData : tableData"
-=======
         :data="tableData"
->>>>>>> d94b1a83
         :max-height="530"
         :pagination="pagination.count < 10 ? false : pagination"
         :remote-pagination="isRemotePagination"
         :settings="tableSetting"
-<<<<<<< HEAD
-        style="margin-top: 12px"
-=======
         style="margin-top: 12px;"
         @column-filter="columnFilterChange"
->>>>>>> d94b1a83
         @page-limit-change="handeChangeLimit"
         @page-value-change="handleChangePage"
         @refresh="fetchResources"

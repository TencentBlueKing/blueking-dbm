<!--
 * TencentBlueKing is pleased to support the open source community by making 蓝鲸智云-DB管理系统(BlueKing-BK-DBM) available.
 *
 * Copyright (C) 2017-2023 THL A29 Limited, a Tencent company. All rights reserved.
 *
 * Licensed under the MIT License (the "License"); you may not use this file except in compliance with the License.
 * You may obtain a copy of the License athttps://opensource.org/licenses/MIT
 *
 * Unless required by applicable law or agreed to in writing, software distributed under the License is distributed
 * on an "AS IS" BASIS, WITHOUT WARRANTIES OR CONDITIONS OF ANY KIND, either express or implied. See the License for
 * the specific language governing permissions and limitations under the License.
-->

<template>
  <div class="instance-selector-render-topo-host">
    <SerachBar
      v-model="searchValue"
      :placeholder="t('请输入或选择条件搜索')"
      :search-attrs="searchAttrs"
      @search-value-change="handleSearchValueChange" />
    <BkLoading
      :loading="isLoading"
      :z-index="2">
      <DbOriginalTable
        :columns="columns"
        :data="tableData"
        :max-height="530"
        :pagination="pagination.count < 10 ? false : pagination"
        :remote-pagination="isRemotePagination"
        :settings="tableSetting"
        style="margin-top: 12px;"
        @column-filter="columnFilterChange"
        @page-limit-change="handeChangeLimit"
        @page-value-change="handleChangePage" />
    </BkLoading>
  </div>
</template>
<script setup lang="tsx" generic="T extends IValue">
  import { useI18n } from 'vue-i18n';

  import { useLinkQueryColumnSerach } from '@hooks';

  import { ClusterTypes } from '@common/const';

  import DbStatus from '@components/db-status/index.vue';

  import { firstLetterToUpper } from '@utils';

  import {
    activePanelInjectionKey,
    type InstanceSelectorValues,
    type IValue,
    type PanelListType,
    type TableSetting,
  } from '../../../Index.vue';
  import SerachBar from '../../common/SearchBar.vue';

  import { useTableData } from './useTableData';

  type TableConfigType = Required<PanelListType[number]>['tableConfig'];

  interface DataRow {
    data: T,
  }

  interface Props {
    lastValues: InstanceSelectorValues<T>,
    tableSetting: TableSetting,
    clusterId?: number,
    isRemotePagination?: TableConfigType['isRemotePagination'],
    firsrColumn?: TableConfigType['firsrColumn'],
    roleFilterList?: TableConfigType['roleFilterList'],
    disabledRowConfig?: TableConfigType['disabledRowConfig'],
    // eslint-disable-next-line vue/no-unused-properties
    getTableList?: TableConfigType['getTableList'],
    statusFilter?: TableConfigType['statusFilter'],
  }

  interface Emits {
    (e: 'change', value: Props['lastValues']): void;
  }

  const props = withDefaults(defineProps<Props>(), {
    clusterId: undefined,
    isManul: false,
    manualTableData: () => ([]),
    firsrColumn: undefined,
    statusFilter: undefined,
    isRemotePagination: true,
    activePanelId: 'tendbcluster',
    disabledRowConfig: undefined,
    roleFilterList: undefined,
    getTableList: undefined,
  });

  const emits = defineEmits<Emits>();

  const formatValue = (data: T) => ({
    bk_host_id: data.bk_host_id,
    instance_address: data.instance_address || '',
    cluster_id: data.cluster_id,
    bk_cloud_id: data?.host_info?.cloud_id || 0,
    ip: data.ip || '',
    port: data.port,
    cluster_type: data.cluster_type,
  });

  const { t } = useI18n();

  const {
    columnAttrs,
    searchAttrs,
    searchValue,
    columnCheckedMap,
    columnFilterChange,
    handleSearchValueChange,
  } = useLinkQueryColumnSerach(
    ClusterTypes.TENDBHA,
    ['bk_cloud_id'],
    () => fetchResources(),
  );

  const activePanel = inject(activePanelInjectionKey) as Ref<string> | undefined;

  const checkedMap = shallowRef({} as Record<string, T>);

  const initRole = computed(() => props.firsrColumn?.role);
  const selectClusterId = computed(() => props.clusterId);
  const firstColumnFieldId = computed(() => (props.firsrColumn?.field || 'instance_address') as keyof IValue);
  const mainSelectDisable = computed(() => (props.disabledRowConfig ? tableData.value
    .filter(data => props.disabledRowConfig?.handler(data)).length === tableData.value.length : false));

  const {
    isLoading,
    data: tableData,
    pagination,
    fetchResources,
    handleChangePage,
    handeChangeLimit,
  } = useTableData<T>(searchValue, initRole, selectClusterId);

  const isSelectedAll = computed(() => (
    tableData.value.length > 0
    && tableData.value.length === tableData.value
      .filter(item => checkedMap.value[item[firstColumnFieldId.value]]).length
  ));

  let isSelectedAllReal = false;

  const columns = computed(() => [
    {
      width: 60,
      fixed: 'left',
      label: () => (
        <bk-checkbox
          label={true}
          model-value={isSelectedAll.value}
          disabled={mainSelectDisable.value}
          onChange={handleSelectPageAll}
        />
      ),
      render: ({ data }: DataRow) => {
        if (props.disabledRowConfig && props.disabledRowConfig.handler(data)) {
          return (
            <bk-popover theme="dark" placement="top" popoverDelay={0}>
              {{
                default: () => <bk-checkbox style="vertical-align: middle;" disabled />,
                content: () => <span>{props.disabledRowConfig?.tip}</span>,
              }}
            </bk-popover>
          );
        }
        return (
          <bk-checkbox
            style="vertical-align: middle;"
            label={true}
            model-value={Boolean(checkedMap.value[data[firstColumnFieldId.value]])}
            onChange={(value: boolean) => handleTableSelectOne(value, data)}
          />
        );
      },
    },
    {
      fixed: 'left',
      minWidth: 160,
      label: props.firsrColumn?.label ? firstLetterToUpper(props.firsrColumn.label) : t('实例'),
      field: props.firsrColumn?.field ? props.firsrColumn.field : 'instance_address',
    },
    {
      label: t('角色'),
      field: 'role',
      showOverflowTooltip: true,
      filter: props.roleFilterList,
    },
    {
      label: t('实例状态'),
      field: 'status',
      filter: {
        list: [
          {
            value: 'running',
            text: t('正常'),
          },
          {
            value: 'unavailable',
            text: t('异常'),
          },
          {
            value: 'loading',
            text: t('重建中'),
          },
        ],
        checked: columnCheckedMap.value.status,
      },
      render: ({ data }: DataRow) => {
        const isNormal = props.statusFilter ? props.statusFilter(data) : data.status === 'running';
        const info = isNormal ? { theme: 'success', text: t('正常') } : { theme: 'danger', text: t('异常') };
        return <DbStatus theme={info.theme}>{info.text}</DbStatus>;
      },
    },
    {
      minWidth: 100,
      label: t('管控区域'),
      field: 'bk_cloud_id',
      showOverflowTooltip: true,
      filter: {
        list: columnAttrs.value.bk_cloud_id,
        checked: columnCheckedMap.value.bk_cloud_id,
      },
      render: ({ data }: DataRow) => <span>{data.bk_cloud_name ?? '--'}</span>,
    },
    {
      minWidth: 100,
      label: t('Agent状态'),
      field: 'alive',
      render: ({ data }: DataRow) => {
        const info = data.host_info?.alive === 1 ? { theme: 'success', text: t('正常') } : { theme: 'danger', text: t('异常') };
        return <DbStatus theme={info.theme}>{info.text}</DbStatus>;
      },
    },
    {
      label: t('主机名称'),
      field: 'host_name',
      showOverflowTooltip: true,
      render: ({ data }: DataRow) => data.host_info?.host_name || '--',
    },
    {
      label: t('OS名称'),
      field: 'os_name',
      showOverflowTooltip: true,
      render: ({ data }: DataRow) => data.host_info?.os_name || '--',
    },
    {
      label: t('所属云厂商'),
      field: 'cloud_vendor',
      showOverflowTooltip: true,
      render: ({ data }: DataRow) => data.host_info?.cloud_vendor || '--',
    },
    {
      label: t('OS类型'),
      field: 'os_type',
      showOverflowTooltip: true,
      render: ({ data }: DataRow) => data.host_info.os_type || '--',
    },
    {
      label: t('主机ID'),
      field: 'host_id',
      showOverflowTooltip: true,
      render: ({ data }: DataRow) => data.host_info?.host_id || '--',
    },
    {
      label: 'Agent ID',
      field: 'agent_id',
      showOverflowTooltip: true,
      render: ({ data }: DataRow) => data.host_info?.agent_id || '--',
    },
  ]);

  watch(() => props.lastValues, () => {
    // 切换 tab 回显选中状态 \ 预览结果操作选中状态
    if (activePanel?.value && activePanel.value !== 'manualInput') {
      checkedMap.value = {};
      const checkedList = props.lastValues[activePanel.value];
      if (checkedList) {
        for (const item of checkedList) {
          checkedMap.value[item[firstColumnFieldId.value]] = item;
        }
      }
    }
  }, { immediate: true, deep: true });

  watch(() => props.clusterId, () => {
    if (props.clusterId) {
      fetchResources();
    }
  }, {
    immediate: true,
  });

  const triggerChange = () => {
    const result = Object.values(checkedMap.value).reduce((result, item) => {
      result.push({
        ...item,
      });
      return result;
    }, [] as T[]);

    if (activePanel?.value) {
      emits('change', {
        ...props.lastValues,
        [activePanel.value]: result,
      });
    }
  };

  const handleSelectPageAll = (checked: boolean) => {
    const list = tableData.value;
    if (props.disabledRowConfig) {
      isSelectedAllReal = !isSelectedAllReal;
      for (const data of list) {
        if (!props.disabledRowConfig.handler(data)) {
          handleTableSelectOne(isSelectedAllReal, data);
        }
      }
      return;
    }
    for (const item of list) {
      handleTableSelectOne(checked, item);
    }
  };

  const handleTableSelectOne = (checked: boolean, data: T) => {
    const lastCheckMap = { ...checkedMap.value };
    if (checked) {
      lastCheckMap[data[firstColumnFieldId.value]] = formatValue(data) as T;
    } else {
      delete lastCheckMap[data[firstColumnFieldId.value]];
    }
    checkedMap.value = lastCheckMap;
    triggerChange();
  };

<<<<<<< HEAD
  const handleRowClick = (key: number, data: T) => {
    if (props.disabledRowConfig && props.disabledRowConfig.handler(data)) {
      return;
    }
    const checked = checkedMap.value[data[firstColumnFieldId.value]];
    handleTableSelectOne(!checked, data);
  };
=======
>>>>>>> 1908d7af
</script>

<style lang="less">
  .instance-selector-render-topo-host {
    padding: 0 24px;

    .bk-table-body {
      tr {
        cursor: pointer;
      }
    }
  }
</style><|MERGE_RESOLUTION|>--- conflicted
+++ resolved
@@ -340,16 +340,6 @@
     triggerChange();
   };
 
-<<<<<<< HEAD
-  const handleRowClick = (key: number, data: T) => {
-    if (props.disabledRowConfig && props.disabledRowConfig.handler(data)) {
-      return;
-    }
-    const checked = checkedMap.value[data[firstColumnFieldId.value]];
-    handleTableSelectOne(!checked, data);
-  };
-=======
->>>>>>> 1908d7af
 </script>
 
 <style lang="less">

<!--
 * TencentBlueKing is pleased to support the open source community by making 蓝鲸智云-DB管理系统(BlueKing-BK-DBM) available.
 *
 * Copyright (C) 2017-2023 THL A29 Limited, a Tencent company. All rights reserved.
 *
 * Licensed under the MIT License (the "License"); you may not use this file except in compliance with the License.
 * You may obtain a copy of the License athttps://opensource.org/licenses/MIT
 *
 * Unless required by applicable law or agreed to in writing, software distributed under the License is distributed
 * on an "AS IS" BASIS, WITHOUT WARRANTIES OR CONDITIONS OF ANY KIND, either express or implied. See the License for
 * the specific language governing permissions and limitations under the License.
-->

<template>
  <div class="instance-selector-render-topo-host">
    <SerachBar
      v-model="searchValue"
      :placeholder="t('请输入或选择条件搜索')"
      :search-attrs="searchAttrs"
      @search-value-change="handleSearchValueChange" />
    <BkLoading
      :loading="isLoading"
      :z-index="2">
      <DbOriginalTable
        :columns="columns"
<<<<<<< HEAD
        :data="isManul ? renderManualData : tableData"
=======
        :data="tableData"
>>>>>>> 1908d7af
        :max-height="530"
        :pagination="pagination.count < 10 ? false : pagination"
        :remote-pagination="isRemotePagination"
        :settings="tableSetting"
<<<<<<< HEAD
        style="margin-top: 12px"
=======
        style="margin-top: 12px;"
        @column-filter="columnFilterChange"
>>>>>>> 1908d7af
        @page-limit-change="handeChangeLimit"
        @page-value-change="handleChangePage" />
    </BkLoading>
  </div>
</template>
<script setup lang="tsx" generic="T extends IValue">
  import { useI18n } from 'vue-i18n';

  import { useLinkQueryColumnSerach } from '@hooks';

  import { ClusterTypes } from '@common/const';

  import DbStatus from '@components/db-status/index.vue';

  import { firstLetterToUpper } from '@utils';

  import {
    activePanelInjectionKey,
    type InstanceSelectorValues,
    type IValue,
    type PanelListType,
    type TableSetting,
  } from '../../../Index.vue';
  import SerachBar from '../../common/SearchBar.vue';

  import { useTableData } from './useTableData';

  type TableConfigType = Required<PanelListType[number]>['tableConfig'];

  interface DataRow {
    data: T,
  }

  interface Props {
    lastValues: InstanceSelectorValues<T>,
    tableSetting: TableSetting,
    activePanelId?: string,
    clusterId?: number,
    isManul?: boolean,
    isRemotePagination?: TableConfigType['isRemotePagination'],
    firsrColumn?: TableConfigType['firsrColumn'],
    roleFilterList?: TableConfigType['roleFilterList'],
    disabledRowConfig?: TableConfigType['disabledRowConfig'],
    // eslint-disable-next-line vue/no-unused-properties
    getTableList?: TableConfigType['getTableList'],
    statusFilter?: TableConfigType['statusFilter'],
  }

  interface Emits {
    (e: 'change', value: Props['lastValues']): void;
  }

  const props = withDefaults(defineProps<Props>(), {
    clusterId: undefined,
    isManul: false,
    manualTableData: () => ([]),
    firsrColumn: undefined,
    statusFilter: undefined,
    isRemotePagination: true,
    activePanelId: 'tendbcluster',
    disabledRowConfig: undefined,
    roleFilterList: undefined,
    getTableList: undefined,
  });

  const emits = defineEmits<Emits>();

  const formatValue = (data: T) => ({
    bk_host_id: data.bk_host_id,
    instance_address: data.instance_address || '',
    cluster_id: data.cluster_id,
    bk_cloud_id: data?.host_info?.cloud_id || 0,
    ip: data.ip || '',
    port: data.port,
    cluster_type: data.cluster_type,
  });

  const { t } = useI18n();

  const {
    columnAttrs,
    searchAttrs,
    searchValue,
    columnCheckedMap,
    columnFilterChange,
    handleSearchValueChange,
  } = useLinkQueryColumnSerach(
    ClusterTypes.TENDBCLUSTER,
    ['bk_cloud_id'],
    () => fetchResources(),
  );

  const activePanel = inject(activePanelInjectionKey);

  const checkedMap = shallowRef({} as Record<string, T>);

  const initRole = computed(() => props.firsrColumn?.role);
  const selectClusterId = computed(() => props.clusterId);
  const firstColumnFieldId = computed(() => (props.firsrColumn?.field || 'instance_address') as keyof IValue);
  const mainSelectDisable = computed(() => (props.disabledRowConfig ? tableData.value
    .filter(data => props.disabledRowConfig?.handler(data)).length === tableData.value.length : false));

  const {
    isLoading,
    data: tableData,
    pagination,
    fetchResources,
    handleChangePage,
    handeChangeLimit,
  } = useTableData<T>(searchValue, initRole, selectClusterId);

  const isSelectedAll = computed(() => (
    tableData.value.length > 0
    && tableData.value.length === tableData.value
      .filter(item => checkedMap.value[item[firstColumnFieldId.value]]).length
  ));

  let isSelectedAllReal = false;

  const columns = computed(() => [
    {
      width: 60,
      fixed: 'left',
      label: () => (
        <bk-checkbox
          label={true}
          model-value={isSelectedAll.value}
          disabled={mainSelectDisable.value}
          onChange={handleSelectPageAll}
        />
      ),
      render: ({ data }: DataRow) => {
        if (props.disabledRowConfig && props.disabledRowConfig.handler(data)) {
          return (
            <bk-popover theme="dark" placement="top" popoverDelay={0}>
              {{
                default: () => <bk-checkbox style="vertical-align: middle;" disabled />,
                content: () => <span>{props.disabledRowConfig?.tip}</span>,
              }}
            </bk-popover>
          );
        }
        return (
          <bk-checkbox
            style="vertical-align: middle;"
            label={true}
            model-value={Boolean(checkedMap.value[data[firstColumnFieldId.value]])}
            onChange={(value: boolean) => handleTableSelectOne(value, data)}
          />
        );
      },
    },
    {
      fixed: 'left',
      minWidth: 160,
      label: props.firsrColumn?.label ? firstLetterToUpper(props.firsrColumn.label) : t('实例'),
      field: props.firsrColumn?.field ? props.firsrColumn.field : 'instance_address',
    },
    {
      label: t('角色'),
      field: 'role',
      showOverflowTooltip: true,
      filter: props.roleFilterList,
    },
    {
      label: t('实例状态'),
      field: 'status',
      filter: {
        list: [
          {
            value: 'running',
            text: t('正常'),
          },
          {
            value: 'unavailable',
            text: t('异常'),
          },
          {
            value: 'loading',
            text: t('重建中'),
          },
        ],
        checked: columnCheckedMap.value.status,
      },
      render: ({ data }: DataRow) => {
        const isNormal = props.statusFilter ? props.statusFilter(data) : data.status === 'running';
        const info = isNormal ? { theme: 'success', text: t('正常') } : { theme: 'danger', text: t('异常') };
        return <DbStatus theme={info.theme}>{info.text}</DbStatus>;
      },
    },
    {
      minWidth: 100,
      label: t('管控区域'),
      field: 'bk_cloud_id',
      showOverflowTooltip: true,
      filter: {
        list: columnAttrs.value.bk_cloud_id,
        checked: columnCheckedMap.value.bk_cloud_id,
      },
      render: ({ data }:  DataRow) => <span>{data.bk_cloud_name}</span>,
    },
    {
      minWidth: 100,
      label: t('Agent状态'),
      field: 'alive',
      render: ({ data }: DataRow) => {
        const info = data.host_info?.alive === 1 ? { theme: 'success', text: t('正常') } : { theme: 'danger', text: t('异常') };
        return <DbStatus theme={info.theme}>{info.text}</DbStatus>;
      },
    },
    {
      label: t('主机名称'),
      field: 'host_name',
      showOverflowTooltip: true,
      render: ({ data }: DataRow) => data.host_info?.host_name || '--',
    },
    {
      label: t('OS名称'),
      field: 'os_name',
      showOverflowTooltip: true,
      render: ({ data }: DataRow) => data.host_info?.os_name || '--',
    },
    {
      label: t('所属云厂商'),
      field: 'cloud_vendor',
      showOverflowTooltip: true,
      render: ({ data }: DataRow) => data.host_info?.cloud_vendor || '--',
    },
    {
      label: t('OS类型'),
      field: 'os_type',
      showOverflowTooltip: true,
      render: ({ data }: DataRow) => data.host_info.os_type || '--',
    },
    {
      label: t('主机ID'),
      field: 'host_id',
      showOverflowTooltip: true,
      render: ({ data }: DataRow) => data.host_info?.host_id || '--',
    },
    {
      label: 'Agent ID',
      field: 'agent_id',
      showOverflowTooltip: true,
      render: ({ data }: DataRow) => data.host_info?.agent_id || '--',
    },
  ]);

  watch(() => props.lastValues, () => {
    if (props.isManul) {
      checkedMap.value = {};
      for (const checkedList of Object.values(props.lastValues)) {
        for (const item of checkedList) {
          checkedMap.value[item[firstColumnFieldId.value]] = item;
        }
      }
      return;
    }
    // 切换 tab 回显选中状态 \ 预览结果操作选中状态
    if (activePanel?.value && activePanel.value !== 'manualInput') {
      checkedMap.value = {};
      const checkedList = props.lastValues[activePanel.value];
      if (checkedList) {
        for (const item of checkedList) {
          checkedMap.value[item[firstColumnFieldId.value]] = item;
        }
      }
    }
  }, { immediate: true, deep: true });

  watch(() => props.clusterId, () => {
    if (props.clusterId) {
      fetchResources();
    }
  }, {
    immediate: true,
  });

  const triggerChange = () => {
    if (props.isManul) {
      const lastValues: Props['lastValues'] = {
        [props.activePanelId]: [],
      };
      for (const item of Object.values(checkedMap.value)) {
        lastValues[props.activePanelId].push(item);
      }

      emits('change', {
        ...props.lastValues,
        ...lastValues,
      });
      return;
    }
    const result = Object.values(checkedMap.value).reduce((result, item) => {
      result.push({
        ...item,
      });
      return result;
    }, [] as T[]);

    if (activePanel?.value) {
      emits('change', {
        ...props.lastValues,
        [activePanel.value]: result,
      });
    }
  };

  const handleSelectPageAll = (checked: boolean) => {
    const list = tableData.value;
    if (props.disabledRowConfig) {
      isSelectedAllReal = !isSelectedAllReal;
      for (const data of list) {
        if (!props.disabledRowConfig.handler(data)) {
          handleTableSelectOne(isSelectedAllReal, data);
        }
      }
      return;
    }
    for (const item of list) {
      handleTableSelectOne(checked, item);
    }
  };

  const handleTableSelectOne = (checked: boolean, data: T) => {
    const lastCheckMap = { ...checkedMap.value };
    if (checked) {
      lastCheckMap[data[firstColumnFieldId.value]] = formatValue(data) as T;
    } else {
      delete lastCheckMap[data[firstColumnFieldId.value]];
    }
    checkedMap.value = lastCheckMap;
    triggerChange();
  };

<<<<<<< HEAD
  const handleRowClick = (key: number, data: T) => {
    if (props.disabledRowConfig && props.disabledRowConfig.handler(data)) {
      return;
    }
    const checked = checkedMap.value[data[firstColumnFieldId.value]];
    handleTableSelectOne(!checked, data);
  };
=======
>>>>>>> 1908d7af
</script>

<style lang="less">
  .instance-selector-render-topo-host {
    padding: 0 24px;

    .bk-table-body {
      tr {
        cursor: pointer;
      }
    }
  }
</style><|MERGE_RESOLUTION|>--- conflicted
+++ resolved
@@ -23,21 +23,13 @@
       :z-index="2">
       <DbOriginalTable
         :columns="columns"
-<<<<<<< HEAD
-        :data="isManul ? renderManualData : tableData"
-=======
         :data="tableData"
->>>>>>> 1908d7af
         :max-height="530"
         :pagination="pagination.count < 10 ? false : pagination"
         :remote-pagination="isRemotePagination"
         :settings="tableSetting"
-<<<<<<< HEAD
-        style="margin-top: 12px"
-=======
         style="margin-top: 12px;"
         @column-filter="columnFilterChange"
->>>>>>> 1908d7af
         @page-limit-change="handeChangeLimit"
         @page-value-change="handleChangePage" />
     </BkLoading>
@@ -373,16 +365,6 @@
     triggerChange();
   };
 
-<<<<<<< HEAD
-  const handleRowClick = (key: number, data: T) => {
-    if (props.disabledRowConfig && props.disabledRowConfig.handler(data)) {
-      return;
-    }
-    const checked = checkedMap.value[data[firstColumnFieldId.value]];
-    handleTableSelectOne(!checked, data);
-  };
-=======
->>>>>>> 1908d7af
 </script>
 
 <style lang="less">

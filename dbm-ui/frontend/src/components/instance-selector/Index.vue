--- conflicted
+++ resolved
@@ -66,13 +66,8 @@
     <template #footer>
       <span
         v-bk-tooltips="{
-<<<<<<< HEAD
-          content: $t('请选择实例'),
+          content: t('请选择实例'),
           disabled: !isEmpty,
-=======
-          content: t('请选择实例'),
-          disabled: !isEmpty
->>>>>>> a90fa556
         }"
         class="inline-block">
         <BkButton
@@ -91,35 +86,24 @@
     </template>
   </BkDialog>
 </template>
-<<<<<<< HEAD
-<script lang="ts">
-  import type { IValue, MySQLClusterTypes } from './common/types';
-
-  export type InstanceSelectorValue = IValue;
-  export type SupportClusterTypes = MySQLClusterTypes;
-  export type InstanceSelectorValues = {
-    tendbha: IValue[];
-    tendbsingle: IValue[];
-  };
-=======
 <script lang="ts" generic="T extends IValue">
   import { t } from '@locales/index';
+
   export default { name: 'InstanceSelector' };
 
   export interface IValue {
-    bk_host_id: number,
-    bk_cloud_id: number,
-    ip: string,
-    port: number,
-    instance_address: string,
-    cluster_id: number,
-    cluster_type: string,
-    status?: string,
+    bk_host_id: number;
+    bk_cloud_id: number;
+    ip: string;
+    port: number;
+    instance_address: string;
+    cluster_id: number;
+    cluster_type: string;
+    status?: string;
     host_info?: any;
   }
->>>>>>> a90fa556
-
-  export type InstanceSelectorValues<T> = Record<string, T[]>
+
+  export type InstanceSelectorValues<T> = Record<string, T[]>;
 
   export const activePanelInjectionKey = Symbol('activePanel');
 
@@ -174,26 +158,6 @@
     checked: ['instance_address', 'role', 'status', 'cloud_area', 'alive', 'host_name', 'os_name'],
   });
 </script>
-<<<<<<< HEAD
-<script setup lang="ts">
-  import { ref } from 'vue';
-
-  import PanelTab, { activePanelInjectionKey, defaultPanelList, type PanelTypes } from './components/PanelTab.vue';
-  import PreviewResult from './components/PreviewResult.vue';
-  import RenderManualInput from './components/RenderManualInput.vue';
-  import RenderTopo from './components/RenderTopo.vue';
-
-  interface Props {
-    isShow?: boolean;
-    panelList?: Array<PanelTypes>;
-    role?: string;
-    values?: InstanceSelectorValues;
-  }
-
-  interface Emits {
-    (e: 'update:isShow', value: boolean): void;
-    (e: 'change', value: InstanceSelectorValues): void;
-=======
 
 <script setup lang="ts" generic="T extends IValue">
   import _ from 'lodash';
@@ -203,9 +167,11 @@
     listClustersMasterFailoverProxy,
   } from '@services/redis/toolbox';
   import {
+    checkMongoInstances,
     checkMysqlInstances,
     checkRedisInstances,
   } from '@services/source/instances';
+  import { getMongoInstancesList, getMongoTopoList } from '@services/source/mongodb';
   import { queryClusters as queryMysqlCluster } from '@services/source/mysqlCluster';
   import { getSpiderInstanceList } from '@services/source/spider';
   import { getTendbhaInstanceList } from '@services/source/tendbha';
@@ -216,6 +182,7 @@
   import ManualInputContent from './components/common/manual-content/Index.vue';
   import PanelTab  from './components/common/PanelTab.vue';
   import PreviewResult from './components/common/preview-result/Index.vue';
+  import MongoClusterContent from './components/mongo/Index.vue';
   import MysqlContent from './components/mysql/Index.vue';
   import RedisContent from './components/redis/Index.vue';
   import TendbClusterContent from './components/tendb-cluster/Index.vue';
@@ -276,7 +243,6 @@
 
   interface Emits {
     (e: 'change', value: InstanceSelectorValues<T>): void
->>>>>>> a90fa556
   }
 
   const props = withDefaults(defineProps<Props>(), {
@@ -289,11 +255,6 @@
   const isShow = defineModel<boolean>('isShow', {
     default: false,
   });
-<<<<<<< HEAD
-  const isEmpty = computed(() => !Object.values(lastValues).some((values) => values.length > 0));
-  provide(activePanelInjectionKey, panelTabActive);
-=======
->>>>>>> a90fa556
 
   const tabListMap: Record<string, PanelListType> = {
     [ClusterTypes.REDIS]: [
@@ -455,6 +416,49 @@
           checkType: 'instance',
           checkKey: 'instance_address',
           activePanelId: 'tendbha',
+        },
+        content: ManualInputContent,
+      },
+    ],
+    [ClusterTypes.MONGOCLUSTER]: [
+      {
+        id: 'mongocluster',
+        name: t('主库主机'),
+        topoConfig: {
+          getTopoList: getMongoTopoList,
+          countFunc: (item: MongodbModel) => item.instanceCount,
+        },
+        tableConfig: {
+          getTableList: getMongoInstancesList,
+          multiple: true,
+          firsrColumn: {
+            label: 'IP',
+            field: 'ip',
+          },
+        },
+        previewConfig: {
+          displayKey: 'ip',
+        },
+        content: MongoClusterContent,
+      },
+      {
+        id: 'manualInput',
+        name: t('手动输入'),
+        tableConfig: {
+          getTableList: getSpiderInstanceList,
+          firsrColumn: {
+            label: 'IP',
+            field: 'ip',
+          },
+        },
+        manualConfig: {
+          checkInstances: checkMongoInstances,
+          checkType: 'instance',
+          checkKey: 'instance_address',
+          activePanelId: 'mongocluster',
+        },
+        previewConfig: {
+          displayKey: 'ip',
         },
         content: ManualInputContent,
       },
@@ -554,16 +558,6 @@
   const isEmpty = computed(() => !Object.values(lastValues).some(values => values.length > 0));
   const renderCom = computed(() => activePanelObj.value?.content);
 
-<<<<<<< HEAD
-  watch(
-    () => props.isShow,
-    (show) => {
-      if (show && props.values) {
-        Object.assign(lastValues, props.values);
-      }
-    },
-  );
-=======
   watch(() => props.clusterTypes, (types) => {
     if (types) {
       const activeObj = clusterTabListMap.value[types[0]];
@@ -574,7 +568,6 @@
     immediate: true,
     deep: true,
   });
->>>>>>> a90fa556
 
   watch(() => isShow, (show) => {
     if (show && props.selected) {

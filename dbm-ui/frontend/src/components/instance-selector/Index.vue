--- conflicted
+++ resolved
@@ -92,16 +92,6 @@
   export default { name: 'InstanceSelector' };
 
   export interface IValue {
-<<<<<<< HEAD
-    bk_host_id: number;
-    bk_cloud_id: number;
-    ip: string;
-    port: number;
-    instance_address: string;
-    cluster_id: number;
-    cluster_type: string;
-    status?: string;
-=======
     bk_host_id: number,
     bk_cloud_id: number,
     bk_cloud_name: string,
@@ -111,7 +101,6 @@
     cluster_id: number,
     cluster_type: string,
     status?: string,
->>>>>>> 1908d7af
     host_info?: any;
   }
 

--- conflicted
+++ resolved
@@ -9,14 +9,10 @@
  * Unless required by applicable law or agreed to in writing, software distributed under the License is distributed
  * on an "AS IS" BASIS, WITHOUT WARRANTIES OR CONDITIONS OF ANY KIND, either express or implied. See the License for
  * the specific language governing permissions and limitations under the License.
-<<<<<<< HEAD
- */
-=======
 */
 
 // eslint-disable-next-line simple-import-sort/imports
 import { createApp } from 'vue';
->>>>>>> cbe69482
 import bkuiVue from 'bkui-vue';
 import dayjs from 'dayjs';
 import tz from 'dayjs/plugin/timezone';

/*
 * TencentBlueKing is pleased to support the open source community by making 蓝鲸智云-DB管理系统(BlueKing-BK-DBM) available.
 *
 * Copyright (C) 2017-2023 THL A29 Limited, a Tencent company. All rights reserved.
 *
 * Licensed under the MIT License (the "License"); you may not use this file except in compliance with the License.
 * You may obtain a copy of the License at https://opensource.org/licenses/MIT
 *
 * Unless required by applicable law or agreed to in writing, software distributed under the License is distributed
 * on an "AS IS" BASIS, WITHOUT WARRANTIES OR CONDITIONS OF ANY KIND, either express or implied. See the License for
 * the specific language governing permissions and limitations under the License.
*/

@import "./iconCool.less";
@import "./reset.less";
@import "./base.less";
@import "./mixins.less";
@import "./tippy.less";

.app-exception {
  height: 100%;
  text-align: center;

  &::before {
    display: inline-block;
    width: 0;
    height: 100%;
    vertical-align: middle;
    content: "";
  }

  .app-exception-content {
    display: inline-block;
    vertical-align: middle;
  }

  .app-exception-text {
    padding: 10px 0;
  }
}

.db-login-popover {
  .bk-modal-header {
    display: none;
  }

  .bk-modal-content {
    padding: 0 !important;
  }

  .db-info-dialog__content {
    margin: 0;
  }

  .db-info-dialog__footer {
    display: none;
  }
}

.db-scroll-x {
  scrollbar-gutter: stable;
  overflow-x: auto;
  scrollbar-color: #a0a0a0 transparent;
  scrollbar-width: thin;

  &::-webkit-scrollbar {
    height: 8px;
    background-color: transparent;
  }

  &::-webkit-scrollbar-thumb {
    background-color: #a0a0a0;
    border-radius: 8px;
  }
}

.db-scroll-y {
  scrollbar-gutter: stable;
  overflow-y: auto;

  &::-webkit-scrollbar {
    width: 4px;
    background-color: transparent;
  }

  &::-webkit-scrollbar-thumb {
    background-color: #dcdee5;
    border-radius: 4px;
  }

  &:hover {
    &::-webkit-scrollbar-thumb {
      background-color: #979ba5;
    }
  }
}

.text-overflow {
  overflow: hidden;
  text-overflow: ellipsis;
  white-space: nowrap;
}

.inline-block {
  display: inline-block;
}

.glob-new-tag {
  position: relative;
  display: inline-block;
  width: 30px;
  height: 16px;
  flex-shrink: 0;
  vertical-align: middle;

  &::after {
    position: absolute;
    top: 0;
    left: 0;
    height: 32px;
    padding: 0 8px;
    font-size: 20px;
    line-height: 32px;
    color: #14a568;
    background-color: #e4faf0;
    border-radius: 2px;
    content: attr(data-text);
    transform: scale(0.5);
    transform-origin: left top;
  }
}

/** 悬浮固定底部 */
.absolute-footer {
  .flex-center();

  position: absolute;
  bottom: 0;
  left: 0;
  z-index: 1002;
  width: 100%;
  height: 52px;
  padding: 0 24px;
  background-color: @white-color;
  border-top: 1px solid @light-gray;

  .bk-button {
    min-width: 88px;
    margin-right: 8px;
  }
}


/** 面包屑下 steps 样式 */
.top-steps {
  .flex-center();

  position: absolute;
  top: 52px;
  left: 0;
  z-index: 2;
  width: 100%;
  height: 52px;
  background-color: @bg-white;
  border: 1px solid @bg-disable;

  .bk-steps {
    width: 346px;
    margin: 0 auto;
  }
}

/** 面包屑下 tabs 样式 */
// .top-tabs {
// position: absolute !important;
// top: 52px;
// left: 0;
// z-index: 11;
// width: 100%;
// padding: 0 16px;
// background-color: @white-color;
// box-shadow: 0 3px 4px 0 rgb(0 0 0 / 4%);

// .bk-tab-header {
//   border-bottom: 0;
// }

// .bk-tab-content {
//   padding: 0 !important;
// }
// }

.bk-modal-wrapper{
  transform: none;
  left: initial;
  right: initial;
}
.bk-dialog-content{
  max-height: unset !important;
}

/** 自定义面包屑 */
.main-breadcrumbs.custom-main-breadcrumbs {
  position: absolute;
  top: 0;
  left: 0;
}

/** 图标按钮 */
.bk-button {
  &.db-icon-button {
    padding: 5px 8px;
  }
}

/** date-picker 暂时使用样式隐藏秒级选择 */
.bk-date-picker,
.bk-date-picker-transfer {
  &.not-seconds-date-picker {
    .bk-time-picker-cells-title-wrapper {
      .bk-time-picker-cells-title {
        width: 50% !important;

        &:last-child {
          display: none;
        }

        &:nth-child(2) {
          &::after,
          &::before {
            display: none;
          }
        }
      }
    }

    .bk-time-picker-cells-list {
      width: 50% !important;

      &:last-of-type {
        display: none;
      }
    }
  }
}

/** reset bkui-vue styles */
.bk-table,
.bk-form-label,
.bk-checkbox,
.bk-select {
  font-size: @font-size-mini;
}

.bk-form-content {
  min-width: 0;
}

.bk-table {
  border-top: none;

  .bk-table-head {
    table {
      thead {
        th,
        th.column_fixed {
          background-color: @bg-dark-gray;

          &:hover {
            background-color: #eaebf0;
          }

          .cell {
            font-size: @font-size-mini;
            color: @title-color;
          }
        }
      }
    }

    .table-head-settings {
      font-size: @font-size-normal;
      background-color: @bg-dark-gray;
      border-right: 0;

      &:hover {
        background-color: #eaebf0;
      }
    }
  }

  .bk-table-body {
    table {
      td {
        .cell {
          height: auto !important;
          font-size: @font-size-mini;
          color: @default-color;

          &.selection {
            .bk-checkbox {
              vertical-align: middle;
            }
          }
        }
      }

      tr {
        &.is-new-row {
          td {
            background-color: #f3fcf5 !important;
          }
        }

        &.is-selected-row {
          td {
            background-color: #e1ecff !important;
          }
        }

        &.is-offline {
          td {
            .cell {
              color: @disable-color;

              .bk-tag {
                color: #C4C6CC;
                background-color: #F0F1F5;
              }
            }
          }
        }
      }
    }
  }

  &.custom-edit-table {
    .bk-table-body {
      tr {
        &:hover {
          td {
            background-color: @white-color !important;
          }

          .bk-input--text,
          .bk-tag-input .bk-tag-input-trigger,
          .bk-tag-input .bk-tag-input-trigger .tag-input,
          .bk-select-input,
          .bk-textarea textarea,
          .range-input__text {
            background-color: #f5f7fa;
          }
        }
      }

      .bk-input:not(.is-focused),
      .bk-tag-input .bk-tag-input-trigger:not(.active),
      .bk-textarea:not(.is-focused),
      .bk-select-input {
        border-color: transparent;
      }

      .bk-select {
        .angle-up {
          display: none;
        }

        &:hover {
          .angle-up {
            display: block;
          }
        }
      }

      .bk-form-item.is-error {
        .bk-input--text,
        .bk-textarea textarea {
          background-color: #fff0f1;
        }
      }
    }
  }

  .bk-table-footer {
    background-color: @bg-white;
    border: 0;

    .bk-pagination {
      padding-right: 20px;
      padding-left: 15px;
      background: @bg-white;

      .bk-pagination-small-list {
        justify-content: flex-end;
        flex: 1;
      }

      .bk-pagination-limit {
        .bk-pagination-limit-select {
          line-height: normal;
        }
      }
    }
  }
}

.bk-tab {
  .bk-tab-header {
    line-height: 42px !important;
  }

  .bk-tab-content {
    padding: 16px 0;
  }
}

.bk-form-item {
  &:last-child {
    margin-bottom: 0;
  }
}

.bk-dialog-wrapper {
  .bk-dialog-title {
    font-size: 20px !important;
  }
}

.bk-menu {
  .bk-menu-item {
    .item-icon {
      font-size: @font-size-large !important;
    }

    .item-content {
      overflow: hidden;
    }
  }

  .bk-menu-submenu {
    .submenu-header-icon {
      font-size: @font-size-large !important;
    }

    .submenu-header-icon,
    .submenu-header-content,
    .submenu-header-collapse {
      color: #96a2b9;
    }

    .submenu-header-content {
      display: inline-block;
      height: auto;
      overflow: hidden;
      text-overflow: ellipsis;
      white-space: nowrap;
    }
  }

  .group-name {
    color: #666d8e;
  }
}

// .bk-resize-layout {
//   &.bk-resize-layout-collapsed {
//     .bk-resize-layout-aside {
//       width: 0 !important;
//     }
//   }
// }


.bk-radio-button {
  &.is-disabled {
    .bk-radio-button-label {
      color: @disable-color;
    }
  }
}

.bk-search-select {
  background-color: white;
}

.bk-search-select-popover {
  .bk-search-select-menu .menu-content .menu-item .is-selected {
    width: 20px;
    height: 20px;
    font-size: 20px;
  }
}

.bk-dropdown-reference {
  .bk-button {
    &.is-disabled {
      .db-icon-down-big {
        color: #dcdee5;
      }
    }
  }
}

.bk-dropdown-item {
  &.dropdown-item-active {
    color: @primary-color;
    background-color: #e1ecff;
  }
}

/** 遍历通用样式 */
.loop-common-style(@counter) when(@counter >= 0) {
  .loop-common-style(@counter - 1);

  .pd-@{counter} {
    padding: (1px * @counter) !important;
  }
  .pt-@{counter} {
    padding-top: (1px * @counter) !important;
  }
  .pb-@{counter} {
    padding-bottom: (1px * @counter) !important;
  }
  .pl-@{counter} {
    padding-left: (1px * @counter) !important;
  }
  .pr-@{counter} {
    padding-right: (1px * @counter) !important;
  }
  .mg-@{counter} {
    margin: (1px * @counter) !important;
  }
  .mt-@{counter} {
    margin-top: (1px * @counter) !important;
  }
  .mb-@{counter} {
    margin-bottom: (1px * @counter) !important;
  }
  .ml-@{counter} {
    margin-left: (1px * @counter) !important;
  }
  .mr-@{counter} {
    margin-right: (1px * @counter) !important;
  }
}

.loop-common-style(50);

/** vue2 样式兼容 */
.tippy-content {
  padding: 0;
}

.monaco-editor {
  .margin {
    background-color: #1a1a1a !important;
  }
}

.monaco-editor-background {
  background-color: #1a1a1a !important;
}

.dbm-fade-enter-active,
.dbm-fade-leave-active {
  transition: opacity 0.3s ease;
}

.dbm-fade-enter-from,
.dbm-fade-leave-to {
  opacity: 0%;
}

.title-spot {
  position: relative;
  width: 100%;
  height: 20px;
  font-size: 12px;
  font-weight: 700;
  color: @default-color;

  .required {
    position: relative;

    &::after {
      position: absolute;
      top: -10px;
      margin-left: 4px;
      font-size: 12px;
      line-height: 40px;
      color: @danger-color;
      content: "*";
    }
  }
}

.toolbox-right-fixed-column {
  position:sticky;
  right:0;
  z-index: 1;
  background-color: #fff;

  &::before {
    position: absolute;
    top: 0;
    left: -10px;
    width: 10px;
    height: 100%;
    background: linear-gradient(to left, rgb(0 0 0 / 12%), transparent);
    content: '';
  }
}

.toolbox-left-fixed-column {
  position:sticky;
  left:0;
  z-index: 1;
  background-color: #fff;

  &::before {
    position: absolute;
    top: 0;
    right: -10px;
    width: 10px;
    height: 100%;
    background: linear-gradient(to right, rgb(0 0 0 / 12%), transparent);
    content: '';
  }
}

<<<<<<< HEAD
.bk-tab-header-nav::-webkit-scrollbar {
  display: unset !important;
  width: 4px !important;
  height: 4px !important;
}
=======
// 处理tag粘在一起的问题
.bk-tag {
  margin-right: 4px;
}
>>>>>>> 344a47a1
<|MERGE_RESOLUTION|>--- conflicted
+++ resolved
@@ -628,15 +628,12 @@
   }
 }
 
-<<<<<<< HEAD
 .bk-tab-header-nav::-webkit-scrollbar {
   display: unset !important;
   width: 4px !important;
   height: 4px !important;
 }
-=======
 // 处理tag粘在一起的问题
 .bk-tag {
   margin-right: 4px;
 }
->>>>>>> 344a47a1

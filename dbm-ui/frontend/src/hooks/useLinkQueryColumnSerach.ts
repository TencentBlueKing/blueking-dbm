/*
 * TencentBlueKing is pleased to support the open source community by making 蓝鲸智云-DB管理系统(BlueKing-BK-DBM) available.
 *
 * Copyright (C) 2017-2023 THL A29 Limited, a Tencent company. All rights reserved.
 *
 * Licensed under the MIT License (the "License"); you may not use this file except in compliance with the License.
 * You may obtain a copy of the License at https://opensource.org/licenses/MIT
 *
 * Unless required by applicable law or agreed to in writing, software distributed under the License is distributed
 * on an "AS IS" BASIS, WITHOUT WARRANTIES OR CONDITIONS OF ANY KIND, either express or implied. See the License for
 * the specific language governing permissions and limitations under the License.
 */
import type { ISearchValue } from 'bkui-vue/lib/search-select/utils';
import _ from 'lodash';
import { useI18n } from 'vue-i18n';

import { queryBizClusterAttrs, queryResourceAdministrationAttrs } from '@services/source/dbbase';

import { useGlobalBizs } from '@stores';

import { ClusterTypes } from '@common/const';
import { batchSplitRegex, domainPort, domainRegex, ipPort, ipv4 } from '@common/regex';

type QueryBizClusterAttrsReturnType = ServiceReturnType<typeof queryBizClusterAttrs>;

export type SearchAttrs = Record<
  string,
  {
    id: string;
    name: string;
  }[]
>;

type ColumnCheckedMap = Record<string, string[]>;

export const useLinkQueryColumnSerach = (config: {
  searchType: string;
  attrs: string[];
  fetchDataFn?: () => void;
  isCluster?: boolean;
  isQueryAttrs?: boolean;
  defaultSearchItem?: {
    id: string;
    name: string;
  };
  isDiscardNondefault?: boolean;
}) => {
  const {
    searchType,
    attrs,
    fetchDataFn = () => {},
    isCluster = true,
    isQueryAttrs = true,
    defaultSearchItem,
    isDiscardNondefault = false,
  } = config;
  const { currentBizId } = useGlobalBizs();
  const { t } = useI18n();

  const searchValue = ref<ISearchValue[]>([]);
  const columnAttrs = ref<QueryBizClusterAttrsReturnType>({});
  const searchAttrs = ref<SearchAttrs>({});
  // 表格列已勾选的映射
  const columnCheckedMap = ref<ColumnCheckedMap>({});

  const batchSearchIpInatanceList = computed(() => {
    const batchObjList = searchValue.value.filter((item) => ['ip', 'instance'].includes(item.id));
    if (batchObjList.length > 0) {
      return _.flatMap(batchObjList.map((item) => item.values!.map((value) => value.id)));
    }
    return [];
  });

  const resourceTypes = ['spotty_host', 'resource_record'];

  const sortValue: {
    ordering?: string;
  } = {};

  if (isQueryAttrs) {
    let requestHandler;
    if (resourceTypes.includes(searchType)) {
      requestHandler = queryResourceAdministrationAttrs({
        resource_type: searchType,
      });
    } else {
      const attrsObj = isCluster
        ? {
            cluster_attrs: attrs.join(','),
          }
        : {
            instances_attrs: attrs.join(','),
          };

      // 查询表头筛选列表
      requestHandler = queryBizClusterAttrs({
        bk_biz_id: currentBizId,
        cluster_type: searchType as ClusterTypes,
        ...attrsObj,
      });
    }

    requestHandler.then((resultObj) => {
      columnAttrs.value = resultObj;
      searchAttrs.value = Object.entries(resultObj).reduce((results, item) => {
        Object.assign(results, {
          [item[0]]: item[1].map((item) => ({
            id: item.value,
            name: item.text,
          })),
        });
        return results;
      }, {} as SearchAttrs);
    });
  }

  onMounted(() => {
    fetchDataFn();
  });

  // 表头筛选
  const columnFilterChange = (data: {
    checked: string[];
    column: {
      field: string;
      label: string;
      filter: {
        checked: string[];
        list: {
          value: string;
          text: string;
        }[];
      };
    };
    index: number;
  }) => {
    // console.log('filtervalue>>>', data);
    if (!data.column.filter.checked) {
      return;
    }
    if (data.checked.length === 0) {
      searchValue.value = searchValue.value.filter((item) => item.id !== data.column.field);
      fetchDataFn();
      return;
    }

    const columnSearchObj = {
      id: data.column.field,
      name: data.column.label,
      values: data.checked.map((item) => ({
        id: item,
        name: data.column.filter.list.find((row) => row.value === item)?.text ?? '',
      })),
    };

    const index = searchValue.value.findIndex((item) => item.id === data.column.field);
    if (index > -1) {
      // 已存在，替换旧值
      searchValue.value.splice(index, 1, columnSearchObj);
    } else {
      searchValue.value.push(columnSearchObj);
    }
    fetchDataFn();
  };

  // 表头排序
  const columnSortChange = (data: {
    column: {
      field: string;
      label: string;
    };
    index: number;
    type: 'asc' | 'desc' | 'null';
  }) => {
    if (data.type === 'asc') {
      sortValue.ordering = data.column.field;
    } else if (data.type === 'desc') {
      sortValue.ordering = `-${data.column.field}`;
    } else {
      delete sortValue.ordering;
    }
    fetchDataFn();
  };

  // 搜索框输入校验
<<<<<<< HEAD
  const validateSearchValues = (item: { id: string }, values: ISearchValue['values']): Promise<true | string> => {
    // console.log('valid values>>', values);
=======
  const validateSearchValues = (
    item: { id: string } | null,
    values: ISearchValue['values'],
  ): Promise<true | string> => {
    if (!item) {
      return Promise.resolve(true);
    }
    // console.log('valid values>>', item, values);
>>>>>>> 3df68e51
    if (values) {
      if (['instance', 'ip'].includes(item.id)) {
        const list = values[0].id.split(batchSplitRegex);
        if (list.some((ip) => !ipPort.test(ip) && !ipv4.test(ip))) {
          return Promise.resolve(t('格式错误'));
        }
      }
      if (item.id === 'domain') {
        const list = values[0].id.split(batchSplitRegex);
        if (list.some((ip) => !domainRegex.test(ip) && !domainPort.test(ip))) {
          return Promise.resolve(t('格式错误'));
        }
      }
      return Promise.resolve(true);
    }
    return Promise.resolve(t('格式错误'));
  };

  const handleSearchValueChange = (valueList: ISearchValue[]) => {
    // console.log('search>>>', valueList);
    if (valueList.length === 1) {
      // 检查是否默认搜索
      const [item] = valueList;
      if (!item.values) {
        // 默认搜索，使用默认id
        const value = item.id;
        const values = value.split(' | ');
        // 要么命中IP，否则都默认按域名处理
        const instanceList: string[] = [];
        const defaultList: string[] = [];
        values.forEach((value) => {
          if (ipPort.test(value) || ipv4.test(value)) {
            instanceList.push(value);
            return;
          }
          defaultList.push(value);
        });
        valueList.length = 0;
        if (isDiscardNondefault) {
          // 丢弃非默认
          if (defaultSearchItem?.id === 'instance') {
            defaultList.length = 0;
          } else if (defaultSearchItem?.id === 'domain') {
            instanceList.length = 0;
          }
        }
        if (defaultList.length > 0) {
          const defaultItem = {
            id: defaultSearchItem?.id || item.id,
            name: defaultSearchItem?.name || item.name,
            values: defaultList.map((item) => ({
              id: item,
              name: item,
            })),
          };
          valueList.push(defaultItem);
        }
        if (instanceList.length > 0) {
          const instanceSearchItem = {
            id: defaultSearchItem?.id === 'ip' ? 'ip' : 'instance',
            name: defaultSearchItem?.id === 'ip' ? 'IP' : 'instance',
            values: instanceList.map((item) => ({
              id: item,
              name: item,
            })),
          };
          valueList.push(instanceSearchItem);
        }
      }
    }
    columnCheckedMap.value = valueList.reduce((results, item) => {
      Object.assign(results, {
        [item.id]: item.values?.map((value) => value.id) ?? [],
      });
      return results;
    }, {} as ColumnCheckedMap);
    // 防止方法由于searchValue的值改变而被循环触发
    if (JSON.stringify(valueList) === JSON.stringify(searchValue.value)) {
      return;
    }

    // 批量参数统一用,分隔符，展示的分隔符统一成 |
    const handledValueList: ISearchValue[] = [];
    valueList.forEach((item) => {
      if (!['domain', 'instance', 'ip'].includes(item.id)) {
        // 非域名/ip类，原样返回
        handledValueList.push(item);
        return;
      }
      const values = item.values
        ? item.values.reduce(
            (results, value) => {
              const idList = _.uniq(`${value.id.trim()}`.split(batchSplitRegex));
              const nameList = _.uniq(`${value.name.trim()}`.split(batchSplitRegex));
              results.push(
                ...idList.map((id, index) => ({
                  id,
                  name: nameList[index],
                })),
              );
              return results;
            },
            [] as {
              id: string;
              name: string;
            }[],
          )
        : [];

      const searchObj = {
        ...item,
        values,
      };

      if (item.id === 'domain') {
        // 搜索访问入口，前端去除端口
        searchObj.values = searchObj.values?.map((value) => ({
          id: value.id.split(':')[0],
          name: value.name,
        }));
      }
      handledValueList.push(searchObj);
    });

    searchValue.value = handledValueList;
    fetchDataFn();
  };

  /**
   * 清空搜索
   */
  const clearSearchValue = () => {
    searchValue.value = [];
    fetchDataFn();
  };

  return {
    columnAttrs,
    searchAttrs,
    searchValue,
    sortValue,
    columnCheckedMap,
    batchSearchIpInatanceList,
    columnFilterChange,
    columnSortChange,
    clearSearchValue,
    validateSearchValues,
    handleSearchValueChange,
  };
};<|MERGE_RESOLUTION|>--- conflicted
+++ resolved
@@ -183,19 +183,8 @@
   };
 
   // 搜索框输入校验
-<<<<<<< HEAD
   const validateSearchValues = (item: { id: string }, values: ISearchValue['values']): Promise<true | string> => {
     // console.log('valid values>>', values);
-=======
-  const validateSearchValues = (
-    item: { id: string } | null,
-    values: ISearchValue['values'],
-  ): Promise<true | string> => {
-    if (!item) {
-      return Promise.resolve(true);
-    }
-    // console.log('valid values>>', item, values);
->>>>>>> 3df68e51
     if (values) {
       if (['instance', 'ip'].includes(item.id)) {
         const list = values[0].id.split(batchSplitRegex);

--- conflicted
+++ resolved
@@ -22,13 +22,8 @@
   login_url: string
 }
 
-<<<<<<< HEAD
-// type Methods = 'delete' | 'get' | 'head' | 'options' | 'post' | 'put' | 'patch';
-interface ResolveResponseParams<T, D> {
-=======
 type Methods = 'delete' | 'get' | 'head' | 'options' | 'post' | 'put' | 'patch';
 interface ResolveResponseParams<D> {
->>>>>>> 4a06e0bb
   response: AxiosResponse<D, any>,
   config: Record<string, any>,
 }

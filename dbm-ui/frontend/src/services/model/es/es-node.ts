--- conflicted
+++ resolved
@@ -9,13 +9,8 @@
  * Unless required by applicable law or agreed to in writing, software distributed under the License is distributed
  * on an "AS IS" BASIS, WITHOUT WARRANTIES OR CONDITIONS OF ANY KIND, either express or implied. See the License for
  * the specific language governing permissions and limitations under the License.
-<<<<<<< HEAD
- */
-
-=======
 */
 import { utcDisplayTime } from '@utils';
->>>>>>> cbe69482
 export default class EsNode {
   static ROLE_MASTER = 'es_master';
   static ROLE_CLIENT = 'es_client';

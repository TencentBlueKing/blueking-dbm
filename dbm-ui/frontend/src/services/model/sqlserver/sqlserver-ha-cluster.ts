/*
 * TencentBlueKing is pleased to support the open source community by making 蓝鲸智云-DB管理系统(BlueKing-BK-DBM) available.
 *
 * Copyright (C) 2017-2023 THL A29 Limited, a Tencent company. All rights reserved.
 *
 * Licensed under the MIT License (the "License"); you may not use this file except in compliance with the License.
 * You may obtain a copy of the License at https://opensource.org/licenses/MIT
 *
 * Unless required by applicable law or agreed to in writing, software distributed under the License is distributed
 * on an "AS IS" BASIS, WITHOUT WARRANTIES OR CONDITIONS OF ANY KIND, either express or implied. See the License for
 * the specific language governing permissions and limitations under the License.
 */

import { PipelineStatus } from '@common/const';

import { t } from '@locales/index';

import TimeBaseClassModel from '../utils/time-base-class';

export default class SqlServerHaCluster extends TimeBaseClassModel {
  static SQLSERVER_DESTROY = 'SQLSERVER_DESTROY';
  static SQLSERVER_DISABLE = 'SQLSERVER_DISABLE';
  static SQLSERVER_ENABLE = 'SQLSERVER_ENABLE';
  static operationIconMap = {
    [SqlServerHaCluster.SQLSERVER_ENABLE]: t('启用中'),
    [SqlServerHaCluster.SQLSERVER_DISABLE]: t('禁用中'),
    [SqlServerHaCluster.SQLSERVER_DESTROY]: t('删除中'),
  };
  static operationTextMap = {
    [SqlServerHaCluster.SQLSERVER_DESTROY]: t('删除任务执行中'),
    [SqlServerHaCluster.SQLSERVER_DISABLE]: t('禁用任务执行中'),
    [SqlServerHaCluster.SQLSERVER_ENABLE]: t('启用任务执行中'),
  };
  static statusMap: Record<string, string> = {
    running: t('正常'),
    unavailable: t('异常'),
  };
  static themes: Record<string, string> = {
    running: 'success',
  };

  bk_biz_id: number;
  bk_biz_name: string;
  bk_cloud_id: number;
  bk_cloud_name: string;
  cluster_access_port: number;
  cluster_alias: string;
  cluster_entry: string[];
  cluster_name: string;
  cluster_stats: Record<'used' | 'total' | 'in_use', number>;
  cluster_time_zone: string;
  cluster_type: string;
  cluster_type_name: string;
  create_at: string;
  creator: string;
  db_module_id: number;
  db_module_name: string;
  id: number;
  major_version: string;
  master_domain: string;
  masters: Array<{
    bk_biz_id: number;
    bk_cloud_id: number;
    bk_host_id: number;
    bk_instance_id: number;
    instance: string;
    ip: string;
    name: string;
    phase: string;
    port: number;
    spec_config: Record<'id', number>;
    status: string;
  }>;
  operations: Array<{
    cluster_id: number;
    flow_id: number;
    operator: string;
    status: PipelineStatus;
    ticket_id: number;
    ticket_type: string;
    title: string;
  }>;
  permission: {
    sqlserver_view: boolean;
  };
  phase: string;
  phase_name: string;
  region: string;
  slave_domain: string;
  slaves: SqlServerHaCluster['masters'];
  spec_config: {
    id: number;
    cpu: {
      max: number;
      min: number;
    };
    mem: {
      max: number;
      min: number;
    };
    qps: {
      max: number;
      min: number;
    };
    name: string;
    count: number;
    device_class: string[];
    storage_spec: {
      size: number;
      type: string;
      mount_point: string;
    }[];
  };
  status: string;
  update_at: Date | string;
  updater: string;

  constructor(payload: SqlServerHaCluster) {
    super(payload);
    this.bk_biz_id = payload.bk_biz_id;
    this.bk_biz_name = payload.bk_biz_name;
    this.bk_cloud_id = payload.bk_cloud_id;
    this.bk_cloud_name = payload.bk_cloud_name;
    this.cluster_access_port = payload.cluster_access_port;
    this.cluster_alias = payload.cluster_alias;
    this.cluster_entry = payload.cluster_entry || [];
    this.cluster_name = payload.cluster_name;
    this.cluster_time_zone = payload.cluster_time_zone;
    this.cluster_stats = payload.cluster_stats || {};
    this.cluster_type = payload.cluster_type;
    this.cluster_type_name = payload.cluster_type_name;
    this.create_at = payload.create_at;
    this.creator = payload.creator;
    this.db_module_id = payload.db_module_id;
    this.db_module_name = payload.db_module_name;
    this.id = payload.id;
    this.major_version = payload.major_version;
    this.master_domain = payload.master_domain;
    this.masters = payload.masters;
    this.operations = payload.operations;
<<<<<<< HEAD
    this.permission = payload.permission;
=======
    this.permission = payload.permission || {};
>>>>>>> 490f74f3
    this.phase = payload.phase;
    this.phase_name = payload.phase_name;
    this.region = payload.region;
    this.slave_domain = payload.slave_domain;
    this.slaves = payload.slaves;
    this.spec_config = payload.spec_config;
    this.status = payload.status;
    this.update_at = payload.update_at;
    this.updater = payload.updater;
  }

  get dbStatusConfigureObj() {
    const text = SqlServerHaCluster.statusMap[this.status] || '--';
    const theme = SqlServerHaCluster.themes[this.status] || 'danger';
    return {
      text,
      theme,
    };
  }

  get runningOperation() {
    const operateTicketTypes = Object.keys(SqlServerHaCluster.operationTextMap);
    return this.operations.find((item) => operateTicketTypes.includes(item.ticket_type) && item.status === 'RUNNING');
  }

  // 操作中的状态
  get operationRunningStatus() {
    if (this.operations.length < 1) {
      return '';
    }
    const operation = this.runningOperation;
    if (!operation) {
      return '';
    }
    return operation.ticket_type;
  }

  // 操作中的状态描述文本
  get operationStatusText() {
    return SqlServerHaCluster.operationTextMap[this.operationRunningStatus];
  }

  get operationStatusIcon() {
    return SqlServerHaCluster.operationIconMap[this.operationRunningStatus];
  }

  // 操作中的单据 ID
  get operationTicketId() {
    if (this.operations.length < 1) {
      return 0;
    }
    const operation = this.runningOperation;
    if (!operation) {
      return 0;
    }
    return operation.ticket_id;
  }

  get operationDisabled() {
    // 集群异常不支持操作
    if (this.status === 'abnormal') {
      return true;
    }
    // 被禁用的集群不支持操作
    if (this.phase !== 'online') {
      return true;
    }
    // 各个操作互斥，有其他任务进行中禁用操作按钮
    if (this.operationTicketId) {
      return true;
    }
    return false;
  }

  get operationTagTips() {
    return this.operations.map((item) => ({
      icon: SqlServerHaCluster.operationIconMap[item.ticket_type],
      tip: SqlServerHaCluster.operationTextMap[item.ticket_type],
      ticketId: item.ticket_id,
    }));
  }

  get isAbnormal() {
    return this.status === 'abnormal';
  }

  get isOnline() {
    return this.phase === 'online';
  }

  get isOffline() {
    return this.phase === 'offline';
  }

  get isStarting() {
    return Boolean(this.operations.find((item) => item.ticket_type === SqlServerHaCluster.SQLSERVER_ENABLE));
  }
}<|MERGE_RESOLUTION|>--- conflicted
+++ resolved
@@ -138,11 +138,7 @@
     this.master_domain = payload.master_domain;
     this.masters = payload.masters;
     this.operations = payload.operations;
-<<<<<<< HEAD
-    this.permission = payload.permission;
-=======
     this.permission = payload.permission || {};
->>>>>>> 490f74f3
     this.phase = payload.phase;
     this.phase_name = payload.phase_name;
     this.region = payload.region;

/*
 * TencentBlueKing is pleased to support the open source community by making 蓝鲸智云-DB管理系统(BlueKing-BK-DBM) available.
 *
 * Copyright (C) 2017-2023 THL A29 Limited; a Tencent company. All rights reserved.
 *
 * Licensed under the MIT License (the "License"); you may not use this file except in compliance with the License.
 * You may obtain a copy of the License at https://opensource.org/licenses/MIT
 *
 * Unless required by applicable law or agreed to in writing; software distributed under the License is distributed
 * on an "AS IS" BASIS; WITHOUT WARRANTIES OR CONDITIONS OF ANY KIND; either express or implied. See the License for
 * the specific language governing permissions and limitations under the License.
 */

import { clusterInstStatus, ClusterInstStatusKeys } from '@common/const';

import { isRecentDays, utcDisplayTime } from '@utils';
<<<<<<< HEAD

import type { HostDetails } from '../../types';
=======
>>>>>>> 490f74f3

export default class SqlServerHaInstance {
  bk_cloud_id: number;
  bk_cloud_name: string;
  bk_host_id: number;
  cluster_id: number;
  cluster_name: string;
  cluster_type: string;
  create_at: string;
  db_module_id: number;
  db_module_name: string;
  id: number;
  instance_address: string;
  ip: string;
  machine_type: string;
  master_domain: string;
  permission: {
    sqlserver_view: boolean;
  };
  port: number;
  related_clusters: {
    alias: string;
    bk_biz_id: number;
    bk_cloud_id: number;
    cluster_name: string;
    cluster_type: string;
    creator: string;
    db_module_id: number;
    id: number;
    major_version: string;
    master_domain: string;
    phase: string;
    region: string;
    status: string;
    time_zone: string;
    updater: string;
  }[];
  role: string;
  slave_domain: string;
  spec_config: {
    id: number;
    cpu: {
      max: number;
      min: number;
    };
    mem: {
      max: number;
      min: number;
    };
    qps: {
      max: number;
      min: number;
    };
    name: string;
    count: number;
    device_class: string[];
    storage_spec: {
      size: number;
      type: string;
      mount_point: string;
    }[];
  };
  status: ClusterInstStatusKeys;
  version: string;

  constructor(payload: SqlServerHaInstance) {
    this.bk_cloud_id = payload.bk_cloud_id;
    this.bk_cloud_name = payload.bk_cloud_name;
    this.bk_host_id = payload.bk_host_id;
    this.cluster_id = payload.cluster_id;
    this.cluster_name = payload.cluster_name;
    this.cluster_type = payload.cluster_type;
    this.create_at = payload.create_at;
    this.db_module_id = payload.db_module_id;
    this.db_module_name = payload.db_module_name;
    this.id = payload.id;
    this.instance_address = payload.instance_address;
    this.ip = payload.ip;
    this.machine_type = payload.machine_type;
    this.master_domain = payload.master_domain;
<<<<<<< HEAD
    this.permission = payload.permission;
=======
    this.permission = payload.permission || {};
>>>>>>> 490f74f3
    this.port = payload.port;
    this.related_clusters = payload.related_clusters || [];
    this.role = payload.role;
    this.slave_domain = payload.slave_domain;
    this.spec_config = payload.spec_config;
    this.status = payload.status;
    this.version = payload.version;
  }

  get isNew() {
    return isRecentDays(this.create_at, 24 * 3);
  }

  get createAtDisplay() {
    return utcDisplayTime(this.create_at);
  }

  get statusInfo() {
    return clusterInstStatus[this.status] || clusterInstStatus.unavailable;
  }
}<|MERGE_RESOLUTION|>--- conflicted
+++ resolved
@@ -14,11 +14,6 @@
 import { clusterInstStatus, ClusterInstStatusKeys } from '@common/const';
 
 import { isRecentDays, utcDisplayTime } from '@utils';
-<<<<<<< HEAD
-
-import type { HostDetails } from '../../types';
-=======
->>>>>>> 490f74f3
 
 export default class SqlServerHaInstance {
   bk_cloud_id: number;
@@ -99,11 +94,7 @@
     this.ip = payload.ip;
     this.machine_type = payload.machine_type;
     this.master_domain = payload.master_domain;
-<<<<<<< HEAD
-    this.permission = payload.permission;
-=======
     this.permission = payload.permission || {};
->>>>>>> 490f74f3
     this.port = payload.port;
     this.related_clusters = payload.related_clusters || [];
     this.role = payload.role;

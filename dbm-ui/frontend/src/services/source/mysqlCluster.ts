--- conflicted
+++ resolved
@@ -160,13 +160,6 @@
 /**
  * 通过集群域名获取集群详情
  */
-<<<<<<< HEAD
-export function getClusterInfoByDomains(
-  params: Record<'cluster_filters', Array<{ immute_domain: string }>> & { bizId: number },
-) {
-  return http.post<ResourceItem[]>(`${path}/query_clusters/`, params);
-=======
 export function getClusterInfoByDomains(params: Record<'cluster_filters', Array<{ immute_domain: string }>> & { bizId: number }) {
   return http.post<TendbhaModel[]>(`${path}/query_clusters/`, params);
->>>>>>> d94b1a83
 }
/*
 * TencentBlueKing is pleased to support the open source community by making 蓝鲸智云-DB管理系统(BlueKing-BK-DBM) available.
 *
 * Copyright (C) 2017-2023 THL A29 Limited, a Tencent company. All rights reserved.
 *
 * Licensed under the MIT License (the "License"); you may not use this file except in compliance with the License.
 * You may obtain a copy of the License at https://opensource.org/licenses/MIT
 *
 * Unless required by applicable law or agreed to in writing, software distributed under the License is distributed
 * on an "AS IS" BASIS, WITHOUT WARRANTIES OR CONDITIONS OF ANY KIND, either express or implied. See the License for
 * the specific language governing permissions and limitations under the License.
 */

import TendbhaModel from '@services/model/mysql/tendbha';
import RemotePairInstanceModel from '@services/model/mysql-cluster/remote-pair-instance';

import http from '../http';

<<<<<<< HEAD
const { currentBizId } = useGlobalBizs();

const path = `/apis/mysql/bizs/${currentBizId}/cluster`;

/**
 * mysql 工具箱集群信息
 */
interface MySQLClusterInfos {
  alias: string;
  bk_biz_id: number;
  bk_cloud_id: number;
  bk_cloud_name: string;
  cluster_name: string;
  cluster_type: string;
  creator: string;
  db_module_id: number;
  db_module_name: string;
  id: number;
  instance_count: number;
  major_version: string;
  master_domain: string;
  masters: {
    bk_biz_id: number;
    bk_cloud_id: number;
    bk_host_id: number;
    bk_instance_id: number;
    instance: string;
    ip: string;
    name: string;
    phase: string;
    port: number;
    spec_config: {
      id: number;
    };
    status: string;
  }[];
  name: string;
  phase: string;
  proxies: MySQLClusterInfos['masters'];
  region: string;
  repeaters: string[];
  slaves: MySQLClusterInfos['masters'];
  status: string;
  time_zone: string;
  updater: string;
}

/**
 * 通过集群查询同机关联集群
 */
export function findRelatedClustersByClusterIds(params: { cluster_ids: number[]; bk_biz_id: number }) {
  return http.post<
    Array<{
      cluster_id: number;
      cluster_info: MySQLClusterInfos;
      related_clusters: Array<MySQLClusterInfos>;
    }>
  >(`${path}/find_related_clusters_by_cluster_ids/`, params);
=======
const getRootPath = () => `/apis/mysql/bizs/${window.PROJECT_CONFIG.BIZ_ID}/cluster`;

/**
 * 通过集群查询同机关联集群
 */
export function findRelatedClustersByClusterIds(params: {
  cluster_ids: number []
  bk_biz_id: number
}) {
  return http.post<Array<{
    cluster_id: number,
    cluster_info: TendbhaModel,
    related_clusters: Array<TendbhaModel>
  }>>(`${getRootPath()}/find_related_clusters_by_cluster_ids/`, params);
>>>>>>> 344a47a1
}

/**
 * 通过实例查询同机关联集群
 */
export function findRelatedClustersByInstances(params: {
  instances: Array<{
    bk_cloud_id: number;
    ip: string;
    bk_host_id: number;
    port: number;
  }>;
  bk_biz_id: number;
}) {
  return http.post(`${getRootPath()}/find_related_clusters_by_instances/`, params);
}

/**
 * 获取关联集群从库的交集
 */
<<<<<<< HEAD
export function getIntersectedSlaveMachinesFromClusters(params: { bk_biz_id: number; cluster_ids: number[] }) {
  return http.post<
    Array<{
      bk_biz_id: number;
      bk_cloud_id: number;
      bk_host_id: number;
      ip: string;
    }>
  >(`${path}/get_intersected_slave_machines_from_clusters/`, params);
=======
export function getIntersectedSlaveMachinesFromClusters(params: {
  bk_biz_id: number,
  cluster_ids: number[],
}) {
  return http.post<Array<{
    bk_biz_id: number,
    bk_cloud_id: number,
    bk_host_id: number,
    ip: string,
  }>>(`${getRootPath()}/get_intersected_slave_machines_from_clusters/`, params);
>>>>>>> 344a47a1
}

/**
 * [tendbcluster]根据实例/机器查询关联对
 */
export function getRemoteMachineInstancePair(params: { instances?: string[]; machines?: string[] }) {
  return http.post<{
<<<<<<< HEAD
    instances: Record<string, RemotePairInstanceModel>;
    machines: Record<string, RemotePairInstanceModel>;
  }>(`${path}/get_remote_machine_instance_pair/`, params);
=======
    instances: Record<string, RemotePairInstanceModel>,
    machines: Record<string, RemotePairInstanceModel>
  }>(`${getRootPath()}/get_remote_machine_instance_pair/`, params);
>>>>>>> 344a47a1
}

/**
 * 查询tendbcluster集群的remote_db/remote_dr
 */
<<<<<<< HEAD
export function getRemoteParis(params: { cluster_ids: number[] }) {
  return http
    .post<
      Array<{
        cluster_id: number;
        remote_pairs: {
          remote_db: RemotePairInstanceModel;
          remote_dr: RemotePairInstanceModel;
        }[];
      }>
    >(`${path}/get_remote_pairs/`, params)
    .then((data) =>
      data.map((item) => ({
        cluster_id: item.cluster_id,
        remote_pairs: item.remote_pairs.map((remotePair) => ({
          remote_db: new RemotePairInstanceModel(remotePair.remote_db),
          remote_dr: new RemotePairInstanceModel(remotePair.remote_dr),
        })),
=======
export function getRemoteParis(params: {
  cluster_ids: number[]
}) {
  return http.post<Array<{
    cluster_id: number,
    remote_pairs: {
      remote_db: RemotePairInstanceModel,
      remote_dr: RemotePairInstanceModel
    }[]
  }>>(`${getRootPath()}/get_remote_pairs/`, params)
    .then(data => data.map(item => ({
      cluster_id: item.cluster_id,
      remote_pairs: item.remote_pairs.map(remotePair => ({
        remote_db: new RemotePairInstanceModel(remotePair.remote_db),
        remote_dr: new RemotePairInstanceModel(remotePair.remote_dr),
>>>>>>> 344a47a1
      })),
    );
}

/**
 * 通过过滤条件批量查询集群
 */
export function queryClusters(params: {
  cluster_filters: Array<{
    id?: number;
    immute_domain?: string;
    cluster_type?: string;
    bk_biz_id?: number;
  }>;
  bk_biz_id: number;
}) {
  return http.post<TendbhaModel[]>(`${getRootPath()}/query_clusters/`, params);
}

/**
 * 通过集群域名获取集群详情
 */
<<<<<<< HEAD
export function getClusterInfoByDomains(
  params: Record<'cluster_filters', Array<{ immute_domain: string }>> & { bizId: number },
) {
  return http.post<TendbhaModel[]>(`${path}/query_clusters/`, params);
=======
export function getClusterInfoByDomains(params: Record<'cluster_filters', Array<{ immute_domain: string }>> & { bizId: number }) {
  return http.post<TendbhaModel[]>(`${getRootPath()}/query_clusters/`, params);
>>>>>>> 344a47a1
}<|MERGE_RESOLUTION|>--- conflicted
+++ resolved
@@ -16,66 +16,6 @@
 
 import http from '../http';
 
-<<<<<<< HEAD
-const { currentBizId } = useGlobalBizs();
-
-const path = `/apis/mysql/bizs/${currentBizId}/cluster`;
-
-/**
- * mysql 工具箱集群信息
- */
-interface MySQLClusterInfos {
-  alias: string;
-  bk_biz_id: number;
-  bk_cloud_id: number;
-  bk_cloud_name: string;
-  cluster_name: string;
-  cluster_type: string;
-  creator: string;
-  db_module_id: number;
-  db_module_name: string;
-  id: number;
-  instance_count: number;
-  major_version: string;
-  master_domain: string;
-  masters: {
-    bk_biz_id: number;
-    bk_cloud_id: number;
-    bk_host_id: number;
-    bk_instance_id: number;
-    instance: string;
-    ip: string;
-    name: string;
-    phase: string;
-    port: number;
-    spec_config: {
-      id: number;
-    };
-    status: string;
-  }[];
-  name: string;
-  phase: string;
-  proxies: MySQLClusterInfos['masters'];
-  region: string;
-  repeaters: string[];
-  slaves: MySQLClusterInfos['masters'];
-  status: string;
-  time_zone: string;
-  updater: string;
-}
-
-/**
- * 通过集群查询同机关联集群
- */
-export function findRelatedClustersByClusterIds(params: { cluster_ids: number[]; bk_biz_id: number }) {
-  return http.post<
-    Array<{
-      cluster_id: number;
-      cluster_info: MySQLClusterInfos;
-      related_clusters: Array<MySQLClusterInfos>;
-    }>
-  >(`${path}/find_related_clusters_by_cluster_ids/`, params);
-=======
 const getRootPath = () => `/apis/mysql/bizs/${window.PROJECT_CONFIG.BIZ_ID}/cluster`;
 
 /**
@@ -90,7 +30,6 @@
     cluster_info: TendbhaModel,
     related_clusters: Array<TendbhaModel>
   }>>(`${getRootPath()}/find_related_clusters_by_cluster_ids/`, params);
->>>>>>> 344a47a1
 }
 
 /**
@@ -111,17 +50,6 @@
 /**
  * 获取关联集群从库的交集
  */
-<<<<<<< HEAD
-export function getIntersectedSlaveMachinesFromClusters(params: { bk_biz_id: number; cluster_ids: number[] }) {
-  return http.post<
-    Array<{
-      bk_biz_id: number;
-      bk_cloud_id: number;
-      bk_host_id: number;
-      ip: string;
-    }>
-  >(`${path}/get_intersected_slave_machines_from_clusters/`, params);
-=======
 export function getIntersectedSlaveMachinesFromClusters(params: {
   bk_biz_id: number,
   cluster_ids: number[],
@@ -132,7 +60,6 @@
     bk_host_id: number,
     ip: string,
   }>>(`${getRootPath()}/get_intersected_slave_machines_from_clusters/`, params);
->>>>>>> 344a47a1
 }
 
 /**
@@ -140,40 +67,14 @@
  */
 export function getRemoteMachineInstancePair(params: { instances?: string[]; machines?: string[] }) {
   return http.post<{
-<<<<<<< HEAD
-    instances: Record<string, RemotePairInstanceModel>;
-    machines: Record<string, RemotePairInstanceModel>;
-  }>(`${path}/get_remote_machine_instance_pair/`, params);
-=======
     instances: Record<string, RemotePairInstanceModel>,
     machines: Record<string, RemotePairInstanceModel>
   }>(`${getRootPath()}/get_remote_machine_instance_pair/`, params);
->>>>>>> 344a47a1
 }
 
 /**
  * 查询tendbcluster集群的remote_db/remote_dr
  */
-<<<<<<< HEAD
-export function getRemoteParis(params: { cluster_ids: number[] }) {
-  return http
-    .post<
-      Array<{
-        cluster_id: number;
-        remote_pairs: {
-          remote_db: RemotePairInstanceModel;
-          remote_dr: RemotePairInstanceModel;
-        }[];
-      }>
-    >(`${path}/get_remote_pairs/`, params)
-    .then((data) =>
-      data.map((item) => ({
-        cluster_id: item.cluster_id,
-        remote_pairs: item.remote_pairs.map((remotePair) => ({
-          remote_db: new RemotePairInstanceModel(remotePair.remote_db),
-          remote_dr: new RemotePairInstanceModel(remotePair.remote_dr),
-        })),
-=======
 export function getRemoteParis(params: {
   cluster_ids: number[]
 }) {
@@ -189,9 +90,8 @@
       remote_pairs: item.remote_pairs.map(remotePair => ({
         remote_db: new RemotePairInstanceModel(remotePair.remote_db),
         remote_dr: new RemotePairInstanceModel(remotePair.remote_dr),
->>>>>>> 344a47a1
       })),
-    );
+    })));
 }
 
 /**
@@ -212,13 +112,6 @@
 /**
  * 通过集群域名获取集群详情
  */
-<<<<<<< HEAD
-export function getClusterInfoByDomains(
-  params: Record<'cluster_filters', Array<{ immute_domain: string }>> & { bizId: number },
-) {
-  return http.post<TendbhaModel[]>(`${path}/query_clusters/`, params);
-=======
 export function getClusterInfoByDomains(params: Record<'cluster_filters', Array<{ immute_domain: string }>> & { bizId: number }) {
   return http.post<TendbhaModel[]>(`${getRootPath()}/query_clusters/`, params);
->>>>>>> 344a47a1
 }
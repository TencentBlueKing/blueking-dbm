--- conflicted
+++ resolved
@@ -29,11 +29,7 @@
       db_names: string[];
       check_info: Record<string, boolean>;
     }[]
-<<<<<<< HEAD
-  >(`${path}/check_cluster_database/`, params);
-=======
   >(`${getRootPath()}/check_cluster_database/`, params);
->>>>>>> 344a47a1
 }
 
 /**
@@ -57,11 +53,7 @@
       tables: string[];
       tables_ignore: string[];
     }[]
-<<<<<<< HEAD
-  >(`${path}/check_flashback_database/`, params);
-=======
   >(`${getRootPath()}/check_flashback_database/`, params);
->>>>>>> 344a47a1
 }
 
 /**
@@ -74,11 +66,7 @@
       databases: Array<string>;
       system_databases: Array<string>;
     }>
-<<<<<<< HEAD
-  >(`${path}/show_cluster_databases/`, params);
-=======
   >(`${getRootPath()}/show_cluster_databases/`, params);
->>>>>>> 344a47a1
 }
 
 // 查询集群数据表列表
@@ -93,9 +81,6 @@
       cluster_id: number;
       table_data: Record<string, string[]>;
     }[]
-<<<<<<< HEAD
-  >(`${path}/show_cluster_tables/`, params);
-=======
   >(`${getRootPath()}/show_cluster_tables/`, params);
 }
 
@@ -113,5 +98,4 @@
       databases: string[];
     }[]
   >(`${getRootPath()}/show_databases_with_patterns/`, params);
->>>>>>> 344a47a1
 }
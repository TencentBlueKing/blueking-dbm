--- conflicted
+++ resolved
@@ -72,18 +72,11 @@
 /**
  * sql 语义检测
  */
-<<<<<<< HEAD
 export function semanticCheck(params: { bk_biz_id: number; cluster_type: string }) {
   return http.post<SemanticCheckResultModel>(
     `/apis/mysql/bizs/${window.PROJECT_CONFIG.BIZ_ID}/sql_import/semantic_check/`,
     params,
   );
-=======
-export function semanticCheck(params: {
-  bk_biz_id: number,
-  cluster_type: string
-}) {
-  return http.post<SemanticCheckResultModel>(`/apis/mysql/bizs/${window.PROJECT_CONFIG.BIZ_ID}/sql_import/semantic_check/`, params);
 }
 
 /**
@@ -103,5 +96,4 @@
     }[];
     status: string;
 }[]>(`/apis/mysql/bizs/${window.PROJECT_CONFIG.BIZ_ID}/sql_import/get_semantic_check_result_logs/`, params);
->>>>>>> 344a47a1
 }
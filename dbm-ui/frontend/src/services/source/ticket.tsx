--- conflicted
+++ resolved
@@ -255,18 +255,6 @@
   limit?: number,
   offset?: number,
 }) {
-<<<<<<< HEAD
-  return http.get<ListBase<TicketFlowDescribeModel[]>>(`${path}/query_ticket_flow_describe/`, params).then((result) => ({
-    ...result,
-    results: result.results.map(
-      (item) =>
-        new TicketFlowDescribeModel(
-          Object.assign(item, {
-            permission: Object.assign({}, item.permission, result.permission),
-          }),
-        ),
-    ),
-=======
   return http.get<{
     configs: Record<string, boolean>;
     creator: string;
@@ -280,7 +268,6 @@
   }[]>(`${path}/query_ticket_flow_describe/`, params).then(data => ({
     count: data.length,
     results: data,
->>>>>>> 332d3695
   }));
 }
 

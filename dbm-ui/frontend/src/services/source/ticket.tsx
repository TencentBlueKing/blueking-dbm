--- conflicted
+++ resolved
@@ -255,7 +255,6 @@
   limit?: number,
   offset?: number,
 }) {
-<<<<<<< HEAD
   return http.get<ListBase<TicketFlowDescribeModel[]>>(`${path}/query_ticket_flow_describe/`, params).then((result) => ({
     ...result,
     results: result.results.map(
@@ -267,19 +266,6 @@
         ),
     ),
   }));
-=======
-  return http.get<ListBase<{
-    configs: Record<string, boolean>;
-    creator: string;
-    editable: boolean;
-    flow_desc: string[];
-    group: string;
-    ticket_type: string;
-    ticket_type_display: string;
-    updater: string;
-    update_at: string;
-  }[]>>(`${path}/query_ticket_flow_describe/`, params);
->>>>>>> cbe69482
 }
 
 /**

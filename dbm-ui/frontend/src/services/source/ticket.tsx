--- conflicted
+++ resolved
@@ -280,17 +280,8 @@
 }
 
 /**
-<<<<<<< HEAD
-  * 单据流程终止
-  */
-export function revokeTicketFlow(params: {
-  ticketId: number,
-  flow_id: number
-}) {
-=======
  * 单据流程终止
  */
 export function revokeTicketFlow(params: { ticketId: number; flow_id: number }) {
->>>>>>> 7efadac8
   return http.post(`${path}/${params.ticketId}/revoke_flow/`, params);
 }
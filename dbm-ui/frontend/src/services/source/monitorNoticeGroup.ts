/*
 * TencentBlueKing is pleased to support the open source community by making 蓝鲸智云-DB管理系统(BlueKing-BK-DBM) available.
 *
 * Copyright (C) 2017-2023 THL A29 Limited, a Tencent company. All rights reserved.
 *
 * Licensed under the MIT License (the "License"); you may not use this file except in compliance with the License.
 * You may obtain a copy of the License at https://opensource.org/licenses/MIT
 *
 * Unless required by applicable law or agreed to in writing, software distributed under the License is distributed
 * on an "AS IS" BASIS, WITHOUT WARRANTIES OR CONDITIONS OF ANY KIND, either express or implied. See the License for
 * the specific language governing permissions and limitations under the License.
 */

import NoticGroupModel from '@services/model/notice-group/notice-group';

import http, { type IRequestPayload } from '../http';
import type { ListBase } from '../types';

const path = '/apis/monitor/notice_group';

/**
 * 获取告警组列表
 */
export function getAlarmGroupList(
  params: {
    bk_biz_id: number;
    name: string;
    limit: number;
    offset: number;
  },
  payload = {} as IRequestPayload,
) {
  return http.get<ListBase<NoticGroupModel[]>>(`${path}/`, params, payload).then((data) => ({
    ...data,
    results: data.results.map(
      (item) =>
        new NoticGroupModel(
          Object.assign(item, {
            permission: data.permission,
          }),
        ),
    ),
  }));
}

/**
 * 新建告警组
 */
<<<<<<< HEAD
interface IOperaionNoticeGroupParams {
  bk_biz_id: number;
  name: string;
  receivers: NoticGroupModel['receivers'][];
  details: NoticGroupModel['details'];
  id: number;
}

/**
 * 新建告警组
 */
export function insertAlarmGroup(params: Omit<IOperaionNoticeGroupParams, 'id'>) {
=======
export function insertAlarmGroup(params: {
  bk_biz_id: number
  name: string,
  receivers: NoticGroupModel['receivers'][],
  details: NoticGroupModel['details']
}) {
>>>>>>> 60995c56
  return http.post(`${path}/`, params);
}

/**
 * 编辑告警组
 */
export function updateAlarmGroup(params: {
  name: string,
  receivers: NoticGroupModel['receivers'][],
  details: NoticGroupModel['details']
  id: number
}) {
  return http.put(`${path}/${params.id}/`, params);
}

/**
 * 删除告警组
 */
export function deleteAlarmGroup(params: { id: number }) {
  return http.delete(`${path}/${params.id}/`);
}

/**
 * 获取告警组通知方式
 */
export function getAlarmGroupNotifyList(params: { bk_biz_id: number; name?: string; limit?: number; offset?: number }) {
  return http.get<
    {
      type: string;
      label: string;
      is_active: boolean;
      icon: string;
    }[]
  >(`${path}/get_msg_type/`, params);
}

export function getSimpleList(params: { bk_biz_id: number; db_type: string }) {
  return http.get<
    {
      id: string;
      name: string;
      receivers: {
        id: string;
        type: string;
      }[];
    }[]
  >(`${path}/list_group_name/`, params);
}<|MERGE_RESOLUTION|>--- conflicted
+++ resolved
@@ -46,27 +46,12 @@
 /**
  * 新建告警组
  */
-<<<<<<< HEAD
-interface IOperaionNoticeGroupParams {
-  bk_biz_id: number;
-  name: string;
-  receivers: NoticGroupModel['receivers'][];
-  details: NoticGroupModel['details'];
-  id: number;
-}
-
-/**
- * 新建告警组
- */
-export function insertAlarmGroup(params: Omit<IOperaionNoticeGroupParams, 'id'>) {
-=======
 export function insertAlarmGroup(params: {
   bk_biz_id: number
   name: string,
   receivers: NoticGroupModel['receivers'][],
   details: NoticGroupModel['details']
 }) {
->>>>>>> 60995c56
   return http.post(`${path}/`, params);
 }
 

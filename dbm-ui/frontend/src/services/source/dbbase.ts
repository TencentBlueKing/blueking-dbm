/*
 * TencentBlueKing is pleased to support the open source community by making 蓝鲸智云-DB管理系统(BlueKing-BK-DBM) available.
 *
 * Copyright (C) 2017-2023 THL A29 Limited, a Tencent company. All rights reserved.
 *
 * Licensed under the MIT License (the "License"); you may not use this file except in compliance with the License.
 * You may obtain a copy of the License at https://opensource.org/licenses/MIT
 *
 * Unless required by applicable law or agreed to in writing, software distributed under the License is distributed
 * on an "AS IS" BASIS, WITHOUT WARRANTIES OR CONDITIONS OF ANY KIND, either express or implied. See the License for
 * the specific language governing permissions and limitations under the License.
 */

import { ClusterTypes } from '@common/const';

import http from '../http';

const path = '/apis/dbbase';

/**
 * 查询集群名字是否重复
 */
export function verifyDuplicatedClusterName(params: { cluster_type: string; name: string; bk_biz_id: number }) {
  return http.get<boolean>(`${path}/verify_duplicated_cluster_name/`, params);
}

/**
 * 根据过滤条件查询集群详细信息
 */
export function filterClusters<
  T extends {
    bk_biz_id: number;
    bk_cloud_id: number;
    bk_cloud_name: string;
    cluster_name: string;
    cluster_type: string;
  },
>(params: { bk_biz_id: number; exact_domain: string }) {
  return http.get<T[]>(`${path}/filter_clusters/`, params);
}

/*
 * 查询业务下集群的属性字段
 * 集群通用接口，用于查询/操作集群公共的属性
 */
export function queryBizClusterAttrs(params: {
  bk_biz_id: number;
  cluster_type: ClusterTypes;
  cluster_attrs?: string;
  instances_attrs?: string;
  limit?: number;
  offset?: number;
}) {
  return http.get<
    Record<
      string,
      {
        value: string;
        text: string;
      }[]
    >
  >(`${path}/query_biz_cluster_attrs/`, params);
}

/**
 * 查询资源池,污点主机管理表头筛选数据
 */
export function queryResourceAdministrationAttrs(params: { resource_type: string; limit?: number; offset?: number }) {
  return http.get<
    Record<
      string,
      {
        value: string;
        text: string;
      }[]
    >
  >(`${path}/query_resource_administration_attrs/`, params);
}

/**
 * webconsole查询
 */
export function queryWebconsole(params: { cluster_id: number; cmd: string }) {
  return http.post<{
    query: Array<Record<string, string>>;
    error_msg?: string;
  }>(`${path}/webconsole/`, params);
<<<<<<< HEAD
=======
}
// 查询集群的库是否存在
export function checkClusterDatabase(params: { bk_biz_id: number; cluster_id: number; db_list: string[] }) {
  return http.post<Record<string, boolean>>(`${path}/check_cluster_databases/`, params);
}

// 根据用户手动输入的ip[:port]查询真实的实例
export function checkInstance<
  T extends {
    bk_host_id: number;
    ip: string;
    bk_cloud_id: number;
  },
>(params: { instance_addresses: string[]; bk_biz_id: number }) {
  return http.post<T[]>(`${path}/check_instances/`, params);
>>>>>>> 2a68767e
}<|MERGE_RESOLUTION|>--- conflicted
+++ resolved
@@ -85,8 +85,6 @@
     query: Array<Record<string, string>>;
     error_msg?: string;
   }>(`${path}/webconsole/`, params);
-<<<<<<< HEAD
-=======
 }
 // 查询集群的库是否存在
 export function checkClusterDatabase(params: { bk_biz_id: number; cluster_id: number; db_list: string[] }) {
@@ -102,5 +100,4 @@
   },
 >(params: { instance_addresses: string[]; bk_biz_id: number }) {
   return http.post<T[]>(`${path}/check_instances/`, params);
->>>>>>> 2a68767e
 }
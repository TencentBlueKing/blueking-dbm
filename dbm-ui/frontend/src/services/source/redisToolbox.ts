--- conflicted
+++ resolved
@@ -95,18 +95,10 @@
 /**
  * 根据IP查询集群、角色和规格
  */
-<<<<<<< HEAD
 export function queryInfoByIp(params: { ips: string[] }) {
   return http
     .post<RedisClusterNodeByIpModel[]>(`${getRootPath()}/query_by_ip/`, params)
     .then((data) => data.map((item) => new RedisClusterNodeByIpModel(item)));
-=======
-export function queryInfoByIp(params: {
-  ips: string[];
-}) {
-  return http.post<RedisClusterNodeByIpModel[]>(`${getRootPath()}/query_by_ip/`, params)
-    .then(data => data.map(item => new RedisClusterNodeByIpModel(item)));
->>>>>>> 332d3695
 }
 
 /**
@@ -120,18 +112,10 @@
     params.ip = obj.instance;
     delete params.instance;
   }
-<<<<<<< HEAD
   return http.get<ListBase<RedisHostModel[]>>(`${getRootPath()}/query_cluster_ips/`, params).then((data) => ({
     ...data,
     results: data.results.map((item) => new RedisHostModel(item)),
   }));
-=======
-  return http.get<ListBase<RedisHostModel[]>>(`${getRootPath()}/query_cluster_ips/`, params)
-    .then(data => ({
-      ...data,
-      results: data.results.map(item => new RedisHostModel(item)),
-    }));
->>>>>>> 332d3695
 }
 
 /**
@@ -144,7 +128,6 @@
 /**
  * 根据cluster_id查询主从关系对
  */
-<<<<<<< HEAD
 export function queryMasterSlavePairs(params: { cluster_id: number }) {
   return http.post<
     {
@@ -152,15 +135,6 @@
       slave_ip: string;
     }[]
   >(`${getRootPath()}/query_master_slave_pairs/`, params);
-=======
-export function queryMasterSlavePairs(params: {
-  cluster_id: number;
-}) {
-  return http.post<{
-    master_ip: string;
-    slave_ip: string
-  }[]>(`${getRootPath()}/query_master_slave_pairs/`, params);
->>>>>>> 332d3695
 }
 
 // 查询集群下的主机列表

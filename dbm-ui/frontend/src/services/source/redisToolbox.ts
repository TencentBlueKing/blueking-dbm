/*
 * TencentBlueKing is pleased to support the open source community by making 蓝鲸智云-DB管理系统(BlueKing-BK-DBM) available.
 *
 * Copyright (C) 2017-2023 THL A29 Limited, a Tencent company. All rights reserved.
 *
 * Licensed under the MIT License (the "License"); you may not use this file except in compliance with the License.
 * You may obtain a copy of the License at https://opensource.org/licenses/MIT
 *
 * Unless required by applicable law or agreed to in writing, software distributed under the License is distributed
 * on an "AS IS" BASIS, WITHOUT WARRANTIES OR CONDITIONS OF ANY KIND, either express or implied. See the License for
 * the specific language governing permissions and limitations under the License.
 */
import http from '@services/http';
import RedisModel from '@services/model/redis/redis';
import RedisClusterNodeByIpModel from '@services/model/redis/redis-cluster-node-by-ip';
import RedisHostModel from '@services/model/redis/redis-host';

<<<<<<< HEAD
const getRootPath = () => `/apis/redis/bizs/${window.PROJECT_CONFIG.BIZ_ID}/toolbox`;
=======
import { useGlobalBizs } from '@stores';

import type { ListBase } from '../types';

const { currentBizId } = useGlobalBizs();

const path = `/apis/redis/bizs/${currentBizId}/toolbox`;
>>>>>>> cbe69482

interface MasterSlaveByIp {
  cluster: {
    bk_cloud_id: number;
    cluster_type: string;
    deploy_plan_id: number;
    id: number;
    immute_domain: string;
    major_version: string;
    name: string;
    region: string;
  };
  instances: {
    bk_biz_id: number;
    bk_cloud_id: number;
    bk_host_id: number;
    bk_instance_id: number;
    instance: string;
    ip: string;
    name: string;
    phase: string;
    port: number;
    status: string;
  }[];
  master_ip: string;
  slave_ip: string;
}

/**
 * 根据IP查询集群、角色和规格
 */
export function queryInfoByIp(params: { ips: string[] }) {
  return http
    .post<RedisClusterNodeByIpModel[]>(`${getRootPath()}/query_by_ip/`, params)
    .then((data) => data.map((item) => new RedisClusterNodeByIpModel(item)));
}

/**
 * 查询集群下的主机列表
 */
<<<<<<< HEAD
export function queryClusterHostList(params: { cluster_id?: number; ip?: string }) {
  return http
    .post<RedisHostModel[]>(`${getRootPath()}/query_cluster_ips/`, params)
    .then((data) => data.map((item) => new RedisHostModel(item)));
=======
export function queryClusterHostList(obj: {
  cluster_id?: number;
  ip?: string;
  instance?: string;
}) {
  const params = {
    ...obj,
  };
  if (obj.instance) {
    params.ip = obj.instance;
    delete params.instance;
  }
  return http.get<ListBase<RedisHostModel[]>>(`${path}/query_cluster_ips/`, params)
    .then(data => ({
      ...data,
      results: data.results.map(item => new RedisHostModel(item)),
    }));
>>>>>>> cbe69482
}

/**
 * 根据masterIP查询集群、实例和slave
 */
export function queryMasterSlaveByIp(params: { ips: string[] }) {
  return http.post<MasterSlaveByIp[]>(`${getRootPath()}/query_master_slave_by_ip/`, params);
}

/**
 * 根据cluster_id查询主从关系对
 */
export function queryMasterSlavePairs(params: { cluster_id: number }) {
  return http.post<
    {
      master_ip: string;
      slave_ip: string;
    }[]
  >(`${getRootPath()}/query_master_slave_pairs/`, params);
}

// 查询集群下的主机列表
export const getRedisHostList = async (obj: {
<<<<<<< HEAD
  bk_biz_id: number;
  role?: string;
=======
  bk_biz_id: number,
  offset: number,
  limit: number,
  role?: string,
>>>>>>> cbe69482
  cluster_id?: number;
  instance?: string;
  ip?: string;
}) => {
  const params = {
    ...obj,
  };
  if (obj.instance) {
    params.ip = obj.instance;
    delete params.instance;
  }
  return http.get<ListBase<RedisHostModel[]>>(`/apis/redis/bizs/${obj.bk_biz_id}/toolbox/query_cluster_ips/`, params)
    .then(data => ({
      ...data,
      results: data.results.map(item => new RedisHostModel(item)).filter(item => item.isMaster),
    }));
};

// 获取集群列表(重建从库)
export const listClustersCreateSlaveProxy = async (params: { bk_biz_id: number }) => http.get<ListBase<RedisModel[]>>(`/apis/redis/bizs/${params.bk_biz_id}/redis_resources/`, params)
  .then(data => data.results.map(item => new RedisModel(item)).filter(item => item.redis_slave.filter(slave => slave.status !== 'running').length > 0));

// 查询集群下的主机列表(重建从库)
export const listClusterHostsCreateSlaveProxy = async (obj: {
  bk_biz_id: number,
  role?: string,
  cluster_id?: number;
  instance?: string;
  ip?: string;
}) => {
  const params = {
    ...obj,
  };
  if (obj.instance) {
    params.ip = obj.instance;
    delete params.instance;
  }
<<<<<<< HEAD
  return http
    .post<RedisHostModel[]>(`/apis/redis/bizs/${obj.bk_biz_id}/toolbox/query_cluster_ips/`, params)
    .then((data) => {
      const filterArr = data.map((item) => new RedisHostModel(item)).filter((item) => item.isMaster);
      const count = filterArr.length;
      return {
        count,
        results: filterArr,
      };
    });
=======
  return http.get<ListBase<RedisHostModel[]>>(`/apis/redis/bizs/${obj.bk_biz_id}/toolbox/query_cluster_ips/`, params)
    .then(data => ({
      ...data,
      results: data.results.map(item => new RedisHostModel(item)).filter(item => item.isSlaveFailover),
    }));
>>>>>>> cbe69482
};<|MERGE_RESOLUTION|>--- conflicted
+++ resolved
@@ -15,17 +15,10 @@
 import RedisClusterNodeByIpModel from '@services/model/redis/redis-cluster-node-by-ip';
 import RedisHostModel from '@services/model/redis/redis-host';
 
-<<<<<<< HEAD
-const getRootPath = () => `/apis/redis/bizs/${window.PROJECT_CONFIG.BIZ_ID}/toolbox`;
-=======
-import { useGlobalBizs } from '@stores';
 
 import type { ListBase } from '../types';
 
-const { currentBizId } = useGlobalBizs();
-
-const path = `/apis/redis/bizs/${currentBizId}/toolbox`;
->>>>>>> cbe69482
+const getRootPath = () => `/apis/redis/bizs/${window.PROJECT_CONFIG.BIZ_ID}/toolbox`;
 
 interface MasterSlaveByIp {
   cluster: {
@@ -66,12 +59,6 @@
 /**
  * 查询集群下的主机列表
  */
-<<<<<<< HEAD
-export function queryClusterHostList(params: { cluster_id?: number; ip?: string }) {
-  return http
-    .post<RedisHostModel[]>(`${getRootPath()}/query_cluster_ips/`, params)
-    .then((data) => data.map((item) => new RedisHostModel(item)));
-=======
 export function queryClusterHostList(obj: {
   cluster_id?: number;
   ip?: string;
@@ -84,12 +71,11 @@
     params.ip = obj.instance;
     delete params.instance;
   }
-  return http.get<ListBase<RedisHostModel[]>>(`${path}/query_cluster_ips/`, params)
+  return http.get<ListBase<RedisHostModel[]>>(`${getRootPath()}/query_cluster_ips/`, params)
     .then(data => ({
       ...data,
       results: data.results.map(item => new RedisHostModel(item)),
     }));
->>>>>>> cbe69482
 }
 
 /**
@@ -113,15 +99,10 @@
 
 // 查询集群下的主机列表
 export const getRedisHostList = async (obj: {
-<<<<<<< HEAD
   bk_biz_id: number;
-  role?: string;
-=======
-  bk_biz_id: number,
   offset: number,
   limit: number,
   role?: string,
->>>>>>> cbe69482
   cluster_id?: number;
   instance?: string;
   ip?: string;
@@ -159,22 +140,9 @@
     params.ip = obj.instance;
     delete params.instance;
   }
-<<<<<<< HEAD
-  return http
-    .post<RedisHostModel[]>(`/apis/redis/bizs/${obj.bk_biz_id}/toolbox/query_cluster_ips/`, params)
-    .then((data) => {
-      const filterArr = data.map((item) => new RedisHostModel(item)).filter((item) => item.isMaster);
-      const count = filterArr.length;
-      return {
-        count,
-        results: filterArr,
-      };
-    });
-=======
   return http.get<ListBase<RedisHostModel[]>>(`/apis/redis/bizs/${obj.bk_biz_id}/toolbox/query_cluster_ips/`, params)
     .then(data => ({
       ...data,
       results: data.results.map(item => new RedisHostModel(item)).filter(item => item.isSlaveFailover),
     }));
->>>>>>> cbe69482
 };
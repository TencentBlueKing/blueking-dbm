/*
 * TencentBlueKing is pleased to support the open source community by making 蓝鲸智云-DB管理系统(BlueKing-BK-DBM) available.
 *
 * Copyright (C) 2017-2023 THL A29 Limited, a Tencent company. All rights reserved.
 *
 * Licensed under the MIT License (the "License"); you may not use this file except in compliance with the License.
 * You may obtain a copy of the License at https://opensource.org/licenses/MIT
 *
 * Unless required by applicable law or agreed to in writing, software distributed under the License is distributed
 * on an "AS IS" BASIS, WITHOUT WARRANTIES OR CONDITIONS OF ANY KIND, either express or implied. See the License for
 * the specific language governing permissions and limitations under the License.
 */
import http from '@services/http';
import RedisClusterNodeByIpModel from '@services/model/redis/redis-cluster-node-by-ip';
import RedisHostModel from '@services/model/redis/redis-host';

import { useGlobalBizs } from '@stores';

const { currentBizId } = useGlobalBizs();

const path = `/apis/redis/bizs/${currentBizId}/toolbox`;

interface MasterSlaveByIp {
  cluster: {
    bk_cloud_id: number;
    cluster_type: string;
    deploy_plan_id: number;
    id: number;
    immute_domain: string;
    major_version: string;
    name: string;
    region: string;
  };
  instances: {
    bk_biz_id: number;
    bk_cloud_id: number;
    bk_host_id: number;
    bk_instance_id: number;
    instance: string;
    ip: string;
    name: string;
    phase: string;
    port: number;
    status: string;
  }[];
  master_ip: string;
  slave_ip: string;
}

/**
 * 根据IP查询集群、角色和规格
 */
export function queryInfoByIp(params: { ips: string[] }) {
  return http
    .post<RedisClusterNodeByIpModel[]>(`${path}/query_by_ip/`, params)
    .then((data) => data.map((item) => new RedisClusterNodeByIpModel(item)));
}

/**
 * 查询集群下的主机列表
 */
export function queryClusterHostList(params: { cluster_id?: number; ip?: string }) {
  return http
    .post<RedisHostModel[]>(`${path}/query_cluster_ips/`, params)
    .then((data) => data.map((item) => new RedisHostModel(item)));
}

/**
 * 根据masterIP查询集群、实例和slave
 */
export function queryMasterSlaveByIp(params: { ips: string[] }) {
  return http.post<MasterSlaveByIp[]>(`${path}/query_master_slave_by_ip/`, params);
}

/**
 * 根据cluster_id查询主从关系对
 */
<<<<<<< HEAD
export function queryMasterSlavePairs(params: { cluster_id: number }) {
  return http.post<
    {
      master_ip: string;
      slave_ip: string;
    }[]
  >(`${path}/query_master_slave_pairs/`, params);
}
=======
export function queryMasterSlavePairs(params: {
  cluster_id: number;
}) {
  return http.post<{
    master_ip: string;
    slave_ip: string
  }[]>(`${path}/query_master_slave_pairs/`, params);
}

// 查询集群下的主机列表
export const getRedisHostList = async (obj: {
  bk_biz_id: number,
  role?: string,
  cluster_id?: number;
  instance_address?: string;
}) => {
  const params = {
    ip: obj.instance_address,
    cluster_id: obj.cluster_id,
    role: obj.role,
  };
  if (!obj.instance_address) {
    delete params.ip;
  }
  if (!obj.role) {
    delete params.role;
  }
  return http.post<RedisHostModel[]>(`/apis/redis/bizs/${obj.bk_biz_id}/toolbox/query_cluster_ips/`, params)
    .then((data) => {
      const filterArr = data.map(item => new RedisHostModel(item)).filter(item => item.isMaster);
      const count = filterArr.length;
      return ({
        count,
        results: filterArr,
      });
    });
};
>>>>>>> d94b1a83
<|MERGE_RESOLUTION|>--- conflicted
+++ resolved
@@ -75,7 +75,6 @@
 /**
  * 根据cluster_id查询主从关系对
  */
-<<<<<<< HEAD
 export function queryMasterSlavePairs(params: { cluster_id: number }) {
   return http.post<
     {
@@ -83,15 +82,6 @@
       slave_ip: string;
     }[]
   >(`${path}/query_master_slave_pairs/`, params);
-}
-=======
-export function queryMasterSlavePairs(params: {
-  cluster_id: number;
-}) {
-  return http.post<{
-    master_ip: string;
-    slave_ip: string
-  }[]>(`${path}/query_master_slave_pairs/`, params);
 }
 
 // 查询集群下的主机列表
@@ -121,5 +111,4 @@
         results: filterArr,
       });
     });
-};
->>>>>>> d94b1a83
+};
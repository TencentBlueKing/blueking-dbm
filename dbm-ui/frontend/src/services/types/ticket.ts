/*
 * TencentBlueKing is pleased to support the open source community by making 蓝鲸智云-DB管理系统(BlueKing-BK-DBM) available.
 *
 * Copyright (C) 2017-2023 THL A29 Limited, a Tencent company. All rights reserved.
 *
 * Licensed under the MIT License (the "License"); you may not use this file except in compliance with the License.
 * You may obtain a copy of the License at https://opensource.org/licenses/MIT
 *
 * Unless required by applicable law or agreed to in writing, software distributed under the License is distributed
 * on an "AS IS" BASIS, WITHOUT WARRANTIES OR CONDITIONS OF ANY KIND, either express or implied. See the License for
 * the specific language governing permissions and limitations under the License.
 */

import type { AuthorizePreCheckData } from '@services/types/permission';

import { TicketTypes } from '@common/const';

import type { IHostTableData } from '@components/cluster-common/big-data-host-table/HdfsHostTable.vue';

import type { HostSubmitParams } from './ip';

/**
 * 部署地域信息
 */
export interface CitiyItem {
  city_code: string;
  city_name: string;
  inventory: number;
  inventory_tag: string;
}

/**
 * 机型信息
 */
export interface HostSpec {
  cpu: string;
  mem: string;
  spec: string;
  type: string;
}

/**
 * redis 容量信息
 */
export interface CapSepcs {
  group_num: number;
  maxmemory: number;
  shard_num: number;
  spec: string;
  total_memory: number;
  cap_key: string;
  selected: boolean;
  max_disk: number;
  total_disk: string;
}

/**
 * 获取 redis 容量信息参数
 */
export interface CapSpecsParams {
  nodes: {
    master: Array<HostSubmitParams>;
    slave: Array<HostSubmitParams>;
  };
  ip_source: string;
  cluster_type: string;
}

/**
 * 获取单据列表过滤参数
 */
export interface GetTicketParams {
  bk_biz_id?: number;
  ticket_type?: string;
  status?: string;
  limit?: number;
  offset?: number;
}

/**
 * 单据列表项
 */
export interface TicketItem {
  db_app_abbr: string;
  bk_biz_id: number;
  bk_biz_name: string;
  cost_time: number;
  create_at: string;
  creator: string;
  details: any;
  id: number;
  remark: string;
  status: string;
  status_display: string;
  ticket_type: string;
  ticket_type_display: string;
  update_at: string;
  updater: string;
  is_reviewed: boolean;
  related_object: {
    title: string;
    objects: string[];
  };
}

/**
 * 单据列表返回结果
 */
export interface TicketResult {
  count: number;
  next: string;
  previous: string;
  results: TicketItem[];
}

/**
 * 单据详情
 */
export interface TicketDetails<T> {
  [key: string]: number | string | boolean | TicketTypes | T;
  bk_biz_id: number;
  bk_biz_name: string;
  cost_time: number;
  create_at: string;
  creator: string;
  db_app_abbr: string;
  details: T;
  group: string;
  id: number;
  ignore_duplication: boolean;
  is_reviewed: boolean;
  remark: string;
  status: string;
  status_display: string;
  ticket_type: TicketTypes;
  ticket_type_display: string;
  update_at: string;
  updater: string;
}

/**
 * 单据流程信息
 */
export interface FlowItem {
  id: number;
  status: 'PENDING' | 'RUNNING' | 'SUCCEEDED' | 'FAILED' | 'SKIPPED' | 'REVOKED' | 'TERMINATED';
  url: string;
  start_time: string;
  end_time: string;
  flow_type: string;
  flow_type_display: string;
  flow_obj_id: string;
  ticket: number;
  summary: string;
  cost_time: number;
  err_code: number;
  err_msg: string;
  todos: FlowItemTodo[];
  details: {
    ticket_data: MySQLImportSQLFileDetails;
  };
}

/**
 * 单据流程待办信息
 */
export interface FlowItemTodo {
  context: {
    flow_id: number;
    ticket_id: number;
    administrators?: string[];
    user?: string;
  };
  flow_id: number;
  ticket_id: number;
  cost_time: number;
  done_at: null | string;
  done_by: string;
  flow: number;
  id: number;
  name: string;
  operators: string[];
  status: 'TODO' | 'RUNNING' | 'DONE_SUCCESS' | 'DONE_FAILED';
  ticket: number;
  type: 'APPROVE' | 'INNER_APPROVE' | 'RESOURCE_REPLENISH';
  url: string;
}

/**
 *  创建业务英文缩写参数
 */
export interface CreateAbbrParams {
  db_app_abbr: string;
}

/**
 * 创建模块参数
 */
export interface CreateModuleParams {
  db_module_name: string;
  cluster_type: string;
}

/**
 * 创建模块返回结果
 */
export interface CreateModuleResult {
  db_module_id: number;
  db_module_name: string;
  cluster_type: string;
  bk_biz_id: number;
  bk_set_id: number;
  bk_modules: { bk_module_name: string; bk_module_id: string }[];
  name: string;
}

/**
 * 保存模块部署配置
 */
export interface CreateModuleDeployInfo {
  bk_biz_id: number;
  conf_items: ConfItems[];
  version: string;
  meta_cluster_type: string;
  level_name: string;
  level_value: number;
  conf_type: string;
}

export interface ConfItems {
  conf_name: string;
  conf_value: string;
  op_type: string;
}

/**
 * 单据类型
 */
export interface TicketType {
  key: string;
  value: string;
}

/**
 * 获取单据详情节点列表参数
 */
export interface TicketNodesParams {
  bk_biz_id: number;
  id: number;
  role: string;
  keyword?: string;
}

/**
 * mysql-查询账号参数
 */
export interface MysqlQueryAccountParams {
  user: string;
  access_dbs: string[];
}
/**
 * mysql-授权详情
 */
export interface MysqlAuthorizationDetails {
  authorize_uid: string,
  authorize_data: AuthorizePreCheckData,
  excel_url: string,
  authorize_plugin_infos: Array<AuthorizePreCheckData & {
    bk_biz_id: number;
  }>
}

/**
 * es - 单据详情
 */
export interface TicketDetailsES {
  db_app_abbr: string;
  city_code: string;
  cluster_alias: string;
  cluster_name: string;
  db_version: string;
  http_port: number;
  ip_source: string;
  nodes: {
    client: IHostTableData[];
    master: IHostTableData[];
    hot: IHostTableData[];
    cold: IHostTableData[];
  };
}

/**
 * hdfs - 单据详情
 */
export interface TicketDetailsHDFS {
  db_app_abbr: string;
  city_code: string;
  cluster_alias: string;
  cluster_name: string;
  db_version: string;
  ip_source: string;
  nodes: {
    datanode: IHostTableData[];
    namenode: IHostTableData[];
    zookeeper: IHostTableData[];
  };
}

/**
 * kafka - 单据详情
 */
export interface TicketDetailsKafka {
  db_app_abbr: string;
  city_code: string;
  cluster_alias: string;
  cluster_name: string;
  db_version: string;
  ip_source: string;
  nodes: {
    broker: IHostTableData[];
    zookeeper: IHostTableData[];
  };
  partition_num: number;
  port: number;
  replication_num: number;
  retention_hours: number;
}

/**
 * 节点类型
 */
export interface NodesType {
  datanode: IHostTableData[];
  hot: IHostTableData[];
  cold: IHostTableData[];
  master: IHostTableData[];
  client: IHostTableData[];
  namenode: IHostTableData[];
  zookeeper: IHostTableData[];
  broker: IHostTableData[];
  proxy: IHostTableData[];
  slave: IHostTableData[];
}

/**
 * Redis、大数据启停删单据
 */
export interface ClusterOperationDetails {
  clusters: clustersItems;
  cluster_id: number;
}

/**
 * MySQL 权限克隆详情
 */
export interface MySQLCloneDetails {
  clone_type: string;
  clone_uid: string;
  clone_data: {
    source: string;
    target: string[];
    module: string;
    cluster_domain: '';
  }[];
}

/**
 * MySQL Slave详情
 */
export interface MySQLSlaveDetails {
  clusters: clustersItems;
  infos: {
    backup_source: string;
    cluster_ids: number[];
    cluster_id: number;
    new_slave: MysqlIpItem;
    slave: MysqlIpItem;
  }[];
}

/**
 * MySQL 重命名
 */
export interface MySQLRenameDetails {
  clusters: clustersItems;
  infos: {
    cluster_id: number;
    force: boolean;
    from_database: string;
    to_database: string;
  }[];
}

/**
 * 大数据实例重启
 */
export interface BigDataRebootDetails {
  clusters: clustersItems;
  cluster_id: number;
  instance_list: {
    bk_cloud_id: number;
    bk_host_id: number;
    instance_id: number;
    instance_name: string;
    ip: string;
    port: number;
  }[];
}

/**
 * MySQL 替换 PROXY
 */
export interface MySQLProxySwitchDetails {
  clusters: clustersItems;
  force: boolean;
  infos: {
    cluster_ids: number[];
    origin_proxy: MysqlIpItem;
    target_proxy: MysqlIpItem;
  }[];
}

/**
 * clusters参数
 */
export interface clustersItems {
  [key: number]: {
    alias: string;
    bk_biz_id: number;
    bk_cloud_id: number;
    cluster_type: string;
    cluster_type_name: string;
    creator: string;
    db_module_id: number;
    id: number;
    immute_domain: string;
    major_version: string;
    name: string;
    phase: string;
    region: string;
    status: string;
    time_zone: string;
    updater: string;
  };
}

/**
 * MySQL 库表备份
 */
export interface MySQLTableBackupDetails {
  clusters: clustersItems;
  infos: {
    backup_on: string;
    cluster_id: number;
    db_patterns: [];
    ignore_dbs: [];
    ignore_tables: [];
    table_patterns: [];
    force: boolean;
  }[];
}

/**
 * MySQL 主从清档
 */
export interface MySQLHATruncateDetails {
  clusters: clustersItems;
  infos: {
    cluster_id: number;
    db_patterns: [];
    ignore_dbs: [];
    ignore_tables: [];
    table_patterns: [];
    force: boolean;
    truncate_data_type: string;
  }[];
}

export interface MysqlIpItem {
  bk_biz_id: number;
  bk_cloud_id: number;
  bk_host_id: number;
  ip: string;
  port?: number;
}

/**
 * MySQL 克隆主从
 */
export interface MySQLMigrateDetails {
  clusters: clustersItems;
  infos: {
    cluster_ids: number[];
    new_master: MysqlIpItem;
    new_slave: MysqlIpItem;
  }[];
}

/**
 * MySQL 主从互换
 */
export interface MySQLMasterSlaveDetails {
  clusters: clustersItems;
  infos: {
    cluster_ids: number[];
    master_ip: MysqlIpItem;
    slave_ip: MysqlIpItem;
  }[];
}

/**
 * MySQL 新增 Proxy
 */
export interface MySQLProxyAddDetails {
  clusters: clustersItems;
  infos: {
    cluster_ids: number[];
    new_proxy: MysqlIpItem;
  }[];
}

/**
 * MySQL 主故障切换
 */
export interface MySQLMasterFailDetails {
  clusters: clustersItems;
  infos: {
    cluster_ids: number[];
    master_ip: MysqlIpItem;
    slave_ip: MysqlIpItem;
  }[];
}

/**
 * MySQL SQL变更执行
 */
export interface MySQLImportSQLFileDetails {
  uid: string;
  path: string;
  backup: {
    backup_on: string;
    db_patterns: [];
    table_patterns: [];
  }[];
  charset: string;
  root_id: string;
  bk_biz_id: number;
  created_by: string;
  cluster_ids: number[];
  clusters: clustersItems;
  ticket_mode: {
    mode: string;
    trigger_time: string;
  };
  ticket_type: string;
  execute_objects: {
    dbnames: [];
    sql_file: string;
    ignore_dbnames: [];
  }[];
  execute_db_infos: {
    dbnames: [];
    ignore_dbnames: [];
  }[];
  execute_sql_files: [];
  import_mode: string;
  semantic_node_id: string;
}

/**
 * MySQL 闪回
 */
export interface MySQLFlashback {
  infos: {
    cluster_id: number;
    databases: [];
    databases_ignore: [];
    end_time: string;
    mysqlbinlog_rollback: string;
    recored_file: string;
    start_time: string;
    tables: [];
    tables_ignore: [];
  }[];
}

/**
 * MySql 定点回档
 */
export interface MySQLRollbackDetails {
  infos: {
    backup_source: string;
    backupid: string;
    cluster_id: number;
    databases: string[];
    databases_ignore: string[];
    rollback_ip: string;
    rollback_time: string;
    tables: string[];
    tables_ignore: string[];
    backupinfo: {
      backup_id: string;
      mysql_host: string;
      mysql_port: number;
      mysql_role: string;
      backup_time: string;
      backup_type: string;
      master_host: string;
      master_port: number;
    };
  }[];
}

/**
 * MySQL SLAVE重建
 */
export interface MySQLRestoreSlaveDetails {
  clusters: clustersItems;
  infos: {
    backup_source: string;
    cluster_ids: number[];
    new_slave: MysqlIpItem;
    old_slave: MysqlIpItem;
  }[];
}

/**
 * MySQL 全库备份
 */
export interface MySQLFullBackupDetails {
  clusters: clustersItems;
  infos: {
    backup_type: string;
    clusters: {
      backup_local: string;
      cluster_id: number;
    }[];
    file_tag: string;
    online: boolean;
  };
}

/**
 * MySQL 校验
 */
export interface MySQLChecksumDetails {
  clusters: clustersItems;
  data_repair: {
    is_repair: boolean;
    mode: string;
  };
  infos: {
    cluster_id: number;
    db_patterns: string[];
    ignore_dbs: string[];
    ignore_tables: string[];
    master: {
      id: number;
      ip: string;
      port: number;
    };
    slaves: {
      id: number;
      ip: string;
      port: number;
    }[];
    table_patterns: string[];
  }[];
  is_sync_non_innodb: boolean;
  runtime_hour: number;
  timing: string;
}

/**
 * 变更事件项
 */
export interface ClusterOperateRecord {
  create_at: string;
  ticket_id: number;
  op_type: string;
  op_status: 'PENDING' | 'RUNNING' | 'SUCCEEDED' | 'FAILED' | 'REVOKED';
}

/**
 * MySQL 启停删
 */
export interface MySQLOperationDetails {
  clusters: clustersItems;
  cluster_ids: number[];
  force: boolean;
}

/**
 * 大数据替换
 */
export interface BigDataReplaceDetails {
  clusters: clustersItems;
  ip_source: string;
  cluster_id: number;
  new_nodes: NodesType;
  old_nodes: NodesType;
}

/**
 * 大数据扩缩容
 */
export interface BigDataCapacityDetails {
  clusters: clustersItems;
  cluster_id: number;
  ip_source: 'manual_input' | 'resource_pool';
  nodes: NodesType;
  resource_spec: {
    [key: string]: {
      count: number;
      instance_num?: number;
      spec_id: number;
    };
  };
  ext_info: {
    [key: string]: {
      host_list: {
        alive: number;
        disk: number;
      }[];
      total_hosts: number;
      total_disk: number;
      target_disk: number;
      expansion_disk: number;
      shrink_disk: number;
    };
  };
}

// Redis 提交单据
export interface SubmitTicket<T extends TicketTypes, U extends Array<unknown>> {
  bk_biz_id: number;
  ticket_type: T;
  details: {
    ip_source?: 'resource_pool';
    infos: U;
  };
}

export interface SpecInfo {
  spec_id: number;
  spec_name: string;
  count: number;
  cpu: {
    max: number;
    min: number;
  };
  mem: {
    max: number;
    min: number;
  };
  storage_spec: {
    mount_point: string;
    size: number;
    type: string;
  }[];
}

/**
 * mysql - 单据详情
 */
export interface MySQLDetails {
  city_code: string;
  city_name: string;
  cluster_count: number;
  charset: string;
  db_module_name: string;
  db_module_id: number;
  db_version: string;
  disaster_tolerance_level: string;
  ip_source: string;
  inst_num: number;
  start_mysql_port: number;
  spec_display: string;
  start_proxy_port: number;
  spec: string;
  domains: {
    key: string;
    master: string;
    slave?: string;
  }[];
  nodes: {
    proxy: { ip: string; bk_host_id: number; bk_cloud_id: number }[];
    backend: { ip: string; bk_host_id: number; bk_cloud_id: number }[];
  };
  resource_spec: {
    proxy: SpecInfo;
    backend: SpecInfo;
    single: SpecInfo;
  };
}

// Spider Checksum
export interface SpiderCheckSumDetails {
  data_repair: {
    is_repair: boolean;
    mode: 'timer' | 'manual';
  };
  is_sync_non_innodb: true;
  timing: string;
  runtime_hour: number;
  infos: {
    cluster_id: number;
    checksum_scope: 'partial' | 'all';
    backup_infos: {
      master: string;
      slave: string;
      db_patterns: string[];
      ignore_dbs: string[];
      table_patterns: string[];
      ignore_tables: string[];
    }[];
  }[];
}

// Spider slave集群添加
export interface SpiderSlaveApplyDetails {
  ip_source: 'manual_input';
  infos: {
    cluster_id: number;
    resource_spec: {
      spider_slave_ip_list: {
        spec_id: number;
        count: number;
      };
    };
  }[];
}

// Spider 临时节点添加
export interface SpiderMNTApplyDetails {
  infos: {
    cluster_id: number;
    bk_cloud_id: number;
    spider_ip_list: {
      ip: string;
      bk_cloud_id: number;
      bk_host_id: number;
    }[];
    immutable_domain: string;
  }[];
}

// Spider 集群下架
export interface SpiderDestroyDetails {
  force: boolean; // 实例强制下架，默认先给false
  cluster_ids: number[]; // 待下架的id 列表
}

// Spider 集群启动
export interface SpiderEnableDetails {
  is_only_add_slave_domain: boolean; // 只启用只读集群的话, 这个参数为true
  cluster_ids: number[]; // 待下架的id 列表
}

// Spider 集群禁用
export interface SpiderDisableDetails {
  cluster_ids: number[]; // 待禁用的id 列表
}

// Spider Tendbcluster 重命名
export interface SpiderRenameDatabaseDetails {
  infos: {
    cluster_id: number;
    from_database: string;
    to_database: string;
    force: boolean;
  }[];
}

// Spider remote 主从互切
export interface SpiderMasterSlaveSwitchDetails {
  force: boolean; // 互切单据就传False，表示安全切换
  is_check_process: boolean;
  is_verify_checksum: boolean;
  is_check_delay: boolean; // 目前互切单据延时属于强制检测，故必须传True， 用户没有选择
  infos: {
    cluster_id: 1;
    switch_tuples: {
      master: {
        ip: string;
        bk_cloud_id: number;
      };
      slave: {
        ip: string;
        bk_cloud_id: number;
      };
    }[];
  }[];
}

// Spider remote主故障切换
export type SpiderMasterFailoverDetails = SpiderMasterSlaveSwitchDetails;

// spider扩容接入层
export interface SpiderAddNodesDeatils {
  ip_source: 'resource_pool';
  infos: {
    cluster_id: number;
    add_spider_role: string;
    resource_spec: {
      spider_ip_list: {
        count: number;
        spec_id: number;
      };
    };
  }[];
}

// Spider TenDBCluster 库表备份
export interface SpiderTableBackupDetails {
  infos: {
    cluster_id: number;
    db_patterns: string[];
    ignore_dbs: string[];
    table_patterns: string[];
    ignore_tables: string[];
    backup_local: string;
  }[];
}

// Spider TenDBCluster 全备单据
export interface SpiderFullBackupDetails {
  infos: {
    backup_type: 'logical' | 'physical';
    file_tag: 'MYSQL_FULL_BACKUP' | 'LONGDAY_DBFILE_3Y';
    clusters: {
      cluster_id: number;
      backup_local: string; // spider_mnt:: 127.0.0.1: 8000
    }[];
  };
}

// spider 缩容接入层
export interface SpiderReduceNodesDetails {
  is_safe: boolean; // 是否做安全检测
  infos: {
    cluster_id: number;
    spider_reduced_to_count: number;
    reduce_spider_role: string;
  }[];
}

// Spider 集群remote节点扩缩容
export interface SpiderNodeRebalanceDetails {
  need_checksum: true;
  trigger_checksum_type: 'now' | 'timer';
  trigger_checksum_time: string;
  infos: {
    bk_cloud_id: number;
    cluster_id: number;
    db_module_id: number;
    cluster_shard_num: number; // 集群分片数
    remote_shard_num: number; // 单机分片数
    resource_spec: {
      backend_group: {
        spec_id: number;
        count: number;
        affinity: string; // 亲和性要求
      };
    };
  }[];
}

// spider 定点回档
export interface SpiderRollbackDetails {
<<<<<<< HEAD
  cluster_id: number;
  rollbackup_type: 'REMOTE_AND_BACKUPID' | 'REMOTE_AND_TIME';
  rollback_time: string;
  backupinfo: string;
  databases: string[];
  tables: string[];
  databases_ignore: string[];
  tables_ignore: string[];
=======
  cluster_id: number,
  clusters: clustersItems,
  rollback_type: 'REMOTE_AND_BACKUPID' | 'REMOTE_AND_TIME',
  rollback_time: string,
  backupinfo: {
    backup_begin_time: string;
    backup_end_time: string;
    backup_id: string;
    backup_time: string;
    bill_id: string;
    bk_biz_id: number;
    bk_cloud_id: number;
    cluster_address: string;
    cluster_id: number;
  },
  databases: string[],
  tables: string[],
  databases_ignore: string[],
  tables_ignore: string[],
>>>>>>> b8a38a43
}

// Spider flashback
export interface SpiderFlashbackDetails {
  infos: {
    cluster_id: number;
    start_time: string;
    end_time: string;
    databases: string[];
    databases_ignore: string[];
    tables: string[];
    tables_ignore: string[];
  }[];
}

// Spider tendbcluster 清档
export interface SpiderTruncateDatabaseDetails {
  infos: {
    cluster_id: number;
    db_patterns: string[];
    ignore_dbs: string[];
    table_patterns: string[];
    ignore_tables: string[];
    truncate_data_type: 'truncate_table' | 'drop_table' | 'drop_database';
    force: boolean;
  }[];
}

// Spider 只读集群下架
export interface SpiderSlaveDestroyDetails {
  is_safe: boolean;
  cluster_ids: number[];
}

// Spider 运维节点下架
export interface SpiderMNTDestroyDetails {
  is_safe: boolean;
  infos: {
    cluster_id: number;
    spider_ip_list: {
      ip: string;
      bk_cloud_id: number;
    }[];
  }[];
}

export interface SpiderPartitionManageDetails {
  infos: {
    config_id: string;
    cluster_id: number;
    bk_cloud_id: number;
    immute_domain: string;
    partition_objects: {
      ip: string;
      port: number;
      shard_name: string;
      execute_objects: [
        {
          dblike: string;
          tblike: string;
          config_id: number;
          add_partition: [];
          drop_partition: [];
          init_partition: [
            {
              sql: string;
              need_size: number;
            },
          ];
        },
      ];
    }[];
  }[];
  clusters: {
    [key: number]: {
      id: number;
      name: string;
      alias: string;
      phase: string;
      region: string;
      status: string;
      creator: string;
      updater: string;
      bk_biz_id: number;
      time_zone: string;
      bk_cloud_id: number;
      cluster_type: string;
      db_module_id: number;
      immute_domain: string;
      major_version: string;
      cluster_type_name: string;
    };
  };
}

export interface DumperInstallDetails {
  name: string;
  infos: {
    l5_cmdid: number;
    l5_modid: number;
    dumper_id: number;
    cluster_id: number;
    db_module_id: number;
    protocol_type: string;
    target_port: number;
    target_address: string;
    kafka_pwd: string;
  }[];
  add_type: string;
  clusters: {
    [key: string]: {
      id: number;
      tag: string[];
      name: string;
      alias: string;
      phase: string;
      region: string;
      status: string;
      creator: string;
      updater: string;
      bk_biz_id: number;
      time_zone: string;
      bk_cloud_id: number;
      cluster_type: string;
      db_module_id: number;
      immute_domain: string;
      major_version: string;
      cluster_type_name: string;
      disaster_tolerance_level: string;
    };
  };
  repl_tables: string[];
}

export interface DumperSwitchNodeDetails {
  clusters: DumperInstallDetails['clusters'];
  infos: Array<{
    cluster_id: number;
    switch_instances: Array<{
      host: string;
      port: number;
      repl_binlog_file: string;
      repl_binlog_pos: number;
    }>;
  }>;
  is_safe: boolean;
}

export interface DumperNodeStatusUpdateDetails {
  dumpers: {
    [key: string]: {
      id: number;
      ip: string;
      phase: string;
      creator: string;
      updater: string;
      version: string;
      add_type: string;
      bk_biz_id: number;
      dumper_id: string;
      proc_type: string;
      cluster_id: number;
      bk_cloud_id: number;
      listen_port: number;
      target_port: number;
      need_transfer: boolean;
      protocol_type: string;
      source_cluster: {
        id: number;
        name: string;
        region: string;
        master_ip: string;
        bk_cloud_id: number;
        master_port: number;
        cluster_type: string;
        immute_domain: string;
        major_version: string;
      };
      target_address: string;
    };
  };
  dumper_instance_ids: number[];
}

export interface MysqlOpenAreaDetails {
  cluster_id: number;
  clusters: {
    [key: string]: {
      alias: string;
      bk_biz_id: number;
      bk_cloud_id: number;
      cluster_type: string;
      cluster_type_name: string;
      creator: string;
      db_module_id: number;
      disaster_tolerance_level: string;
      id: number;
      immute_domain: string;
      major_version: string;
      name: string;
      phase: string;
      region: string;
      status: string;
      tag: string[];
      time_zone: string;
      updater: string;
    };
  };
  config_data: {
    cluster_id: number;
    execute_objects: {
      data_tblist: string[];
      schema_tblist: string[];
      source_db: string;
      target_db: string;
    }[];
  }[];
  force: boolean;
  rules_set: {
    account_rules: {
      bk_biz_id: number;
      dbname: string;
    }[];
    cluster_type: string;
    source_ips: string[];
    target_instances: string[];
    user: string;
  }[];
}<|MERGE_RESOLUTION|>--- conflicted
+++ resolved
@@ -968,16 +968,6 @@
 
 // spider 定点回档
 export interface SpiderRollbackDetails {
-<<<<<<< HEAD
-  cluster_id: number;
-  rollbackup_type: 'REMOTE_AND_BACKUPID' | 'REMOTE_AND_TIME';
-  rollback_time: string;
-  backupinfo: string;
-  databases: string[];
-  tables: string[];
-  databases_ignore: string[];
-  tables_ignore: string[];
-=======
   cluster_id: number,
   clusters: clustersItems,
   rollback_type: 'REMOTE_AND_BACKUPID' | 'REMOTE_AND_TIME',
@@ -997,7 +987,6 @@
   tables: string[],
   databases_ignore: string[],
   tables_ignore: string[],
->>>>>>> b8a38a43
 }
 
 // Spider flashback

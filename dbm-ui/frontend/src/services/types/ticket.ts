/*
 * TencentBlueKing is pleased to support the open source community by making 蓝鲸智云-DB管理系统(BlueKing-BK-DBM) available.
 *
 * Copyright (C) 2017-2023 THL A29 Limited, a Tencent company. All rights reserved.
 *
 * Licensed under the MIT License (the "License"); you may not use this file except in compliance with the License.
 * You may obtain a copy of the License at https://opensource.org/licenses/MIT
 *
 * Unless required by applicable law or agreed to in writing, software distributed under the License is distributed
 * on an "AS IS" BASIS, WITHOUT WARRANTIES OR CONDITIONS OF ANY KIND, either express or implied. See the License for
 * the specific language governing permissions and limitations under the License.
 */

import type { AuthorizePreCheckData } from '@services/types/permission';

import { TicketTypes } from '@common/const';

import type { IHostTableData } from '@components/cluster-common/big-data-host-table/HdfsHostTable.vue';

import type { HostSubmitParams } from './ip';

/**
 * 部署地域信息
 */
export interface CitiyItem {
  city_code: string;
  city_name: string;
  inventory: number;
  inventory_tag: string;
}

/**
 * 机型信息
 */
export interface HostSpec {
  cpu: string;
  mem: string;
  spec: string;
  type: string;
}

/**
 * redis 容量信息
 */
export interface CapSepcs {
  group_num: number;
  maxmemory: number;
  shard_num: number;
  spec: string;
  total_memory: number;
  cap_key: string;
  selected: boolean;
  max_disk: number;
  total_disk: string;
}

/**
 * 获取 redis 容量信息参数
 */
export interface CapSpecsParams {
  nodes: {
    master: Array<HostSubmitParams>;
    slave: Array<HostSubmitParams>;
  };
  ip_source: string;
  cluster_type: string;
}

/**
 * 获取单据列表过滤参数
 */
export interface GetTicketParams {
  bk_biz_id?: number;
  ticket_type?: string;
  status?: string;
  limit?: number;
  offset?: number;
}

/**
 * 单据列表项
 */
export interface TicketItem {
  db_app_abbr: string;
  bk_biz_id: number;
  bk_biz_name: string;
  cost_time: number;
  create_at: string;
  creator: string;
  details: any;
  id: number;
  remark: string;
  status: string;
  status_display: string;
  ticket_type: string;
  ticket_type_display: string;
  update_at: string;
  updater: string;
  is_reviewed: boolean;
  related_object: {
    title: string;
    objects: string[];
  };
}

/**
 * 单据列表返回结果
 */
export interface TicketResult {
  count: number;
  next: string;
  previous: string;
  results: TicketItem[];
}

/**
 * 单据详情
 */
export interface TicketDetails<T> {
  [key: string]: number | string | boolean | TicketTypes | T;
  bk_biz_id: number;
  bk_biz_name: string;
  cost_time: number;
  create_at: string;
  creator: string;
  db_app_abbr: string;
  details: T;
  group: string;
  id: number;
  ignore_duplication: boolean;
  is_reviewed: boolean;
  remark: string;
  status: string;
  status_display: string;
  ticket_type: TicketTypes;
  ticket_type_display: string;
  update_at: string;
  updater: string;
}

/**
 * 单据流程信息
 */
export interface FlowItem {
  id: number;
  status: 'PENDING' | 'RUNNING' | 'SUCCEEDED' | 'FAILED' | 'SKIPPED' | 'REVOKED' | 'TERMINATED';
  url: string;
  start_time: string;
  end_time: string;
  flow_type: string;
  flow_type_display: string;
  flow_obj_id: string;
  ticket: number;
  summary: string;
  cost_time: number;
  err_code: number;
  err_msg: string;
  todos: FlowItemTodo[];
  details: {
    ticket_data: MySQLImportSQLFileDetails;
  };
}

/**
 * 单据流程待办信息
 */
export interface FlowItemTodo {
  context: {
    flow_id: number;
    ticket_id: number;
    administrators?: string[];
    user?: string;
  };
  flow_id: number;
  ticket_id: number;
  cost_time: number;
  done_at: null | string;
  done_by: string;
  flow: number;
  id: number;
  name: string;
  operators: string[];
  status: 'TODO' | 'RUNNING' | 'DONE_SUCCESS' | 'DONE_FAILED';
  ticket: number;
  type: 'APPROVE' | 'INNER_APPROVE' | 'RESOURCE_REPLENISH';
  url: string;
}

/**
 *  创建业务英文缩写参数
 */
export interface CreateAbbrParams {
  db_app_abbr: string;
}

/**
 * 创建模块参数
 */
export interface CreateModuleParams {
  db_module_name: string;
  cluster_type: string;
}

/**
 * 创建模块返回结果
 */
export interface CreateModuleResult {
  db_module_id: number;
  db_module_name: string;
  cluster_type: string;
  bk_biz_id: number;
  bk_set_id: number;
  bk_modules: { bk_module_name: string; bk_module_id: string }[];
  name: string;
}

/**
 * 保存模块部署配置
 */
export interface CreateModuleDeployInfo {
  bk_biz_id: number;
  conf_items: ConfItems[];
  version: string;
  meta_cluster_type: string;
  level_name: string;
  level_value: number;
  conf_type: string;
}

export interface ConfItems {
  conf_name: string;
  conf_value: string;
  op_type: string;
}

/**
 * 单据类型
 */
export interface TicketType {
  key: string;
  value: string;
}

/**
 * 获取单据详情节点列表参数
 */
export interface TicketNodesParams {
  bk_biz_id: number;
  id: number;
  role: string;
  keyword?: string;
}

/**
 * mysql-查询账号参数
 */
export interface MysqlQueryAccountParams {
  user: string;
  access_dbs: string[];
}
/**
 * mysql-授权详情
 */
export interface MysqlAuthorizationDetails {
  authorize_uid: string,
  authorize_data: AuthorizePreCheckData,
  excel_url: string,
  authorize_plugin_infos: Array<AuthorizePreCheckData & {
    bk_biz_id: number;
  }>
}

/**
 * es - 单据详情
 */
export interface TicketDetailsES {
  db_app_abbr: string;
  city_code: string;
  cluster_alias: string;
  cluster_name: string;
  db_version: string;
  http_port: number;
  ip_source: string;
  nodes: {
    client: IHostTableData[];
    master: IHostTableData[];
    hot: IHostTableData[];
    cold: IHostTableData[];
  };
}

/**
 * hdfs - 单据详情
 */
export interface TicketDetailsHDFS {
  db_app_abbr: string;
  city_code: string;
  cluster_alias: string;
  cluster_name: string;
  db_version: string;
  ip_source: string;
  nodes: {
    datanode: IHostTableData[];
    namenode: IHostTableData[];
    zookeeper: IHostTableData[];
  };
}

/**
 * kafka - 单据详情
 */
export interface TicketDetailsKafka {
  db_app_abbr: string;
  city_code: string;
  cluster_alias: string;
  cluster_name: string;
  db_version: string;
  ip_source: string;
  nodes: {
    broker: IHostTableData[];
    zookeeper: IHostTableData[];
  };
  partition_num: number;
  port: number;
  replication_num: number;
  retention_hours: number;
}

/**
 * 节点类型
 */
export interface NodesType {
  datanode: IHostTableData[];
  hot: IHostTableData[];
  cold: IHostTableData[];
  master: IHostTableData[];
  client: IHostTableData[];
  namenode: IHostTableData[];
  zookeeper: IHostTableData[];
  broker: IHostTableData[];
  proxy: IHostTableData[];
  slave: IHostTableData[];
}

/**
 * Redis、大数据启停删单据
 */
export interface ClusterOperationDetails {
  clusters: clustersItems;
  cluster_id: number;
}

/**
 * MySQL 权限克隆详情
 */
export interface MySQLCloneDetails {
  clone_type: string;
  clone_uid: string;
  clone_data: {
    source: string;
    target: string[];
    module: string;
    cluster_domain: '';
  }[];
}

/**
 * MySQL Slave详情
 */
export interface MySQLSlaveDetails {
<<<<<<< HEAD
  clusters: clustersItems;
  infos: {
    backup_source: string;
    cluster_ids: number[];
    cluster_id: number;
    new_slave: MysqlIpItem;
    slave: MysqlIpItem;
  }[];
=======
  backup_source: string,
  clusters: clustersItems,
  infos: {
    cluster_ids: number[],
    cluster_id: number,
    new_slave: MysqlIpItem,
    slave: MysqlIpItem,
  }[],
>>>>>>> 332d3695
}

/**
 * MySQL 重命名
 */
export interface MySQLRenameDetails {
  clusters: clustersItems;
  infos: {
    cluster_id: number;
    force: boolean;
    from_database: string;
    to_database: string;
  }[];
}

/**
 * 大数据实例重启
 */
export interface BigDataRebootDetails {
  clusters: clustersItems;
  cluster_id: number;
  instance_list: {
    bk_cloud_id: number;
    bk_host_id: number;
    instance_id: number;
    instance_name: string;
    ip: string;
    port: number;
  }[];
}

/**
 * MySQL 替换 PROXY
 */
export interface MySQLProxySwitchDetails {
  clusters: clustersItems;
  force: boolean;
  infos: {
    cluster_ids: number[];
    origin_proxy: MysqlIpItem;
    target_proxy: MysqlIpItem;
  }[];
}

/**
 * clusters参数
 */
export interface clustersItems {
  [key: number]: {
    alias: string;
    bk_biz_id: number;
    bk_cloud_id: number;
    cluster_type: string;
    cluster_type_name: string;
    creator: string;
    db_module_id: number;
    id: number;
    immute_domain: string;
    major_version: string;
    name: string;
    phase: string;
    region: string;
    status: string;
    time_zone: string;
    updater: string;
  };
}

/**
 * MySQL 库表备份
 */
export interface MySQLTableBackupDetails {
  clusters: clustersItems;
  infos: {
    backup_on: string;
    cluster_id: number;
    db_patterns: [];
    ignore_dbs: [];
    ignore_tables: [];
    table_patterns: [];
    force: boolean;
  }[];
}

/**
 * MySQL 主从清档
 */
export interface MySQLHATruncateDetails {
  clusters: clustersItems;
  infos: {
    cluster_id: number;
    db_patterns: [];
    ignore_dbs: [];
    ignore_tables: [];
    table_patterns: [];
    force: boolean;
    truncate_data_type: string;
  }[];
}

export interface MysqlIpItem {
  bk_biz_id: number;
  bk_cloud_id: number;
  bk_host_id: number;
  ip: string;
  port?: number;
}

/**
 * MySQL 克隆主从
 */
export interface MySQLMigrateDetails {
  clusters: clustersItems;
  infos: {
    cluster_ids: number[];
    new_master: MysqlIpItem;
    new_slave: MysqlIpItem;
  }[];
}

/**
 * MySQL 主从互换
 */
export interface MySQLMasterSlaveDetails {
  clusters: clustersItems;
  infos: {
    cluster_ids: number[];
    master_ip: MysqlIpItem;
    slave_ip: MysqlIpItem;
  }[];
}

/**
 * MySQL 新增 Proxy
 */
export interface MySQLProxyAddDetails {
  clusters: clustersItems;
  infos: {
    cluster_ids: number[];
    new_proxy: MysqlIpItem;
  }[];
}

/**
 * MySQL 主故障切换
 */
export interface MySQLMasterFailDetails {
  clusters: clustersItems;
  infos: {
    cluster_ids: number[];
    master_ip: MysqlIpItem;
    slave_ip: MysqlIpItem;
  }[];
}

/**
 * MySQL SQL变更执行
 */
export interface MySQLImportSQLFileDetails {
  uid: string;
  path: string;
  backup: {
    backup_on: string;
    db_patterns: [];
    table_patterns: [];
  }[];
  charset: string;
  root_id: string;
  bk_biz_id: number;
  created_by: string;
  cluster_ids: number[];
  clusters: clustersItems;
  ticket_mode: {
    mode: string;
    trigger_time: string;
  };
  ticket_type: string;
  execute_objects: {
    dbnames: [];
    sql_file: string;
    ignore_dbnames: [];
  }[];
  execute_db_infos: {
    dbnames: [];
    ignore_dbnames: [];
  }[];
  execute_sql_files: [];
  import_mode: string;
  semantic_node_id: string;
}

/**
 * MySQL 闪回
 */
export interface MySQLFlashback {
  infos: {
    cluster_id: number;
    databases: [];
    databases_ignore: [];
    end_time: string;
    mysqlbinlog_rollback: string;
    recored_file: string;
    start_time: string;
    tables: [];
    tables_ignore: [];
  }[];
}

/**
 * MySql 定点回档
 */
export interface MySQLRollbackDetails {
  infos: {
    backup_source: string;
    backupid: string;
    cluster_id: number;
    databases: string[];
    databases_ignore: string[];
    rollback_ip: string;
    rollback_time: string;
    tables: string[];
    tables_ignore: string[];
    backupinfo: {
      backup_id: string;
      mysql_host: string;
      mysql_port: number;
      mysql_role: string;
      backup_time: string;
      backup_type: string;
      master_host: string;
      master_port: number;
    };
  }[];
}

/**
 * MySQL SLAVE重建
 */
export interface MySQLRestoreSlaveDetails {
  clusters: clustersItems;
  infos: {
    backup_source: string;
    cluster_ids: number[];
    new_slave: MysqlIpItem;
    old_slave: MysqlIpItem;
  }[];
}

/**
 * MySQL 全库备份
 */
export interface MySQLFullBackupDetails {
  clusters: clustersItems;
  infos: {
    backup_type: string;
    clusters: {
      backup_local: string;
      cluster_id: number;
    }[];
    file_tag: string;
    online: boolean;
  };
}

/**
 * MySQL 校验
 */
export interface MySQLChecksumDetails {
  clusters: clustersItems;
  data_repair: {
    is_repair: boolean;
    mode: string;
  };
  infos: {
    cluster_id: number;
    db_patterns: string[];
    ignore_dbs: string[];
    ignore_tables: string[];
    master: {
      id: number;
      ip: string;
      port: number;
    };
    slaves: {
      id: number;
      ip: string;
      port: number;
    }[];
    table_patterns: string[];
  }[];
  is_sync_non_innodb: boolean;
  runtime_hour: number;
  timing: string;
}

/**
 * 变更事件项
 */
export interface ClusterOperateRecord {
  create_at: string;
  ticket_id: number;
  op_type: string;
  op_status: 'PENDING' | 'RUNNING' | 'SUCCEEDED' | 'FAILED' | 'REVOKED';
}

/**
 * MySQL 启停删
 */
export interface MySQLOperationDetails {
  clusters: clustersItems;
  cluster_ids: number[];
  force: boolean;
}

/**
 * 大数据替换
 */
export interface BigDataReplaceDetails {
  clusters: clustersItems;
  ip_source: string;
  cluster_id: number;
  new_nodes: NodesType;
  old_nodes: NodesType;
}

/**
 * 大数据扩缩容
 */
export interface BigDataCapacityDetails {
  clusters: clustersItems;
  cluster_id: number;
  ip_source: 'manual_input' | 'resource_pool';
  nodes: NodesType;
  resource_spec: {
    [key: string]: {
      count: number;
      instance_num?: number;
      spec_id: number;
    };
  };
  ext_info: {
    [key: string]: {
      host_list: {
        alive: number;
        disk: number;
      }[];
      total_hosts: number;
      total_disk: number;
      target_disk: number;
      expansion_disk: number;
      shrink_disk: number;
    };
  };
}

// Redis 提交单据
export interface SubmitTicket<T extends TicketTypes, U extends Array<unknown>> {
  bk_biz_id: number;
  ticket_type: T;
  details: {
    ip_source?: 'resource_pool';
    infos: U;
  };
}

export interface SpecInfo {
  spec_id: number;
  spec_name: string;
  count: number;
  cpu: {
    max: number;
    min: number;
  };
  mem: {
    max: number;
    min: number;
  };
  storage_spec: {
    mount_point: string;
    size: number;
    type: string;
  }[];
}

/**
 * mysql - 单据详情
 */
export interface MySQLDetails {
  city_code: string;
  city_name: string;
  cluster_count: number;
  charset: string;
  db_module_name: string;
  db_module_id: number;
  db_version: string;
  disaster_tolerance_level: string;
  ip_source: string;
  inst_num: number;
  start_mysql_port: number;
  spec_display: string;
  start_proxy_port: number;
  spec: string;
  domains: {
    key: string;
    master: string;
    slave?: string;
  }[];
  nodes: {
    proxy: { ip: string; bk_host_id: number; bk_cloud_id: number }[];
    backend: { ip: string; bk_host_id: number; bk_cloud_id: number }[];
  };
  resource_spec: {
    proxy: SpecInfo;
    backend: SpecInfo;
    single: SpecInfo;
  };
}

/**
 * redis 版本升级
 */
export interface RedisVersionUpgrade {
  clusters: clustersItems,
  infos: {
    cluster_id: number,
    current_versions: string[],
    node_type: string,
    target_version: string
  }[],
}

// Spider Checksum
export interface SpiderCheckSumDetails {
  data_repair: {
    is_repair: boolean;
    mode: 'timer' | 'manual';
  };
  is_sync_non_innodb: true;
  timing: string;
  runtime_hour: number;
  infos: {
    cluster_id: number;
    checksum_scope: 'partial' | 'all';
    backup_infos: {
      master: string;
      slave: string;
      db_patterns: string[];
      ignore_dbs: string[];
      table_patterns: string[];
      ignore_tables: string[];
    }[];
  }[];
}

// Spider slave集群添加
export interface SpiderSlaveApplyDetails {
  ip_source: 'manual_input';
  infos: {
    cluster_id: number;
    resource_spec: {
      spider_slave_ip_list: {
        spec_id: number;
        count: number;
      };
    };
  }[];
}

// Spider 临时节点添加
export interface SpiderMNTApplyDetails {
  infos: {
    cluster_id: number;
    bk_cloud_id: number;
    spider_ip_list: {
      ip: string;
      bk_cloud_id: number;
      bk_host_id: number;
    }[];
    immutable_domain: string;
  }[];
}

// Spider 集群下架
export interface SpiderDestroyDetails {
  force: boolean; // 实例强制下架，默认先给false
  cluster_ids: number[]; // 待下架的id 列表
}

// Spider 集群启动
export interface SpiderEnableDetails {
  is_only_add_slave_domain: boolean; // 只启用只读集群的话, 这个参数为true
  cluster_ids: number[]; // 待下架的id 列表
}

// Spider 集群禁用
export interface SpiderDisableDetails {
  cluster_ids: number[]; // 待禁用的id 列表
}

// Spider Tendbcluster 重命名
export interface SpiderRenameDatabaseDetails {
  infos: {
    cluster_id: number;
    from_database: string;
    to_database: string;
    force: boolean;
  }[];
}

// Spider remote 主从互切
export interface SpiderMasterSlaveSwitchDetails {
  force: boolean; // 互切单据就传False，表示安全切换
  is_check_process: boolean;
  is_verify_checksum: boolean;
  is_check_delay: boolean; // 目前互切单据延时属于强制检测，故必须传True， 用户没有选择
  infos: {
    cluster_id: 1;
    switch_tuples: {
      master: {
        ip: string;
        bk_cloud_id: number;
      };
      slave: {
        ip: string;
        bk_cloud_id: number;
      };
    }[];
  }[];
}

// Spider remote主故障切换
export type SpiderMasterFailoverDetails = SpiderMasterSlaveSwitchDetails;

// spider扩容接入层
export interface SpiderAddNodesDeatils {
  ip_source: 'resource_pool';
  infos: {
    cluster_id: number;
    add_spider_role: string;
    resource_spec: {
      spider_ip_list: {
        count: number;
        spec_id: number;
      };
    };
  }[];
}

// Spider TenDBCluster 库表备份
export interface SpiderTableBackupDetails {
  infos: {
    cluster_id: number;
    db_patterns: string[];
    ignore_dbs: string[];
    table_patterns: string[];
    ignore_tables: string[];
    backup_local: string;
  }[];
}

// Spider TenDBCluster 全备单据
export interface SpiderFullBackupDetails {
  infos: {
    backup_type: 'logical' | 'physical';
    file_tag: 'MYSQL_FULL_BACKUP' | 'LONGDAY_DBFILE_3Y';
    clusters: {
      cluster_id: number;
      backup_local: string; // spider_mnt:: 127.0.0.1: 8000
    }[];
  };
}

// spider 缩容接入层
export interface SpiderReduceNodesDetails {
  is_safe: boolean; // 是否做安全检测
  infos: {
    cluster_id: number;
    spider_reduced_to_count: number;
    reduce_spider_role: string;
  }[];
}

// Spider 集群remote节点扩缩容
export interface SpiderNodeRebalanceDetails {
  need_checksum: true;
  trigger_checksum_type: 'now' | 'timer';
  trigger_checksum_time: string;
  infos: {
    bk_cloud_id: number;
    cluster_id: number;
    db_module_id: number;
    cluster_shard_num: number; // 集群分片数
    remote_shard_num: number; // 单机分片数
    resource_spec: {
      backend_group: {
        spec_id: number;
        count: number;
        affinity: string; // 亲和性要求
      };
    };
  }[];
}

// spider 定点回档
export interface SpiderRollbackDetails {
  cluster_id: number,
  clusters: clustersItems,
  rollback_type: 'REMOTE_AND_BACKUPID' | 'REMOTE_AND_TIME',
  rollback_time: string,
  backupinfo: {
    backup_begin_time: string;
    backup_end_time: string;
    backup_id: string;
    backup_time: string;
    bill_id: string;
    bk_biz_id: number;
    bk_cloud_id: number;
    cluster_address: string;
    cluster_id: number;
  },
  databases: string[],
  tables: string[],
  databases_ignore: string[],
  tables_ignore: string[],
}

// Spider flashback
export interface SpiderFlashbackDetails {
  infos: {
    cluster_id: number;
    start_time: string;
    end_time: string;
    databases: string[];
    databases_ignore: string[];
    tables: string[];
    tables_ignore: string[];
  }[];
}

// Spider tendbcluster 清档
export interface SpiderTruncateDatabaseDetails {
  infos: {
    cluster_id: number;
    db_patterns: string[];
    ignore_dbs: string[];
    table_patterns: string[];
    ignore_tables: string[];
    truncate_data_type: 'truncate_table' | 'drop_table' | 'drop_database';
    force: boolean;
  }[];
}

// Spider 只读集群下架
export interface SpiderSlaveDestroyDetails {
  is_safe: boolean;
  cluster_ids: number[];
}

// Spider 运维节点下架
export interface SpiderMNTDestroyDetails {
  is_safe: boolean;
  infos: {
    cluster_id: number;
    spider_ip_list: {
      ip: string;
      bk_cloud_id: number;
    }[];
  }[];
}

export interface SpiderPartitionManageDetails {
  infos: {
    config_id: string;
    cluster_id: number;
    bk_cloud_id: number;
    immute_domain: string;
    partition_objects: {
      ip: string;
      port: number;
      shard_name: string;
      execute_objects: [
        {
          dblike: string;
          tblike: string;
          config_id: number;
          add_partition: [];
          drop_partition: [];
          init_partition: [
            {
              sql: string;
              need_size: number;
            },
          ];
        },
      ];
    }[];
  }[];
  clusters: {
    [key: number]: {
      id: number;
      name: string;
      alias: string;
      phase: string;
      region: string;
      status: string;
      creator: string;
      updater: string;
      bk_biz_id: number;
      time_zone: string;
      bk_cloud_id: number;
      cluster_type: string;
      db_module_id: number;
      immute_domain: string;
      major_version: string;
      cluster_type_name: string;
    };
  };
}

export interface DumperInstallDetails {
  name: string;
  infos: {
    l5_cmdid: number;
    l5_modid: number;
    dumper_id: number;
    cluster_id: number;
    db_module_id: number;
    protocol_type: string;
    target_port: number;
    target_address: string;
    kafka_pwd: string;
  }[];
  add_type: string;
  clusters: {
    [key: string]: {
      id: number;
      tag: string[];
      name: string;
      alias: string;
      phase: string;
      region: string;
      status: string;
      creator: string;
      updater: string;
      bk_biz_id: number;
      time_zone: string;
      bk_cloud_id: number;
      cluster_type: string;
      db_module_id: number;
      immute_domain: string;
      major_version: string;
      cluster_type_name: string;
      disaster_tolerance_level: string;
    };
  };
  repl_tables: string[];
}

export interface DumperSwitchNodeDetails {
  clusters: DumperInstallDetails['clusters'];
  infos: Array<{
    cluster_id: number;
    switch_instances: Array<{
      host: string;
      port: number;
      repl_binlog_file: string;
      repl_binlog_pos: number;
    }>;
  }>;
  is_safe: boolean;
}

export interface DumperNodeStatusUpdateDetails {
  dumpers: {
    [key: string]: {
      id: number;
      ip: string;
      phase: string;
      creator: string;
      updater: string;
      version: string;
      add_type: string;
      bk_biz_id: number;
      dumper_id: string;
      proc_type: string;
      cluster_id: number;
      bk_cloud_id: number;
      listen_port: number;
      target_port: number;
      need_transfer: boolean;
      protocol_type: string;
      source_cluster: {
        id: number;
        name: string;
        region: string;
        master_ip: string;
        bk_cloud_id: number;
        master_port: number;
        cluster_type: string;
        immute_domain: string;
        major_version: string;
      };
      target_address: string;
    };
  };
  dumper_instance_ids: number[];
}

export interface MysqlOpenAreaDetails {
  cluster_id: number;
  clusters: {
    [key: string]: {
      alias: string;
      bk_biz_id: number;
      bk_cloud_id: number;
      cluster_type: string;
      cluster_type_name: string;
      creator: string;
      db_module_id: number;
      disaster_tolerance_level: string;
      id: number;
      immute_domain: string;
      major_version: string;
      name: string;
      phase: string;
      region: string;
      status: string;
      tag: string[];
      time_zone: string;
      updater: string;
    };
  };
  config_data: {
    cluster_id: number;
    execute_objects: {
      data_tblist: string[];
      schema_tblist: string[];
      source_db: string;
      target_db: string;
    }[];
  }[];
  force: boolean;
  rules_set: {
    account_rules: {
      bk_biz_id: number;
      dbname: string;
    }[];
    cluster_type: string;
    source_ips: string[];
    target_instances: string[];
    user: string;
  }[];
}<|MERGE_RESOLUTION|>--- conflicted
+++ resolved
@@ -368,16 +368,6 @@
  * MySQL Slave详情
  */
 export interface MySQLSlaveDetails {
-<<<<<<< HEAD
-  clusters: clustersItems;
-  infos: {
-    backup_source: string;
-    cluster_ids: number[];
-    cluster_id: number;
-    new_slave: MysqlIpItem;
-    slave: MysqlIpItem;
-  }[];
-=======
   backup_source: string,
   clusters: clustersItems,
   infos: {
@@ -386,7 +376,6 @@
     new_slave: MysqlIpItem,
     slave: MysqlIpItem,
   }[],
->>>>>>> 332d3695
 }
 
 /**

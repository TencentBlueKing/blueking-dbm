--- conflicted
+++ resolved
@@ -262,18 +262,12 @@
  * mysql-授权详情
  */
 export interface MysqlAuthorizationDetails {
-<<<<<<< HEAD
-  authorize_uid: string;
-  authorize_data: AuthorizePreCheckData;
-  excel_url: string;
-=======
   authorize_uid: string,
   authorize_data: AuthorizePreCheckData,
   excel_url: string,
   authorize_plugin_infos: Array<AuthorizePreCheckData & {
     bk_biz_id: number;
   }>
->>>>>>> cbe69482
 }
 
 /**

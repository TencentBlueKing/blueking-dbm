--- conflicted
+++ resolved
@@ -41,21 +41,9 @@
 
 // mysql生效实例密码(admin)
 interface MysqlAdminPassword {
-<<<<<<< HEAD
   bk_cloud_id: number;
   component: string;
-  id: number;
-  ip: string;
-  lock_until: string; // 带有时区
-  operator: string;
-  password: string;
-  port: number;
-  update_time: string; // 带有时区
-  username: string;
-=======
-  bk_cloud_id: number,
   bk_cloud_name: string,
-  component: string,
   id: number,
   ip: string,
   lock_until: string,  // 带有时区
@@ -64,7 +52,6 @@
   port: number,
   update_time: string, // 带有时区
   username: string
->>>>>>> cbe69482
 }
 
 interface AdminPasswordResultItem {

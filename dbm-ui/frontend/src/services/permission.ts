/*
 * TencentBlueKing is pleased to support the open source community by making 蓝鲸智云-DB管理系统(BlueKing-BK-DBM) available.
 *
 * Copyright (C) 2017-2023 THL A29 Limited, a Tencent company. All rights reserved.
 *
 * Licensed under the MIT License (the "License"); you may not use this file except in compliance with the License.
 * You may obtain a copy of the License at https://opensource.org/licenses/MIT
 *
 * Unless required by applicable law or agreed to in writing, software distributed under the License is distributed
 * on an "AS IS" BASIS, WITHOUT WARRANTIES OR CONDITIONS OF ANY KIND, either express or implied. See the License for
 * the specific language governing permissions and limitations under the License.
 */

import MysqlAdminPasswordModel from '@services/model/admin-password/mysql-admin-password';

import type { AccountTypesValues, ClusterTypes } from '@common/const';

import http, { type IRequestPayload } from './http';
import type { ListBase } from './types';
import type {
  AccountRule,
  AuthorizePreCheckData,
  AuthorizePreCheckResult,
  CreateAccountParams,
  PasswordPolicy,
  PasswordStrength,
  PermissionCloneRes,
  PermissionRule,
  PermissionRulesParams,
} from './types/permission';

// 密码随机化周期
interface RamdomCycle {
  crontab: {
    minute: string;
    hour: string;
    day_of_week: string;
    day_of_month: string;
  };
}

<<<<<<< HEAD
// mysql生效实例密码(admin)
interface MysqlAdminPassword {
  bk_cloud_id: number;
  component: string;
  bk_cloud_name: string;
  id: number;
  ip: string;
  lock_until: string; // 带有时区
  operator: string;
  password: string;
  port: number;
  update_time: string; // 带有时区
  username: string;
}

interface AdminPasswordResultItem {
  bk_cloud_id: number;
  cluster_type: ClusterTypes;
=======
interface MysqlAdminPasswordResultItem {
  bk_cloud_id: number
  cluster_type: ClusterTypes
>>>>>>> 344a47a1
  instances: {
    role: string;
    addresses: {
      ip: string;
      port: number;
    }[];
  }[];
}

/**
 * 查询密码安全策略
 */
export const getPasswordPolicy = (params = {}, payload = {} as IRequestPayload) =>
  http.get<PasswordPolicy>('/apis/conf/password_policy/get_password_policy/', params, payload);

/**
 * 更新密码安全策略
 */
export const updatePasswordPolicy = (params: PasswordPolicy) =>
  http.post('/apis/conf/password_policy/update_password_policy/', params);

/**
 * 查询随机化周期
 */
export const queryRandomCycle = (params = {}, payload = {} as IRequestPayload) =>
  http.get<RamdomCycle>('/apis/conf/password_policy/query_random_cycle/', params, payload);

/**
 * 更新随机化周期
 */
export const modifyRandomCycle = (params: RamdomCycle) =>
  http.post('/apis/conf/password_policy/modify_random_cycle/', params);

/**
 * 获取符合密码强度的字符串
 */
export const getRandomPassword = () =>
  http.get<{
    password: string;
  }>('/apis/conf/password_policy/get_random_password/');

/**
 * 修改实例密码(admin)
 */
export const modifyMysqlAdminPassword = (params: {
  lock_hour: number;
  password: string;
  instance_list: {
    ip: string;
    port: number;
    bk_cloud_id: number;
    cluster_type: ClusterTypes;
    role: string;
  }[];
}) =>
  http.post<{
    success: AdminPasswordResultItem[] | null;
    fail: AdminPasswordResultItem[] | null;
  }>('/apis/conf/password_policy/modify_admin_password/', params);

/**
 * 查询mysql生效实例密码(admin)
 */
export const queryMysqlAdminPassword = (params: {
<<<<<<< HEAD
  limit?: number;
  offset?: number;
  begin_time?: string;
  end_time?: string;
  instances?: string;
}) =>
  http
    .get<ListBase<MysqlAdminPassword[]>>('/apis/conf/password_policy/query_mysql_admin_password/', params)
    .then((res) => ({
      ...res,
      results: res.results.map((item) => ({
        ...item,
        lock_until: dayjs(item.lock_until).format('YYYY-MM-DD HH:mm:ss'),
        update_time: dayjs(item.update_time).format('YYYY-MM-DD HH:mm:ss'),
      })),
    }));
=======
  limit?: number
  offset?: number
  begin_time?: string
  end_time?: string
  instances?: string
}) => http.get<ListBase<MysqlAdminPasswordModel[]>>('/apis/conf/password_policy/query_mysql_admin_password/', params)
  .then(res => ({
    ...res,
    results: res.results.map(item => new MysqlAdminPasswordModel(item)),
  }));
>>>>>>> 344a47a1

/**
 * 获取公钥列表
 */
export const getRSAPublicKeys = (params: { names: string[] }) =>
  http.post<
    {
      content: string;
      description: string;
      name: string;
    }[]
  >('/apis/core/encrypt/fetch_public_keys/', params);

/**
 * 校验密码强度
 */
export const verifyPasswordStrength = (params: { password: string }) =>
  http.post<PasswordStrength>('/apis/conf/password_policy/verify_password_strength/', params);

/**
 * 查询账号规则列表
 */
export const getPermissionRules = (params: PermissionRulesParams, payload = {} as IRequestPayload) =>
  http
    .get<{
      count: number;
      results: {
        account: {
          account_id: number;
          bk_biz_id: number;
          create_time: string;
          creator: string;
          user: string;
        };
        permission: {
          mysql_account_delete: boolean;
          mysql_add_account_rule: boolean;
          tendbcluster_account_delete: boolean;
          tendbcluster_add_account_rule: boolean;
        };
        rules: {
          access_db: string;
          account_id: number;
          bk_biz_id: number;
          create_time: string;
          creator: string;
          privilege: string;
          rule_id: number;
        }[];
      }[];
    }>(`/apis/mysql/bizs/${params.bk_biz_id}/permission/account/list_account_rules/`, params, payload)
    .then((data) => data);

/**
 * 创建账户
 */
export const createAccount = (params: CreateAccountParams & { bk_biz_id: number }) =>
  http.post(`/apis/mysql/bizs/${params.bk_biz_id}/permission/account/create_account/`, params);

/**
 * 删除账号
 */
export const deleteAccount = (params: { bizId: number; account_id: number; account_type?: AccountTypesValues }) =>
  http.delete(`/apis/mysql/bizs/${params.bizId}/permission/account/delete_account/`, params);

/**
 * 添加账号规则
 */
export const createAccountRule = (params: AccountRule & { bk_biz_id: number }) =>
  http.post(`/apis/mysql/bizs/${params.bk_biz_id}/permission/account/add_account_rule/`, params);

/**
 * 授权规则前置检查
 */
export const preCheckAuthorizeRules = (params: AuthorizePreCheckData & { bizId: number }) =>
  http.post<AuthorizePreCheckResult>(`/apis/mysql/bizs/${params.bizId}/permission/authorize/pre_check_rules/`, params);

/**
 * 查询账号规则
 */
export const queryAccountRules = (params: {
  bizId: number;
  user: string;
  access_dbs: string[];
  account_type?: AccountTypesValues;
}) =>
  http.post<ListBase<PermissionRule[]>>(
    `/apis/mysql/bizs/${params.bizId}/permission/account/query_account_rules/`,
    params,
  );

/**
 * 权限克隆前置检查
 */
export const precheckPermissionClone = (params: {
  bizId: number;
  clone_type: 'instance' | 'client';
  clone_list: Array<{ source: string; target: string }>;
  clone_cluster_type: 'mysql' | 'tendbcluster';
}) => http.post<PermissionCloneRes>(`/apis/mysql/bizs/${params.bizId}/permission/clone/pre_check_clone/`, params);<|MERGE_RESOLUTION|>--- conflicted
+++ resolved
@@ -39,30 +39,9 @@
   };
 }
 
-<<<<<<< HEAD
-// mysql生效实例密码(admin)
-interface MysqlAdminPassword {
-  bk_cloud_id: number;
-  component: string;
-  bk_cloud_name: string;
-  id: number;
-  ip: string;
-  lock_until: string; // 带有时区
-  operator: string;
-  password: string;
-  port: number;
-  update_time: string; // 带有时区
-  username: string;
-}
-
-interface AdminPasswordResultItem {
-  bk_cloud_id: number;
-  cluster_type: ClusterTypes;
-=======
 interface MysqlAdminPasswordResultItem {
   bk_cloud_id: number
   cluster_type: ClusterTypes
->>>>>>> 344a47a1
   instances: {
     role: string;
     addresses: {
@@ -119,32 +98,14 @@
   }[];
 }) =>
   http.post<{
-    success: AdminPasswordResultItem[] | null;
-    fail: AdminPasswordResultItem[] | null;
+    success: MysqlAdminPasswordResultItem[] | null;
+    fail: MysqlAdminPasswordResultItem[] | null;
   }>('/apis/conf/password_policy/modify_admin_password/', params);
 
 /**
  * 查询mysql生效实例密码(admin)
  */
 export const queryMysqlAdminPassword = (params: {
-<<<<<<< HEAD
-  limit?: number;
-  offset?: number;
-  begin_time?: string;
-  end_time?: string;
-  instances?: string;
-}) =>
-  http
-    .get<ListBase<MysqlAdminPassword[]>>('/apis/conf/password_policy/query_mysql_admin_password/', params)
-    .then((res) => ({
-      ...res,
-      results: res.results.map((item) => ({
-        ...item,
-        lock_until: dayjs(item.lock_until).format('YYYY-MM-DD HH:mm:ss'),
-        update_time: dayjs(item.update_time).format('YYYY-MM-DD HH:mm:ss'),
-      })),
-    }));
-=======
   limit?: number
   offset?: number
   begin_time?: string
@@ -155,7 +116,6 @@
     ...res,
     results: res.results.map(item => new MysqlAdminPasswordModel(item)),
   }));
->>>>>>> 344a47a1
 
 /**
  * 获取公钥列表

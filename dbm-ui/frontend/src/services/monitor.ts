/*
 * TencentBlueKing is pleased to support the open source community by making 蓝鲸智云-DB管理系统(BlueKing-BK-DBM) available.
 *
 * Copyright (C) 2017-2023 THL A29 Limited, a Tencent company. All rights reserved.
 *
 * Licensed under the MIT License (the "License"); you may not use this file except in compliance with the License.
 * You may obtain a copy of the License at https://opensource.org/licenses/MIT
 *
 * Unless required by applicable law or agreed to in writing, software distributed under the License is distributed
 * on an "AS IS" BASIS, WITHOUT WARRANTIES OR CONDITIONS OF ANY KIND, either express or implied. See the License for
 * the specific language governing permissions and limitations under the License.
 */
import http, { type IRequestPayload } from '@services/http';
import DutyRuleModel from '@services/model/monitor/duty-rule';
import MonitorPolicyModel from '@services/model/monitor/monitor-policy';

import type { ListBase } from './types';

interface UpdatePolicyParams {
  custom_conditions: {
    condition: string;
    dimension_name: string;
    key: string;
    method: string;
    value: string[];
  }[];
  targets: {
    level: string;
    rule: {
      key: string;
      value: string[];
    };
  }[];
  test_rules: {
    type: string;
    level: number;
    config: [
      {
        method: string;
        threshold: number;
      },
    ][];
    unit_prefix: string;
  }[];
  notify_rules: string[];
  notify_groups: number[];
}

interface CreateCycleDutyRuleParams {
  name: string;
  priority: number;
  db_type: string;
  category: string;
  effective_time: string;
  end_time: string;
  duty_arranges: {
    duty_number: number;
    duty_day: number;
    members: string[];
    work_type: string;
    work_days: number[];
    work_times: string[];
  }[];
}

interface CreateCustomDutyRuleParams extends Omit<CreateCycleDutyRuleParams, 'duty_arranges'> {
  duty_arranges: {
    date: string;
    work_times: string[];
    members: string[];
  }[];
}

interface DutyNoticeConfig {
  person_duty: {
    enable: boolean;
    send_at: {
      num: number;
      unit: string;
    };
  };
  schedule_table: {
    enable: boolean;
    qywx_id: string;
    send_at: {
      freq: string;
      time: string;
      freq_values: number[];
    };
    send_day: number;
  };
}

interface AlarmGroupItem {
  id: number;
  name: string;
  updater: string;
  update_at: string;
  bk_biz_id: number;
  monitor_group_id: number;
  related_policy_count: number;
  group_type: string;
  db_type: string;
  receivers: {
    type: string;
    id: string;
  }[];
  details: {
    alert_notice: {
      time_range: string;
      notify_config: {
        notice_ways: {
          name: string;
          receivers?: string[];
        }[];
        level: 3 | 2 | 1;
      }[];
    }[];
  };
  is_built_in: boolean;
}

// 获取策略列表
export const queryMonitorPolicyList = (
  params: {
    bk_biz_id?: number;
    db_type?: string;
    name?: string;
    updater?: string;
    target_keyword?: string; // 监控目标
    notify_groups?: string;
    limit?: number;
    offset?: number;
  },
  payload = {} as IRequestPayload,
) =>
  http.get<ListBase<MonitorPolicyModel[]>>('/apis/monitor/policy/', params, payload).then((data) => ({
    ...data,
    results: data.results.map((item) => new MonitorPolicyModel(item)),
  }));

// 更新策略
export const updatePolicy = (id: number, params: UpdatePolicyParams) =>
  http.post<{
    bkm_id: number;
    local_id: number;
  }>(`/apis/monitor/policy/${id}/update_strategy/`, params);

// 克隆策略
export const clonePolicy = (
  params: UpdatePolicyParams & {
    name: string;
    bk_biz_id: number;
    parent_id: number;
  },
) =>
  http.post<{
    bkm_id: number;
    local_id: number;
  }>('/apis/monitor/policy/clone_strategy/', params);

// 启用策略
export const enablePolicy = (params: { id: number }) => http.post<boolean>(`/apis/monitor/policy/${params.id}/enable/`);

// 停用策略
export const disablePolicy = (params: { id: number }) =>
  http.post<boolean>(`/apis/monitor/policy/${params.id}/disable/`);

// 恢复默认策略
export const resetPolicy = (params: { id: number }) => http.post<void>(`/apis/monitor/policy/${params.id}/reset`);

// 删除策略
export const deletePolicy = (params: { id: number }) =>
  http.delete<null | Record<string, any>>(`/apis/monitor/policy/${params.id}/`);

// 根据db类型查询集群列表
export const getClusterList = (params: { dbtype: string; bk_biz_id: number }) =>
  http.get<string[]>('/apis/monitor/policy/cluster_list/', params);

// 根据db类型查询模块列表
<<<<<<< HEAD
export const getDbModuleList = (params: { dbtype: string }) =>
  http.get<
    {
      db_module_id: number;
      db_module_name: string;
    }[]
  >('/apis/monitor/policy/db_module_list/', params);
=======
export const getDbModuleList = (params: { dbtype: string, bk_biz_id: number }) => http.get<{
  db_module_id: number,
  db_module_name: string,
}[]>('/apis/monitor/policy/db_module_list/', params);
>>>>>>> b8a38a43

/**
 * 获取告警组列表
 */
export const getAlarmGroupList = (params: { bk_biz_id: number; db_type?: string; offset?: number; limit?: number }) =>
  http.get<ListBase<AlarmGroupItem[]>>('/apis/monitor/notice_group/', params);

// 查询轮值规则列表
export const queryDutyRuleList = (
  params: { db_type: string; limit: number; offset: number },
  payload = {} as IRequestPayload,
) =>
  http.get<ListBase<DutyRuleModel[]>>('/apis/monitor/duty_rule/', params, payload).then((data) => ({
    ...data,
    results: data.results.map((item) => new DutyRuleModel(item)),
  }));

// 新建轮值规则
export const createDutyRule = (params: CreateCustomDutyRuleParams | CreateCycleDutyRuleParams) =>
  http.post<DutyRuleModel>('/apis/monitor/duty_rule/', params);

// 更新轮值规则
export const updateDutyRule = (id: number, params: CreateCustomDutyRuleParams | CreateCycleDutyRuleParams) =>
  http.put<DutyRuleModel>(`/apis/monitor/duty_rule/${id}/`, params);

// 部分更新轮值规则
export const updatePartialDutyRule = (
  id: number,
  params: {
    is_enabled?: boolean;
    priority?: number;
  },
) => http.patch<DutyRuleModel>(`/apis/monitor/duty_rule/${id}/`, params);

// 删除轮值规则
export const deleteDutyRule = (params: { id: number }) => http.delete<void>(`/apis/monitor/duty_rule/${params.id}/`);

// 查询轮值通知配置
export const getDutyNoticeConfig = () => http.get<DutyNoticeConfig>('/apis/conf/system_settings/duty_notice_config/');

// 更新轮值通知配置
export const updateDutyNoticeConfig = (params: DutyNoticeConfig) =>
  http.post<DutyNoticeConfig>('/apis/conf/system_settings/update_duty_notice_config/', params);

// 查询轮值优先级列表
export const getPriorityDistinct = () => http.get<number[]>('/apis/monitor/duty_rule/priority_distinct/');<|MERGE_RESOLUTION|>--- conflicted
+++ resolved
@@ -178,20 +178,10 @@
   http.get<string[]>('/apis/monitor/policy/cluster_list/', params);
 
 // 根据db类型查询模块列表
-<<<<<<< HEAD
-export const getDbModuleList = (params: { dbtype: string }) =>
-  http.get<
-    {
-      db_module_id: number;
-      db_module_name: string;
-    }[]
-  >('/apis/monitor/policy/db_module_list/', params);
-=======
 export const getDbModuleList = (params: { dbtype: string, bk_biz_id: number }) => http.get<{
   db_module_id: number,
   db_module_name: string,
 }[]>('/apis/monitor/policy/db_module_list/', params);
->>>>>>> b8a38a43
 
 /**
  * 获取告警组列表

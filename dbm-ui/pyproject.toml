[tool.poetry]
name = "bk-dbm"
version = "0.1.0"
description = "blueking database management platform"
authors = ["blueking"]

[tool.poetry.dependencies]
python = ">=3.6.2,<3.7"
Django = "3.2.19"
djangorestframework = "3.12.4"
PyMySQL = "1.0.2"
requests = "2.22.0"
Werkzeug = "1.0.1"
celery = "4.4.0"
bamboo-pipeline = "3.24.1"
django-comment-migrate = "^0.1.5"
django-extensions = "^3.1.5"
pydotplus = "^2.0.2"
drf-yasg = "^1.20.0"
django-crispy-forms = "^1.13.0"
validators = "^0.18.2"
PyYAML = "^5.4.1"
dataclasses = "^0.7"
django-filter = "^21.1"
whitenoise = "5.2.0"
attrs = "21.2.0"
gunicorn = "19.7.1"
gevent = "1.5.0"
IPy = "^1.01"
python-validator = "^0.0.8"
bk-iam = "1.2.0"
bkstorages = "^1.0.8"
django-mysql = "3.12.0"
blue-krill = "^1.1.1"
pycryptodome = "3.9.7"
xlrd = "1.2.0"
openpyxl = "3.0.10"
Password-Validation = "^0.1.1"
humanize = "3.14.0"
pre-commit = "=2.17.0"
wrapt = "^1.14.1"
pytest = "6.2.4"
pytest-cover = "^3.0.0"
mock = "3.0.5"
pytest-django = "3.9.0"
pytest-cov = "2.10.1"
django-cors-headers = "3.9"
django-redis = "^5.2.0"
pygtrans = "^1.4.0"
astunparse = "^1.6.3"
blueapps = "4.7.0"
pyinstrument = "3.4.2"
mistune = "0.8.4"
bkoauth = "0.1.0"
apigw-manager = {extras = ["cryptography"], version = "^2.0.0"}
<<<<<<< HEAD
bk-crypto-python-sdk = "^1.1.1"
=======
bk-audit = "1.1.0rc0"
>>>>>>> 5a96b2a8


[tool.poetry.dev-dependencies]
pytest = "6.2.4"
pytest-django = "3.9.0"
mock = "3.0.5"
coverage = "4.5.3"
flake8 = "3.7.8"
ipython = "7.16.3"
requests-mock = "1.9.3"
black = "20.8b1"
isort = "5.7.0"

[tool.black]
exclude = '''
'''
line-length = 119
skip-string-normalization = 'false'

[tool.isort]
force_grid_wrap = 0
include_trailing_comma = true
line_length = 119
multi_line_output = 3
use_parentheses = true

[build-system]
requires = ["poetry-core>=1.0.0"]
build-backend = "poetry.core.masonry.api"

[[tool.poetry.source]]
name = "tencent"
url = "https://mirrors.tencent.com/repository/pypi/tencent_pypi/simple"
secondary = true

[tool.pytest.ini_options]
#console_output_style = 'classic'
log_cli = true
log_cli_level = 'DEBUG'
log_level = 'DEBUG'
addopts = '--disable-warnings'<|MERGE_RESOLUTION|>--- conflicted
+++ resolved
@@ -53,11 +53,7 @@
 mistune = "0.8.4"
 bkoauth = "0.1.0"
 apigw-manager = {extras = ["cryptography"], version = "^2.0.0"}
-<<<<<<< HEAD
-bk-crypto-python-sdk = "^1.1.1"
-=======
 bk-audit = "1.1.0rc0"
->>>>>>> 5a96b2a8
 
 
 [tool.poetry.dev-dependencies]

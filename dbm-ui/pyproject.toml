[tool.poetry]
name = "bk-dbm"
version = "0.1.0"
description = "blueking database management platform"
authors = ["blueking"]

[tool.poetry.dependencies]
python = ">=3.6.2,<3.7"
Django = "3.2.19"
djangorestframework = "3.12.4"
PyMySQL = "1.0.2"
requests = "2.22.0"
Werkzeug = "1.0.1"
celery = "4.4.0"
bamboo-pipeline = "3.24.1"
django-comment-migrate = "^0.1.5"
django-extensions = "^3.1.5"
pydotplus = "^2.0.2"
drf-yasg = "^1.20.0"
django-crispy-forms = "^1.13.0"
validators = "^0.18.2"
PyYAML = "^5.4.1"
django-filter = "^21.1"
whitenoise = "5.2.0"
attrs = "21.2.0"
gunicorn = "19.7.1"
IPy = "^1.01"
python-validator = "^0.0.8"
bk-iam = "1.2.0"
bkstorages = "^1.0.8"
django-mysql = "3.12.0"
pycryptodome = "3.9.7"
xlrd = "1.2.0"
openpyxl = "3.0.10"
Password-Validation = "^0.1.1"
humanize = "3.14.0"
pre-commit = "=2.17.0"
wrapt = "^1.14.1"
pytest = "6.2.4"
pytest-cover = "^3.0.0"
mock = "3.0.5"
pytest-django = "3.9.0"
pytest-cov = "2.10.1"
django-cors-headers = "3.9"
django-redis = "^5.2.0"
pygtrans = "^1.4.0"
astunparse = "^1.6.3"
blueapps = {version = "4.8.0", extras = ["opentelemetry"]}
pyinstrument = "3.4.2"
mistune = "0.8.4"
bkoauth = "0.1.0"
apigw-manager = {extras = ["cryptography"], version = "^2.0.0"}
bk-audit = "1.1.0rc0"
<<<<<<< HEAD
bk-crypto-python-sdk = "^1.1.1"
=======
django-environ = "^0.11.2"
opentelemetry-api = "1.12.0"
>>>>>>> f805ae7e


[tool.poetry.dev-dependencies]
pytest = "6.2.4"
pytest-django = "3.9.0"
mock = "3.0.5"
coverage = "4.5.3"
flake8 = "3.7.8"
ipython = "7.16.3"
requests-mock = "1.9.3"
black = "20.8b1"
isort = "5.7.0"

[tool.black]
exclude = '''
'''
line-length = 119
skip-string-normalization = 'false'

[tool.isort]
force_grid_wrap = 0
include_trailing_comma = true
line_length = 119
multi_line_output = 3
use_parentheses = true

[build-system]
requires = ["poetry-core>=1.0.0"]
build-backend = "poetry.core.masonry.api"

[[tool.poetry.source]]
name = "tencent"
url = "https://mirrors.tencent.com/repository/pypi/tencent_pypi/simple"
secondary = true

[tool.pytest.ini_options]
#console_output_style = 'classic'
log_cli = true
log_cli_level = 'DEBUG'
log_level = 'DEBUG'
addopts = '--disable-warnings'<|MERGE_RESOLUTION|>--- conflicted
+++ resolved
@@ -51,12 +51,9 @@
 bkoauth = "0.1.0"
 apigw-manager = {extras = ["cryptography"], version = "^2.0.0"}
 bk-audit = "1.1.0rc0"
-<<<<<<< HEAD
-bk-crypto-python-sdk = "^1.1.1"
-=======
+bk-crypto-python-sdk = "1.1.1"
 django-environ = "^0.11.2"
 opentelemetry-api = "1.12.0"
->>>>>>> f805ae7e
 
 
 [tool.poetry.dev-dependencies]

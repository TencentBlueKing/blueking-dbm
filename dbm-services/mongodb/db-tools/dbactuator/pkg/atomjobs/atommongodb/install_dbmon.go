--- conflicted
+++ resolved
@@ -200,11 +200,7 @@
 		for fieldName, same := range eq {
 			if !same {
 				ndiff++
-<<<<<<< HEAD
-				job.runtime.Logger.Info("config file %s %s has been changed", configFile, fieldName)
-=======
 				job.runtime.Logger.Info("config file %s %q has been changed", configFile, fieldName)
->>>>>>> ba17a237
 			}
 		}
 		if ndiff == 0 {

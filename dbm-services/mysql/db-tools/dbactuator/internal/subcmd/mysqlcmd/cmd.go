package mysqlcmd

import (
	"dbm-services/mysql/db-tools/dbactuator/internal/subcmd"
	"dbm-services/mysql/db-tools/dbactuator/pkg/util/templates"

	"github.com/spf13/cobra"
)

// NewMysqlCommand mysql子命令
func NewMysqlCommand() *cobra.Command {
	cmds := &cobra.Command{
		Use:   "mysql [mysql operation]",
		Short: "MySQL Operation Command Line Interface",
		RunE:  subcmd.ValidateSubCommand(),
	}
	groups := templates.CommandGroups{
		{
			Message: "mysql operation sets",
			Commands: []*cobra.Command{
				NewDeployMySQLInstanceCommand(),
				NewStartMysqlCommand(),
				NewUnInstallMysqlCommand(),
				NewGrantReplCommand(),
				NewExecSQLFileCommand(),
				CloneClientGrantCommand(),
				NewBackupTruncateDatabaseCommand(),
				//NewBackupDatabaseTableCommand(),
				MycnfChangeCommand(),
				FindLocalBackupCommand(),
				MycnfCloneCommand(),
				NewCutOverToSlaveCommnad(),
				CleanMysqlCommand(),
				PtTableSyncCommand(),
				ParseBinlogTimeCommand(),
				FlashbackBinlogCommand(),
				NewPtTableChecksumCommand(),
				NewInstallMySQLChecksumCommand(),
				NewInstallNewDbBackupCommand(),
				//NewFullBackupCommand(),
				NewInstallRotateBinlogCommand(),
				NewInstallDBAToolkitCommand(),
				NewDeployMySQLCrondCommand(),
				ClearInstanceConfigCommand(),
				NewInstallMySQLMonitorCommand(),
				NewExecPartitionSQLCommand(),
				NewBackupDemandCommand(),
<<<<<<< HEAD
				InstallBackupClientCommand(),
=======
				NewDropTableCommand(),
>>>>>>> 07dd8ddc
			},
		},
		{
			Message: "mysql semantic check operation sets",
			Commands: []*cobra.Command{
				NewSenmanticCheckCommand(),
				NewSenmanticDumpSchemaCommand(),
			},
		},
		{
			Message: "mysql slave operation  sets",
			Commands: []*cobra.Command{
				NewBuildMsRelatioCommand(),
				RestoreDRCommand(),
				RecoverBinlogCommand(),
			},
		},
	}
	groups.Add(cmds)
	return cmds
}<|MERGE_RESOLUTION|>--- conflicted
+++ resolved
@@ -45,11 +45,8 @@
 				NewInstallMySQLMonitorCommand(),
 				NewExecPartitionSQLCommand(),
 				NewBackupDemandCommand(),
-<<<<<<< HEAD
 				InstallBackupClientCommand(),
-=======
 				NewDropTableCommand(),
->>>>>>> 07dd8ddc
 			},
 		},
 		{

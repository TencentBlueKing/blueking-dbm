package dbloader

import (
	"fmt"
	"os"
	"path/filepath"

	"github.com/mohae/deepcopy"

	"dbm-services/common/go-pubpkg/cmutil"
	"dbm-services/common/go-pubpkg/logger"
	"dbm-services/mysql/db-tools/dbactuator/pkg/components"
	"dbm-services/mysql/db-tools/dbactuator/pkg/components/computil"
	"dbm-services/mysql/db-tools/dbactuator/pkg/core/cst"
	"dbm-services/mysql/db-tools/dbactuator/pkg/native"
	"dbm-services/mysql/db-tools/dbactuator/pkg/util"

	"github.com/pkg/errors"
)

// Xtrabackup TODO
type Xtrabackup struct {
	TgtInstance   native.InsObject `json:"tgt_instance"`
	SrcBackupHost string           `json:"src_backup_host" validate:"required"`
	QpressTool    string           `json:"qpress_tool" validate:"required,file"`

	LoaderDir string // 备份解压后的目录，${taskDir}/backupBaseName/
	// 在 PostRun 中会择机初始化
	dbWorker *native.DbWorker // TgtInstance
	// 在 PreRun 时初始化，本地实例的配置文件
	myCnf *util.CnfFile
}

// PreRun 以下所有步骤必须可重试
// shutdown mysqld
// replace my.cnf
func (x *Xtrabackup) PreRun() error {
	logger.Info("run xtrabackup preRun")

	// 关闭本地mysql
	inst := x.TgtInstance

	logger.Info("stop local mysqld ", inst.Socket)
	param := &computil.ShutdownMySQLParam{MySQLUser: inst.User, MySQLPwd: inst.Pwd, Socket: inst.Socket}
	if err := param.ForceShutDownMySQL(); err != nil {
		logger.Error("shutdown mysqld failed %s", inst.Socket)
		return err
	}

	logger.Info("decompress xtrabackup meta files")
	if err := x.DecompressMetaFile(); err != nil {
		return err
	}

	logger.Info("clean local mysqld data dirs")
	// 清理本地目录
	if err := x.cleanXtraEnv(); err != nil {
		return err
	}

	logger.Info("replace local mysqld my.cnf variables")
	// 调整my.cnf文件
	if err := x.doReplaceCnf(); err != nil {
		return err
	}
	return nil
}

// PostRun TODO
func (x *Xtrabackup) PostRun() (err error) {
	logger.Info("decompress xtrabackup meta files again")
	if err := x.DecompressMetaFile(); err != nil {
		return err
	}
	logger.Info("change datadir owner user and group")
	// 调整目录属主
	if err = x.changeDirOwner(); err != nil {
		return err
	}

	logger.Info("start local mysqld with skip-grant-tables")
	// 启动mysql-修复权限
	startParam := computil.StartMySQLParam{
		MediaDir:        cst.MysqldInstallPath,
		MyCnfName:       x.myCnf.FileName,
		MySQLUser:       native.DBUserAdmin, // 用ADMIN | DMB_JOB_xx
		MySQLPwd:        x.TgtInstance.Pwd,
		Socket:          x.TgtInstance.Socket,
		SkipGrantTables: true, // 以 skip-grant-tables 启动来修复 ADMIN
	}
	if _, err = startParam.StartMysqlInstance(); err != nil {
		return errors.WithMessage(err, "start mysqld after xtrabackup")
	}
	if x.dbWorker, err = x.TgtInstance.Conn(); err != nil {
		return err
	}

	serverVersion, err := x.dbWorker.SelectVersion()
	if err != nil {
		//return errors.Wrapf(err, "get mysql version")
		logger.Warn("get version failed: %s. set it to 5.7.20", err.Error())
		serverVersion = "5.7.20" // fake
	}
	logger.Info("repair user 'ADMIN' host and password")
	// 物理备份，ADMIN密码与 backup instance(cluster?) 相同，修复成
	// 修复ADMIN用户，而不是 x.TgtInstance.User，主要是修复 host，密码修复成临时用户 DBM_JOB_xxx 的密码
	// ADMIN 密码后续会被随机化掉
	if err := x.RepairUserAdmin(native.DBUserAdmin, x.TgtInstance.Pwd, serverVersion); err != nil {
		return err
	}
<<<<<<< HEAD
	logger.Info("repair user '%s' host and password", x.TgtInstance.User)
	if err := x.RepairUserAdmin(x.TgtInstance.User, x.TgtInstance.Pwd, serverVersion); err != nil {
		return err
	}
=======
	if x.TgtInstance.User != native.DBUserAdmin {
		logger.Info("repair user '%s' host and password", x.TgtInstance.User)
		if err := x.RepairUserAdmin(x.TgtInstance.User, x.TgtInstance.Pwd, serverVersion); err != nil {
			return err
		}
	}

>>>>>>> 2cef04f8
	logger.Info("repair other user privileges")
	// 修复权限
	if err := x.RepairPrivileges(); err != nil {
		return errors.WithMessage(err, "RepairPrivileges")
	}
	x.dbWorker.Stop()

	logger.Info("restart local mysqld %d", x.TgtInstance.Port)
	// 重启mysql（去掉 skip-grant-tables）
	startParam.SkipGrantTables = false
	startParam.MySQLUser = native.DBUserAdmin
	if _, err := startParam.RestartMysqlInstance(); err != nil {
		return errors.WithMessage(err, "RestartMysqlInstance")
	}
	logger.Info("reconnect use ADMIN and temp_job_user pwd(already repaired) %d", x.TgtInstance.Port)
	tmpAdminPassInst := deepcopy.Copy(x.TgtInstance).(native.InsObject)
	tmpAdminPassInst.User = native.DBUserAdmin
	//tmpAdminPassInst.ConnBySocket()
	if x.dbWorker, err = tmpAdminPassInst.Conn(); err != nil {
		return err
	} else {
		defer x.dbWorker.Stop()
	}
	// try to re-create DBM_JOB_xxx
	if x.TgtInstance.User != native.DBUserAdmin {
		adminPriv := components.MySQLAdminAccount{AdminUser: x.TgtInstance.User, AdminPwd: x.TgtInstance.Pwd}.
			GetAccountPrivs(x.TgtInstance.Host)
		adminInitSqls := adminPriv.GenerateInitSql(serverVersion)
		if _, err = x.dbWorker.ExecMore(adminInitSqls); err != nil {
			logger.Warn("fail to reset user %s", x.TgtInstance.User)
		}
	}
	logger.Info("repair myisam tables")
	// 修复MyIsam表
	if err := x.RepairAndTruncateMyIsamTables(); err != nil {
		return err
	}
	return nil
}

func (x *Xtrabackup) cleanXtraEnv() error {
	dirs := []string{
		"datadir",
		"innodb_log_group_home_dir",
		"innodb_data_home_dir",
		"relay-log",
		"log_bin",
		"tmpdir",
	}
	return x.CleanEnv(dirs)
}

// doReplaceCnf godoc
// todo 考虑使用 mycnf-change 模块来修改
// mysql 8.0.30 之后 redo_log 变成 innodb_redo_log_capacity 来控制
func (x *Xtrabackup) doReplaceCnf() error {
	items := []string{
		"innodb_data_file_path",
		"innodb_log_files_in_group",
		"innodb_log_file_size",
		"innodb_page_size",
		"tokudb_cache_size",
		"lower_case_table_names",

		// mysql 8.0 xtrabackup
		"innodb_checksum_algorithm",
		"innodb_log_checksums",
		"innodb_undo_directory",
		"innodb_undo_tablespaces",
		"innodb_redo_log_encrypt",
		"innodb_undo_log_encrypt",
		//"master_key_id",
	}
	return x.ReplaceMycnf(items)
}

func (x *Xtrabackup) importData() error {
	return nil
}

func (x *Xtrabackup) changeDirOwner() error {
	dirs := []string{
		"datadir",
		"innodb_log_group_home_dir",
		"innodb_data_home_dir",
		"relay_log",
		"tmpdir",
		"log_bin",
		"slow_query_log_file",
	}
	return x.ChangeDirOwner(dirs)
}

// DecompressMetaFile decompress .pq file and output same file name without suffix
// ex: /home/mysql/dbbackup/xtrabackup/qpress -do xtrabackup_info.qp > xtrabackup_info
func (x *Xtrabackup) DecompressMetaFile() error {
	files := []string{
		"xtrabackup_timestamp_info",
		"backup-my.cnf",
		"xtrabackup_binlog_info",
		"xtrabackup_info",
		"xtrabackup_slave_info",
		"xtrabackup_galera_info",
	}

	for _, file := range files {
		compressedFile := filepath.Join(x.LoaderDir, file+".qp")
		if _, err := os.Stat(compressedFile); os.IsNotExist(err) {
			continue
		}
		script := fmt.Sprintf(`%s -do %s > %s`, x.QpressTool, compressedFile, filepath.Join(x.LoaderDir, file))
		stdErr, err := cmutil.ExecShellCommand(false, script)
		if err != nil {
			return errors.Wrapf(err, "decompress file %s failed, error:%s, stderr:%s",
				compressedFile, err.Error(), stdErr)
		}
	}
	return nil
}<|MERGE_RESOLUTION|>--- conflicted
+++ resolved
@@ -108,12 +108,6 @@
 	if err := x.RepairUserAdmin(native.DBUserAdmin, x.TgtInstance.Pwd, serverVersion); err != nil {
 		return err
 	}
-<<<<<<< HEAD
-	logger.Info("repair user '%s' host and password", x.TgtInstance.User)
-	if err := x.RepairUserAdmin(x.TgtInstance.User, x.TgtInstance.Pwd, serverVersion); err != nil {
-		return err
-	}
-=======
 	if x.TgtInstance.User != native.DBUserAdmin {
 		logger.Info("repair user '%s' host and password", x.TgtInstance.User)
 		if err := x.RepairUserAdmin(x.TgtInstance.User, x.TgtInstance.Pwd, serverVersion); err != nil {
@@ -121,7 +115,6 @@
 		}
 	}
 
->>>>>>> 2cef04f8
 	logger.Info("repair other user privileges")
 	// 修复权限
 	if err := x.RepairPrivileges(); err != nil {

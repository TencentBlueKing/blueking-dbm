--- conflicted
+++ resolved
@@ -20,14 +20,6 @@
 	mysqlAdminRegex      = regexp.MustCompile(`mysqladmin.*-u\w+.*\s-p(\S+).*`)
 	mysqlPasswordRegex   = regexp.MustCompile(`\s-p[^\s]+`)
 	masterPasswordRegexp = regexp.MustCompile(`master_password="[^\s]*"`)
-<<<<<<< HEAD
-	identifyByRegex      = regexp.MustCompile(`identified by '[^\s]*'`)
-	userPasswordRegex    = regexp.MustCompile(`\s-u\w+.*\s-p(\S+).*`)
-	dsnRegex             = regexp.MustCompile(`\w+:[^\s]*@tcp\([^\s]+\)`)
-	dsnPasswordRegex     = regexp.MustCompile(`:[^\s]*@tcp\(`)
-	passwordRegex        = regexp.MustCompile(`password ['|"]*\S+['|"]*`)
-	passwordGrantRegex   = regexp.MustCompile(`password\(['|"]\S+['|"]\)`)
-=======
 	// identifyByRegex identified by ''  or IDENTIFIED WITH mysql_native_password BY 'aa'
 	identifyByRegex     = regexp.MustCompile(`identified by '[^\s]*'`)
 	identifyWithByRegex = regexp.MustCompile(`identified (with.*password )?by '[^\s]*'`)
@@ -36,7 +28,6 @@
 	dsnPasswordRegex    = regexp.MustCompile(`:[^\s]*@tcp\(`)
 	passwordRegex       = regexp.MustCompile(`password ['|"]*\S+['|"]*`)
 	passwordGrantRegex  = regexp.MustCompile(`password\(['|"]\S+['|"]\)`)
->>>>>>> 2cef04f8
 )
 
 // ClearSensitiveInformation clear sensitive information from input

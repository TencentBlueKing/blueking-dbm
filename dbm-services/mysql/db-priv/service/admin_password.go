--- conflicted
+++ resolved
@@ -375,7 +375,6 @@
 				<-tokenBucket
 				wg.Done()
 			}()
-<<<<<<< HEAD
 			// 如果是sqlserver授权，走sqlserver授权通道
 			if m.Component == "sqlserver" {
 				m.ModifyAdminPasswordForSqlserver(
@@ -387,93 +386,6 @@
 				m.ModifyAdminPasswordForMysql(
 					psw, encrypt, cluster, &errMsg, &success, &fail,
 				)
-=======
-			var successList []InstanceList
-			var failList []InstanceList
-			for _, instanceList := range cluster.MultiRoleInstanceLists {
-				var base []string
-				ok := InstanceList{instanceList.Role, []IpPort{}}
-				notOK := InstanceList{instanceList.Role, []IpPort{}}
-				role := instanceList.Role
-				if *cluster.ClusterType == tendbcluster && role == tdbctl {
-					base = append(base, flushPriv, setBinlogOff, setTcAdminOFF)
-				} else {
-					base = append(base, flushPriv, setBinlogOff)
-				}
-				for _, address := range instanceList.Addresses {
-					// 获取修改密码的语句
-					sqls := base
-					hostPort := fmt.Sprintf("%s:%d", address.Ip, address.Port)
-					mysqlVersion, err := GetMySQLVersion(hostPort, *cluster.BkCloudId)
-					if err != nil {
-						notOK.Addresses = append(notOK.Addresses, address)
-						slog.Error("mysqlVersion", err)
-						AddError(&errMsg, hostPort, err)
-						continue
-					}
-					userLocalhost := fmt.Sprintf("GRANT ALL PRIVILEGES ON *.* TO '%s'@'localhost' "+
-						"IDENTIFIED BY '%s' WITH GRANT OPTION", m.UserName, psw)
-					userIp := fmt.Sprintf("GRANT ALL PRIVILEGES ON *.* TO '%s'@'%s' "+
-						"IDENTIFIED BY '%s' WITH GRANT OPTION", m.UserName, address.Ip, psw)
-					if !(*cluster.ClusterType == tendbcluster && role == machineTypeSpider) &&
-						MySQLVersionParse(mysqlVersion, "") >=
-							MySQLVersionParse("8.0.0", "") {
-						userLocalhost = fmt.Sprintf("ALTER USER '%s'@'localhost' "+
-							"IDENTIFIED WITH mysql_native_password BY '%s'", m.UserName, psw)
-						userIp = fmt.Sprintf("ALTER USER '%s'@'%s' "+
-							"IDENTIFIED WITH mysql_native_password BY '%s'", m.UserName, address.Ip, psw)
-					}
-					sqls = append(sqls, userLocalhost, userIp, setBinlogOn, flushPriv)
-					// 到实例更新密码
-					var queryRequest = QueryRequest{[]string{hostPort}, sqls, true,
-						60, *cluster.BkCloudId}
-					_, err = OneAddressExecuteSql(queryRequest)
-					if err != nil {
-						notOK.Addresses = append(notOK.Addresses, address)
-						slog.Error("msg", "OneAddressExecuteSql", err)
-						AddError(&errMsg, hostPort, err)
-						continue
-					}
-					// 更新tb_passwords中实例的密码
-					sql := fmt.Sprintf("replace into tb_passwords(ip,port,bk_cloud_id,username,"+
-						"password,component,bk_biz_id,operator) values('%s',%d,%d,'%s','%s','%s',%d,'%s')",
-						address.Ip, address.Port, *cluster.BkCloudId, m.UserName, encrypt, m.Component,
-						*cluster.BkBizId, m.Operator)
-					if m.LockHour != 0 {
-						sql = fmt.Sprintf("replace into tb_passwords(ip,port,bk_cloud_id,username,"+
-							"password,component,bk_biz_id,operator,lock_until) values("+
-							"'%s',%d,%d,'%s','%s','%s',%d,'%s',date_add(now(),INTERVAL %d hour))",
-							address.Ip, address.Port, *cluster.BkCloudId, m.UserName, encrypt, m.Component,
-							*cluster.BkBizId, m.Operator, m.LockHour)
-					}
-					result := DB.Self.Exec(sql)
-					if result.Error != nil {
-						notOK.Addresses = append(notOK.Addresses, address)
-						slog.Error("msg", "sql", sql, "excute sql error", result.Error)
-						AddError(&errMsg, hostPort, result.Error)
-						continue
-					}
-					ok.Addresses = append(ok.Addresses, address)
-				}
-				// 修改密码成功的实例列表
-				if len(ok.Addresses) > 0 {
-					successList = append(successList, ok)
-				}
-				// 修改密码失败的实例列表
-				if len(notOK.Addresses) > 0 {
-					failList = append(failList, notOK)
-				}
-			}
-			// 修改密码成功的实例列表，包含集群信息
-			if len(successList) > 0 {
-				AddResource(&success, OneCluster{cluster.BkCloudId, cluster.ClusterType,
-					cluster.BkBizId, successList})
-			}
-			// 修改密码失败的实例列表，包含集群信息
-			if len(failList) > 0 {
-				AddResource(&fail, OneCluster{cluster.BkCloudId, cluster.ClusterType,
-					cluster.BkBizId, failList})
->>>>>>> b8a38a43
 			}
 		}(psw, encrypt, cluster)
 	}
@@ -555,12 +467,13 @@
 		}
 	}
 	if len(successList) > 0 {
-		AddResource(success, OneCluster{cluster.BkCloudId, cluster.ClusterType, successList})
+		AddResource(success, OneCluster{cluster.BkCloudId, cluster.ClusterType, cluster.BkBizId,
+			successList})
 	}
 	if len(failList) > 0 {
-		AddResource(fail, OneCluster{cluster.BkCloudId, cluster.ClusterType, failList})
-	}
-
+		AddResource(fail, OneCluster{cluster.BkCloudId, cluster.ClusterType, cluster.BkBizId,
+			failList})
+	}
 }
 
 // ModifyAdminPasswordForMysql 专属mysql 修改admin密码函数
@@ -620,14 +533,15 @@
 			}
 			// 更新tb_passwords中实例的密码
 			sql := fmt.Sprintf("replace into tb_passwords(ip,port,bk_cloud_id,username,"+
-				"password,component,operator) values('%s',%d,%d,'%s','%s','%s','%s')",
-				address.Ip, address.Port, *cluster.BkCloudId, m.UserName, encrypt, m.Component, m.Operator)
+				"password,component,bk_biz_id,operator) values('%s',%d,%d,'%s','%s','%s',%d,'%s')",
+				address.Ip, address.Port, *cluster.BkCloudId, m.UserName, encrypt, m.Component,
+				*cluster.BkBizId, m.Operator)
 			if m.LockHour != 0 {
 				sql = fmt.Sprintf("replace into tb_passwords(ip,port,bk_cloud_id,username,"+
-					"password,component,operator,lock_until) values('%s',%d,%d,'%s','%s','%s','%s',date_add("+
-					"now(),INTERVAL %d hour))",
+					"password,component,bk_biz_id,operator,lock_until) values("+
+					"'%s',%d,%d,'%s','%s','%s',%d,'%s',date_add(now(),INTERVAL %d hour))",
 					address.Ip, address.Port, *cluster.BkCloudId, m.UserName, encrypt, m.Component,
-					m.Operator, m.LockHour)
+					*cluster.BkBizId, m.Operator, m.LockHour)
 			}
 			result := DB.Self.Exec(sql)
 			if result.Error != nil {
@@ -638,18 +552,24 @@
 			}
 			ok.Addresses = append(ok.Addresses, address)
 		}
+		// 修改密码成功的实例列表
 		if len(ok.Addresses) > 0 {
 			successList = append(successList, ok)
 		}
+		// 修改密码失败的实例列表
 		if len(notOK.Addresses) > 0 {
 			failList = append(failList, notOK)
 		}
 	}
+	// 修改密码成功的实例列表，包含集群信息
 	if len(successList) > 0 {
-		AddResource(success, OneCluster{cluster.BkCloudId, cluster.ClusterType, successList})
-	}
+		AddResource(success, OneCluster{cluster.BkCloudId, cluster.ClusterType,
+			cluster.BkBizId, successList})
+	}
+	// 修改密码失败的实例列表，包含集群信息
 	if len(failList) > 0 {
-		AddResource(fail, OneCluster{cluster.BkCloudId, cluster.ClusterType, failList})
+		AddResource(fail, OneCluster{cluster.BkCloudId, cluster.ClusterType,
+			cluster.BkBizId, failList})
 	}
 }
 

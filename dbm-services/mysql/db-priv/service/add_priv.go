package service

import (
	"errors"
	"fmt"
	"log/slog"
	"strings"
	"sync"
	"time"

	"dbm-services/common/go-pubpkg/errno"
	"dbm-services/mysql/priv-service/util"

	"github.com/spf13/viper"
)

// AddPrivDryRun 使用账号规则，新增权限预检查
func (m *PrivTaskPara) AddPrivDryRun() (PrivTaskPara, error) {
	var taskPara PrivTaskPara
	var errMsg []string
	var errMsgTemp []string

	taskPara.SourceIPs, errMsgTemp = DeduplicationIP(m.SourceIPs)
	if len(errMsgTemp) > 0 {
		errMsg = append(errMsg, errMsgTemp...)
	}

	taskPara.TargetInstances, errMsgTemp = DeduplicationTargetInstance(m.TargetInstances, m.ClusterType)
	if len(errMsgTemp) > 0 {
		errMsg = append(errMsg, errMsgTemp...)
	}

	for _, rule := range m.AccoutRules {
		_, _, err := GetAccountRuleInfo(m.BkBizId, m.ClusterType, m.User, rule.Dbname)
		if err != nil {
			errMsg = append(errMsg, err.Error())
		}
	}

	if len(errMsg) > 0 {
		return taskPara, errno.GrantPrivilegesParameterCheckFail.Add("\n" + strings.Join(errMsg, "\n"))
	}

	taskPara.BkBizId = m.BkBizId
	taskPara.Operator = m.Operator
	taskPara.AccoutRules = m.AccoutRules
	taskPara.ClusterType = m.ClusterType
	taskPara.User = m.User

	return taskPara, nil
}

// AddPriv 使用账号规则，新增权限
<<<<<<< HEAD
func (m *PrivTaskPara) AddPriv(jsonPara string) error {
	if m.ClusterType == sqlserverHA || m.ClusterType == sqlserverSingle || m.ClusterType == sqlserver {
		// 走sqlserver授权逻辑
		return m.AddPrivForSqlserver(jsonPara)
	}

=======
func (m *PrivTaskPara) AddPriv(jsonPara string, ticket string) error {
>>>>>>> cbe69482
	slog.Info(fmt.Sprintf("PrivTaskPara:%v", m))
	var errMsg, successMsg Err
	var wg sync.WaitGroup
	// 为了避免通过api未调用AddPrivDryRun，直接调用AddPriv，未做检查参数，所以AddPriv先调用AddPrivDryRun
	if _, outerErr := m.AddPrivDryRun(); outerErr != nil {
		return outerErr
	}
	AddPrivLog(PrivLog{BkBizId: m.BkBizId, Ticket: ticket, Operator: m.Operator, Para: jsonPara, Time: time.Now()})
	tokenBucket := make(chan int, 10)
	client := util.NewClientByHosts(viper.GetString("dbmeta"))
	for _, rule := range m.AccoutRules { // 添加权限,for acccountRuleList;for instanceList; do create a routine
		account, accountRule, outerErr := GetAccountRuleInfo(m.BkBizId, m.ClusterType, m.User, rule.Dbname)
		if outerErr != nil {
			AddErrorOnly(&errMsg, outerErr)
			continue
		}
		for _, dns := range m.TargetInstances {
			wg.Add(1)
			tokenBucket <- 0
			go func(dns string) {
				defer func() {
					<-tokenBucket
					wg.Done()
				}()
				var (
					instance                                      Instance
					proxySQL, proxyIPs, errMsgInner               []string
					err                                           error
					tendbhaMasterDomain                           bool // 是否为集群的主域名
					successInfo, failInfo, baseInfo, ips, address string
				)
				dns = strings.Trim(strings.TrimSpace(dns), ".")
				ips = strings.Join(m.SourceIPs, " ")
				baseInfo = fmt.Sprintf(`账号规则："%s-%s", 授权来源ip："%s"，使用账号："%s"，访问目标集群："%s"的数据库："%s"`,
					account.User, accountRule.Dbname, ips, account.User, dns, accountRule.Dbname)
				successInfo = fmt.Sprintf(`%s，授权成功。`, baseInfo)
				failInfo = fmt.Sprintf(`%s，授权失败：`, baseInfo)

				instance, err = GetCluster(client, m.ClusterType, Domain{EntryName: dns})
				if err != nil {
					AddErrorOnly(&errMsg, errors.New(failInfo+sep+err.Error()))
					return
				}
				if m.ClusterType == tendbha || m.ClusterType == tendbsingle {
					// 当"cluster_type": "tendbha", "bind_to": "proxy" tendbha的主域名, "bind_to": "storage" tendbha的备域名
					if instance.ClusterType == tendbha && instance.BindTo == machineTypeProxy {
						tendbhaMasterDomain = true
						for _, proxy := range instance.Proxies {
							proxyIPs = append(proxyIPs, proxy.IP)
						}
					}
					for _, storage := range instance.Storages {
						if tendbhaMasterDomain && storage.InstanceRole == backendSlave && storage.Status != running {
							slog.Warn(baseInfo, "slave instance not running state, skipped",
								fmt.Sprintf("%s:%d", storage.IP, storage.Port))
							continue
						}
						address = fmt.Sprintf("%s:%d", storage.IP, storage.Port)
						err = ImportBackendPrivilege(account, accountRule, address, proxyIPs, m.SourceIPs,
							instance.ClusterType, tendbhaMasterDomain, instance.BkCloudId, false)
						if err != nil {
							errMsgInner = append(errMsgInner, err.Error())
						}
					}
					if len(errMsgInner) > 0 {
						AddErrorOnly(&errMsg, errors.New(failInfo+sep+strings.Join(errMsgInner, sep)))
						return
					}
					if tendbhaMasterDomain { // proxy授权放到mysql授权执行之后，mysql授权成功，才在proxy执行
						proxySQL = GenerateProxyPrivilege(account.User, m.SourceIPs)
						var runningNum int
						for _, proxy := range instance.Proxies {
							if proxy.Status == running {
								runningNum = runningNum + 1
							}
						}
						for _, proxy := range instance.Proxies {
							if runningNum > 0 && proxy.Status != running {
								slog.Warn(baseInfo, "proxy instance not running state, skipped", fmt.Sprintf("%s:%d", proxy.IP, proxy.Port))
								continue
							}
							err = ImportProxyPrivilege(proxy, proxySQL, instance.BkCloudId)
							if err != nil {
								errMsgInner = append(errMsgInner, err.Error())
							}
						}
					}
					if len(errMsgInner) > 0 {
						AddErrorOnly(&errMsg, errors.New(failInfo+sep+strings.Join(errMsgInner, sep)))
						return
					}
				} else if m.ClusterType == tendbcluster {
					var spiders []Proxy
					// spider在spider-master和spider-slave节点添加权限的行为是一致的，
					// 通过部署时spider-slave实例只读控制实际能执行的操作
					spiders = append(append(spiders, instance.SpiderMaster...), instance.SpiderSlave...)
					for _, spider := range spiders {
						address = fmt.Sprintf("%s:%d", spider.IP, spider.Port)
						err = ImportBackendPrivilege(account, accountRule, address, proxyIPs, m.SourceIPs,
							instance.ClusterType, tendbhaMasterDomain, instance.BkCloudId, false)
						if err != nil {
							errMsgInner = append(errMsgInner, err.Error())
						}
					}
					if len(errMsgInner) > 0 {
						AddErrorOnly(&errMsg, errors.New(failInfo+sep+strings.Join(errMsgInner, sep)))
						return
					}
				} else {
					AddErrorOnly(&errMsg, errors.New(fmt.Sprintf("%s%scluster type is %s, wrong type", failInfo, sep,
						instance.ClusterType)))
					return
				}
				AddErrorOnly(&successMsg, errors.New(successInfo))
			}(dns)
		}
	}
	wg.Wait() // 一个协程失败，其报错信息添加到errMsg.errs。主协程wg.Wait()，等待所有协程执行完成才会返回。
	close(tokenBucket)
	return AddPrivResult(errMsg, successMsg)
}

// AddPrivWithoutAccountRule 不使用账号规则模版，在mysql实例授权。此接口不被页面前端调用，为后台服务设计。不建议通过此接口授权。
func (m *AddPrivWithoutAccountRule) AddPrivWithoutAccountRule(jsonPara string, ticket string) error {
	var clusterType string
	if m.Psw == m.User {
		return errno.PasswordConsistentWithAccountName
	}
	psw, err := EncryptPswInDb(m.Psw)
	if err != nil {
		return err
	}
	ts := time.Now()
	tmpAccount := TbAccounts{0, 0, "", m.User, psw, "",
		ts, "", ts, ""}
	tmpAccountRule := TbAccountRules{0, 0, "", 0, m.Dbname, m.Priv,
		m.DmlDdlPriv, m.GlobalPriv, "", ts, "", ts}
	if m.BkCloudId == nil {
		return errno.CloudIdRequired
	}

	if m.Role == machineTypeSpider {
		clusterType = tendbcluster
	} else if m.Role == tdbctl {
		clusterType = tdbctl
	} else {
		clusterType = tendbsingle
	}
	err = ImportBackendPrivilege(tmpAccount, tmpAccountRule, m.Address, nil, m.Hosts,
		clusterType, false, *m.BkCloudId, true)
	if err != nil {
		return errno.GrantPrivilegesFail.Add(err.Error())
	}
	AddPrivLog(PrivLog{BkBizId: m.BkBizId, Ticket: ticket, Operator: m.Operator, Para: jsonPara, Time: time.Now()})
	return nil
}<|MERGE_RESOLUTION|>--- conflicted
+++ resolved
@@ -51,16 +51,11 @@
 }
 
 // AddPriv 使用账号规则，新增权限
-<<<<<<< HEAD
-func (m *PrivTaskPara) AddPriv(jsonPara string) error {
+func (m *PrivTaskPara) AddPriv(jsonPara string, ticket string) error {
 	if m.ClusterType == sqlserverHA || m.ClusterType == sqlserverSingle || m.ClusterType == sqlserver {
 		// 走sqlserver授权逻辑
 		return m.AddPrivForSqlserver(jsonPara)
 	}
-
-=======
-func (m *PrivTaskPara) AddPriv(jsonPara string, ticket string) error {
->>>>>>> cbe69482
 	slog.Info(fmt.Sprintf("PrivTaskPara:%v", m))
 	var errMsg, successMsg Err
 	var wg sync.WaitGroup

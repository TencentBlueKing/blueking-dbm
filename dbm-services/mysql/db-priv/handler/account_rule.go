package handler

import (
	"dbm-services/common/go-pubpkg/errno"
	"dbm-services/mysql/priv-service/service"
	"encoding/json"
	"io/ioutil"
	"log/slog"
	"strings"

	"github.com/gin-gonic/gin"
)

// GetAccountRuleList 获取账号规则
func (m *PrivService) GetAccountRuleList(c *gin.Context) {
	slog.Info("do GetAccountRuleList!")
	var input service.BkBizId

	body, err := ioutil.ReadAll(c.Request.Body)
	if err != nil {
		slog.Error("msg", err)
		SendResponse(c, errno.ErrBind, err)
		return
	}

	if err = json.Unmarshal(body, &input); err != nil {
		slog.Error("msg", err)
		SendResponse(c, errno.ErrBind, err)
		return
	}

	accountRuleList, count, err := input.QueryAccountRule()
	SendResponse(c, err, ListResponse{
		Count: count,
		Items: accountRuleList,
	})
	return
}

// AddAccountRule 添加账号规则
func (m *PrivService) AddAccountRule(c *gin.Context) {
	slog.Info("do AddAccountRule!")
	var input service.AccountRulePara
	ticket := strings.TrimPrefix(c.FullPath(), "/priv/")

	body, err := ioutil.ReadAll(c.Request.Body)
	if err != nil {
		slog.Error("msg", err)
		SendResponse(c, errno.ErrBind, err)
		return
	}

	if err = json.Unmarshal(body, &input); err != nil {
		slog.Error("msg", err)
		SendResponse(c, errno.ErrBind, err)
		return
	}

<<<<<<< HEAD
	if *input.ClusterType == "mongodb" {
		err = input.MongoDBAddAccountRule(string(body))
	} else {
		err = input.AddAccountRule(string(body))
	}
=======
	err = input.AddAccountRule(string(body), ticket)
>>>>>>> cbe69482
	SendResponse(c, err, nil)
	return
}

// DeleteAccountRule 删除账号规则
func (m *PrivService) DeleteAccountRule(c *gin.Context) {
	slog.Info("do DeleteAccountRule!")

	var input service.DeleteAccountRuleById
	ticket := strings.TrimPrefix(c.FullPath(), "/priv/")

	body, err := ioutil.ReadAll(c.Request.Body)
	if err != nil {
		slog.Error("msg", err)
		SendResponse(c, errno.ErrBind, err)
		return
	}

	if err = json.Unmarshal(body, &input); err != nil {
		slog.Error("msg", err)
		SendResponse(c, errno.ErrBind, err)
		return
	}

	err = input.DeleteAccountRule(string(body), ticket)
	SendResponse(c, err, nil)
	return
}

// ModifyAccountRule 修改账号规则，修改账号规则的db名、权限
func (m *PrivService) ModifyAccountRule(c *gin.Context) {
	slog.Info("do ModifyAccountRule!")
	var input service.AccountRulePara
	ticket := strings.TrimPrefix(c.FullPath(), "/priv/")

	body, err := ioutil.ReadAll(c.Request.Body)
	if err != nil {
		slog.Error("msg", err)
		SendResponse(c, errno.ErrBind, err)
		return
	}

	if err = json.Unmarshal(body, &input); err != nil {
		slog.Error("msg", err)
		SendResponse(c, errno.ErrBind, err)
		return
	}

	err = input.ModifyAccountRule(string(body), ticket)
	SendResponse(c, err, nil)
	return
}<|MERGE_RESOLUTION|>--- conflicted
+++ resolved
@@ -56,15 +56,11 @@
 		return
 	}
 
-<<<<<<< HEAD
 	if *input.ClusterType == "mongodb" {
 		err = input.MongoDBAddAccountRule(string(body))
 	} else {
 		err = input.AddAccountRule(string(body))
 	}
-=======
-	err = input.AddAccountRule(string(body), ticket)
->>>>>>> cbe69482
 	SendResponse(c, err, nil)
 	return
 }

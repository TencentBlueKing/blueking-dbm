--- conflicted
+++ resolved
@@ -132,11 +132,7 @@
 		SendResponse(c, nil, nil)
 	}
 	// 前端页面调用等同步返回，返回修改成功的实例以及没有修改成功的实例
-<<<<<<< HEAD
-	batch, err := input.ModifyAdminPassword()
-=======
-	batch, err := input.ModifyMysqlAdminPassword(string(body), ticket)
->>>>>>> cbe69482
+	batch, err := input.ModifyAdminPassword(string(body), ticket)
 	if input.Async == false {
 		SendResponse(c, err, batch)
 	}

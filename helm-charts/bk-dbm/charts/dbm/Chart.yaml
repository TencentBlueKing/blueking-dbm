apiVersion: v2
<<<<<<< HEAD
appVersion: 1.2.0-alpha.394
=======
appVersion: 1.2.0-alpha.440
>>>>>>> 53b9c985
description: A Helm chart for dbm
name: dbm
type: application
version: 0.1.28<|MERGE_RESOLUTION|>--- conflicted
+++ resolved
@@ -1,9 +1,5 @@
 apiVersion: v2
-<<<<<<< HEAD
-appVersion: 1.2.0-alpha.394
-=======
 appVersion: 1.2.0-alpha.440
->>>>>>> 53b9c985
 description: A Helm chart for dbm
 name: dbm
 type: application

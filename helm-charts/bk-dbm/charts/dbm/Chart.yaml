--- conflicted
+++ resolved
@@ -1,9 +1,5 @@
 apiVersion: v2
-<<<<<<< HEAD
-appVersion: 1.2.0-alpha.521
-=======
 appVersion: 1.2.0-alpha.522
->>>>>>> aa41c8cf
 description: A Helm chart for dbm
 name: dbm
 type: application
